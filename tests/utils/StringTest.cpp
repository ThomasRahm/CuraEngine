//Copyright (c) 2019 Ultimaker B.V.
//CuraEngine is released under the terms of the AGPLv3 or higher.

#include <gtest/gtest.h>

#include <../src/utils/IntPoint.h>
#include <../src/utils/string.h> //The file under test.

namespace cura
{

/*
 * Fixture to allow parameterized tests for writeInt2mm.
 */
class WriteInt2mmTest : public testing::TestWithParam<int>
{
};

/*
 * Parameterized test that converts the integer to millimetres, and then
 * converts it best to verify that the result was correct.
 */
TEST_P(WriteInt2mmTest, WriteInt2mm)
{
    const int in = GetParam();

    std::ostringstream ss;
    writeInt2mm(in, ss);

    ss.flush();
    const std::string str = ss.str();
    ASSERT_TRUE(ss.good()) << "The integer " << in << " was printed as '" << str << "' which was a bad string!";

    const int out = MM2INT(strtod(str.c_str(), nullptr));
    ASSERT_EQ(in, out) << "The integer " << in << " was printed as '" << str << "' which was interpreted as " << out << " rather than " << in << "!";
}

<<<<<<< HEAD
INSTANTIATE_TEST_SUITE_P(WriteInt2mmTestInstantiation, WriteInt2mmTest,
=======
INSTANTIATE_TEST_CASE_P(WriteInt2mmTestInstantiation, WriteInt2mmTest,
>>>>>>> d8310583
        testing::Values(-10000, -1000, -100, -10, -1, 0, 1, 10, 100, 1000, 10000, 123456789, std::numeric_limits<int32_t>::max() / 1001)); //For max integer test, divide by 1000 since MM2INT multiplies by 1000 which would cause an overflow.

/*
 * Fixture to allow parameterized tests for writeDoubleToStream.
 */
class WriteDoubleToStreamTest : public testing::TestWithParam<double>
{
};

TEST_P(WriteDoubleToStreamTest, WriteDoubleToStream)
{
    const double in = GetParam();
    constexpr unsigned int precision = 4;

    std::ostringstream ss;
    writeDoubleToStream(precision, in, ss);
    ss.flush();
    const std::string str = ss.str();

    ASSERT_TRUE(ss.good()) << "The double " << in << " was printed as '" << str << " which was a bad string!";

    const double out = strtod(str.c_str(), nullptr);
    std::ostringstream in_ss;
    in_ss << std::fixed << std::setprecision(precision) << in;
    const std::string in_str = in_ss.str();
    const double in_reinterpreted = strtod(in_str.c_str(), nullptr);

    ASSERT_EQ(in_reinterpreted, out) << "The double " << in << " was printed as '" << str << "' which was interpreted as " << out << " rather than " << in_reinterpreted << "!";
}

<<<<<<< HEAD
INSTANTIATE_TEST_SUITE_P(WriteDoubleToStreamTestInstantiation, WriteDoubleToStreamTest,
=======
INSTANTIATE_TEST_CASE_P(WriteDoubleToStreamTestInstantiation, WriteDoubleToStreamTest,
>>>>>>> d8310583
        testing::Values(-10.000, -1.000, -0.100, -0.010, -0.001, 0.010, 0.100, 1.000, 10.000, 123456.789, 0.00000001d,
        std::numeric_limits<double>::min(), std::numeric_limits<double>::max(), std::numeric_limits<double>::lowest(), -std::numeric_limits<double>::lowest()));

}<|MERGE_RESOLUTION|>--- conflicted
+++ resolved
@@ -35,11 +35,7 @@
     ASSERT_EQ(in, out) << "The integer " << in << " was printed as '" << str << "' which was interpreted as " << out << " rather than " << in << "!";
 }
 
-<<<<<<< HEAD
-INSTANTIATE_TEST_SUITE_P(WriteInt2mmTestInstantiation, WriteInt2mmTest,
-=======
 INSTANTIATE_TEST_CASE_P(WriteInt2mmTestInstantiation, WriteInt2mmTest,
->>>>>>> d8310583
         testing::Values(-10000, -1000, -100, -10, -1, 0, 1, 10, 100, 1000, 10000, 123456789, std::numeric_limits<int32_t>::max() / 1001)); //For max integer test, divide by 1000 since MM2INT multiplies by 1000 which would cause an overflow.
 
 /*
@@ -70,11 +66,7 @@
     ASSERT_EQ(in_reinterpreted, out) << "The double " << in << " was printed as '" << str << "' which was interpreted as " << out << " rather than " << in_reinterpreted << "!";
 }
 
-<<<<<<< HEAD
-INSTANTIATE_TEST_SUITE_P(WriteDoubleToStreamTestInstantiation, WriteDoubleToStreamTest,
-=======
 INSTANTIATE_TEST_CASE_P(WriteDoubleToStreamTestInstantiation, WriteDoubleToStreamTest,
->>>>>>> d8310583
         testing::Values(-10.000, -1.000, -0.100, -0.010, -0.001, 0.010, 0.100, 1.000, 10.000, 123456.789, 0.00000001d,
         std::numeric_limits<double>::min(), std::numeric_limits<double>::max(), std::numeric_limits<double>::lowest(), -std::numeric_limits<double>::lowest()));
 
