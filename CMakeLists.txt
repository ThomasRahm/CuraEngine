--- conflicted
+++ resolved
@@ -240,12 +240,9 @@
     src/utils/ProximityPointLink.cpp
     src/utils/SVG.cpp
     src/utils/socket.cpp
-<<<<<<< HEAD
     src/utils/SquareGrid.cpp
-=======
     src/utils/ToolpathVisualizer.cpp
     src/utils/VoronoiUtils.cpp
->>>>>>> dfbcaf99
 )
 
 # List of tests. For each test there must be a file tests/${NAME}.cpp.
