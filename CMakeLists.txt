# Copyright (c) 2022 Ultimaker B.V.
# CuraEngine is released under the terms of the AGPLv3 or higher.

cmake_policy(SET CMP0091 NEW)  # For MSVC flags, will be ignored on non-Windows OS's
cmake_minimum_required(VERSION 3.20)
project(CuraEngine)
find_package(standardprojectsettings REQUIRED)  # imports the cmake module https://github.com/Ultimaker/conan-ultimaker-index/recipes/standardprojectsettings
AssureOutOfSourceBuilds()

option(ENABLE_ARCUS "Enable support for ARCUS" ON)
option(ENABLE_TESTING "Build with unit tests" OFF)
option(EXTENSIVE_WARNINGS "Build with all warnings" ON)
option(ENABLE_PLUGINS "Build with plugins" ON)
option(ENABLE_REMOTE_PLUGINS "Build with all warnings" OFF)
option(ENABLE_MORE_COMPILER_OPTIMIZATION_FLAGS "Enable more optimization flags" ON)
option(USE_SYSTEM_LIBS "Use the system libraries if available" OFF)
<<<<<<< HEAD
#set(GRPC_PROTOS "List of all protobuf definitions (see: https://github.com/Ultimaker/curaengine_grpc_definitions)")
#set(GRPC_IMPORT_DIRS "List of all protobuf dirs definitions (see: https://github.com/Ultimaker/curaengine_grpc_definitions)")

# Generate the plugin types
find_package(protobuf REQUIRED)
find_package(asio-grpc REQUIRED)
find_package(gRPC REQUIRED)

MESSAGE(STATUS "Compiling with plugins support: ${ENABLE_PLUGINS}")
if (${ENABLE_PLUGINS})
    MESSAGE(STATUS "Plugin secure remotes allowed: ${ENABLE_REMOTE_PLUGINS}")
endif ()

asio_grpc_protobuf_generate(PROTOS "${GRPC_PROTOS}" IMPORT_DIRS ${GRPC_IMPORT_DIRS}
        OUT_VAR "ASIO_GRPC_PLUGIN_PROTO_SOURCES"
        OUT_DIR "${CMAKE_CURRENT_BINARY_DIR}/generated"
        GENERATE_GRPC GENERATE_MOCK_CODE)
=======
option(RETARDED_APPLE_CLANG "Apple Clang <= 13 used" OFF)
>>>>>>> 4a801854

if (ENABLE_ARCUS)
    message(STATUS "Building with Arcus")
    find_package(arcus REQUIRED)
    protobuf_generate_cpp(engine_PB_SRCS engine_PB_HEADERS Cura.proto)
endif ()

### Compiling CuraEngine ###
# First compile all of CuraEngine as library.

set(engine_SRCS # Except main.cpp.
        src/Application.cpp
        src/bridge.cpp
        src/ConicalOverhang.cpp
        src/ExtruderTrain.cpp
        src/FffGcodeWriter.cpp
        src/FffPolygonGenerator.cpp
        src/FffProcessor.cpp
        src/gcodeExport.cpp
        src/GCodePathConfig.cpp
        src/infill.cpp
        src/InterlockingGenerator.cpp
        src/InsetOrderOptimizer.cpp
        src/layerPart.cpp
        src/LayerPlan.cpp
        src/LayerPlanBuffer.cpp
        src/mesh.cpp
        src/MeshGroup.cpp
        src/Mold.cpp
        src/multiVolumes.cpp
        src/PathOrderPath.cpp
        src/Preheat.cpp
        src/PrimeTower.cpp
        src/raft.cpp
        src/Scene.cpp
        src/SkeletalTrapezoidation.cpp
        src/SkeletalTrapezoidationGraph.cpp
        src/skin.cpp
        src/SkirtBrim.cpp
        src/SupportInfillPart.cpp
        src/Slice.cpp
        src/sliceDataStorage.cpp
        src/slicer.cpp
        src/support.cpp
        src/timeEstimate.cpp
        src/TopSurface.cpp
        src/TreeSupportTipGenerator.cpp
        src/TreeModelVolumes.cpp
        src/TreeSupport.cpp
        src/WallsComputation.cpp
        src/WallToolPaths.cpp

        src/BeadingStrategy/BeadingStrategy.cpp
        src/BeadingStrategy/BeadingStrategyFactory.cpp
        src/BeadingStrategy/DistributedBeadingStrategy.cpp
        src/BeadingStrategy/LimitedBeadingStrategy.cpp
        src/BeadingStrategy/RedistributeBeadingStrategy.cpp
        src/BeadingStrategy/WideningBeadingStrategy.cpp
        src/BeadingStrategy/OuterWallInsetBeadingStrategy.cpp

        src/communication/ArcusCommunication.cpp
        src/communication/ArcusCommunicationPrivate.cpp
        src/communication/CommandLine.cpp
        src/communication/Listener.cpp

        src/infill/ImageBasedDensityProvider.cpp
        src/infill/NoZigZagConnectorProcessor.cpp
        src/infill/ZigzagConnectorProcessor.cpp
        src/infill/LightningDistanceField.cpp
        src/infill/LightningGenerator.cpp
        src/infill/LightningLayer.cpp
        src/infill/LightningTreeNode.cpp
        src/infill/SierpinskiFill.cpp
        src/infill/SierpinskiFillProvider.cpp
        src/infill/SubDivCube.cpp
        src/infill/GyroidInfill.cpp

        src/pathPlanning/Comb.cpp
        src/pathPlanning/GCodePath.cpp
        src/pathPlanning/LinePolygonsCrossings.cpp
        src/pathPlanning/NozzleTempInsert.cpp
        src/pathPlanning/TimeMaterialEstimates.cpp

        src/progress/Progress.cpp
        src/progress/ProgressStageEstimator.cpp

        src/settings/AdaptiveLayerHeights.cpp
        src/settings/FlowTempGraph.cpp
        src/settings/PathConfigStorage.cpp
        src/settings/Settings.cpp
        src/settings/ZSeamConfig.cpp

        src/utils/AABB.cpp
        src/utils/AABB3D.cpp
        src/utils/channel.cpp
        src/utils/Date.cpp
        src/utils/ExtrusionJunction.cpp
        src/utils/ExtrusionLine.cpp
        src/utils/ExtrusionSegment.cpp
        src/utils/FMatrix4x3.cpp
        src/utils/gettime.cpp
        src/utils/LinearAlg2D.cpp
        src/utils/ListPolyIt.cpp
        src/utils/MinimumSpanningTree.cpp
        src/utils/Point3.cpp
        src/utils/PolygonConnector.cpp
        src/utils/PolygonsPointIndex.cpp
        src/utils/PolygonsSegmentIndex.cpp
        src/utils/polygonUtils.cpp
        src/utils/polygon.cpp
        src/utils/PolylineStitcher.cpp
        src/utils/ProximityPointLink.cpp
        src/utils/Simplify.cpp
        src/utils/SVG.cpp
        src/utils/socket.cpp
        src/utils/SquareGrid.cpp
        src/utils/ThreadPool.cpp
        src/utils/ToolpathVisualizer.cpp
        src/utils/VoronoiUtils.cpp
        src/utils/VoxelUtils.cpp
        )

add_library(_CuraEngine STATIC ${engine_SRCS} ${engine_PB_SRCS} ${ASIO_GRPC_PLUGIN_PROTO_SOURCES})
use_threads(_CuraEngine)

target_include_directories(_CuraEngine
        PUBLIC
        $<BUILD_INTERFACE:${CMAKE_CURRENT_SOURCE_DIR}/include>
        $<INSTALL_INTERFACE:${CMAKE_INSTALL_INCLUDEDIR}>
        PRIVATE
        $<BUILD_INTERFACE:${CMAKE_CURRENT_BINARY_DIR}> # Include Cura.pb.h
        $<BUILD_INTERFACE:${CMAKE_CURRENT_BINARY_DIR}/generated> # Include generated plugin types
        )

target_compile_definitions(_CuraEngine
        PUBLIC
        $<$<BOOL:${ENABLE_ARCUS}>:ARCUS>
<<<<<<< HEAD
        $<$<BOOL:${ENABLE_PLUGINS}>:ENABLE_PLUGINS>
        $<$<AND:$<BOOL:${ENABLE_PLUGINS}>,$<BOOL:${ENABLE_REMOTE_PLUGINS}>>:ENABLE_REMOTE_PLUGINS>
=======
        $<$<BOOL:${OLDER_APPLE_CLANG}>:OLDER_APPLE_CLANG>
>>>>>>> 4a801854
        CURA_ENGINE_VERSION=\"${CURA_ENGINE_VERSION}\"
        $<$<BOOL:${ENABLE_TESTING}>:BUILD_TESTS>
        PRIVATE
        $<$<BOOL:${WIN32}>:NOMINMAX>
        $<$<CONFIG:Debug>:ASSERT_INSANE_OUTPUT>
        $<$<CONFIG:Debug>:USE_CPU_TIME>
        $<$<CONFIG:Debug>:DEBUG>
        $<$<CONFIG:RelWithDebInfo>:ASSERT_INSANE_OUTPUT>
        $<$<CONFIG:RelWithDebInfo>:USE_CPU_TIME>
        $<$<CONFIG:RelWithDebInfo>:DEBUG>
        )

enable_sanitizers(_CuraEngine)

if (${EXTENSIVE_WARNINGS})
    set_project_warnings(_CuraEngine)
endif ()

if (ENABLE_ARCUS)
    target_link_libraries(_CuraEngine PUBLIC arcus::arcus )
endif ()

find_package(clipper REQUIRED)
find_package(RapidJSON REQUIRED)
find_package(stb REQUIRED)
find_package(Boost REQUIRED)
find_package(spdlog REQUIRED)
find_package(fmt REQUIRED)
find_package(range-v3 REQUIRED)
find_package(scripta REQUIRED)
find_package(neargye-semver REQUIRED)
find_package(gRPC REQUIRED)

if (ENABLE_TESTING)
    find_package(GTest REQUIRED)
endif ()

target_link_libraries(_CuraEngine
        PUBLIC
        spdlog::spdlog
        range-v3::range-v3
        fmt::fmt
        clipper::clipper
        rapidjson
        stb::stb
        boost::boost
        scripta::scripta
        neargye-semver::neargye-semver
        asio-grpc::asio-grpc
        grpc::grpc
        protobuf::libprotobuf
        $<$<BOOL:${ENABLE_TESTING}>:GTest::gtest>)

if (NOT WIN32)
    add_executable(CuraEngine src/main.cpp) # Then compile main.cpp as separate executable, and link the library to it.
else ()
    message(STATUS "Using windres")
    set(RES_FILES "CuraEngine.rc")
    ENABLE_LANGUAGE(RC)
    if (NOT MSVC)
        SET(CMAKE_RC_COMPILER_INIT windres)
        SET(CMAKE_RC_COMPILE_OBJECT
                "<CMAKE_RC_COMPILER> <FLAGS> -O coff <DEFINES> -i <SOURCE> -o <OBJECT>"
                )
    endif ()
    add_executable(CuraEngine src/main.cpp ${RES_FILES}) # ..., but don't forget the glitter!
endif (NOT WIN32)

# Create the executable
target_link_libraries(CuraEngine PRIVATE _CuraEngine)
target_compile_definitions(CuraEngine PRIVATE VERSION=\"${CURA_ENGINE_VERSION}\")

# Compiling the test environment.
if (ENABLE_TESTING)
    enable_testing()
    add_subdirectory(tests)
endif ()

if (ENABLE_BENCHMARKS)
    add_subdirectory(benchmark)
endif ()<|MERGE_RESOLUTION|>--- conflicted
+++ resolved
@@ -14,7 +14,6 @@
 option(ENABLE_REMOTE_PLUGINS "Build with all warnings" OFF)
 option(ENABLE_MORE_COMPILER_OPTIMIZATION_FLAGS "Enable more optimization flags" ON)
 option(USE_SYSTEM_LIBS "Use the system libraries if available" OFF)
-<<<<<<< HEAD
 #set(GRPC_PROTOS "List of all protobuf definitions (see: https://github.com/Ultimaker/curaengine_grpc_definitions)")
 #set(GRPC_IMPORT_DIRS "List of all protobuf dirs definitions (see: https://github.com/Ultimaker/curaengine_grpc_definitions)")
 
@@ -22,6 +21,7 @@
 find_package(protobuf REQUIRED)
 find_package(asio-grpc REQUIRED)
 find_package(gRPC REQUIRED)
+option(RETARDED_APPLE_CLANG "Apple Clang <= 13 used" OFF)
 
 MESSAGE(STATUS "Compiling with plugins support: ${ENABLE_PLUGINS}")
 if (${ENABLE_PLUGINS})
@@ -32,9 +32,6 @@
         OUT_VAR "ASIO_GRPC_PLUGIN_PROTO_SOURCES"
         OUT_DIR "${CMAKE_CURRENT_BINARY_DIR}/generated"
         GENERATE_GRPC GENERATE_MOCK_CODE)
-=======
-option(RETARDED_APPLE_CLANG "Apple Clang <= 13 used" OFF)
->>>>>>> 4a801854
 
 if (ENABLE_ARCUS)
     message(STATUS "Building with Arcus")
@@ -172,12 +169,9 @@
 target_compile_definitions(_CuraEngine
         PUBLIC
         $<$<BOOL:${ENABLE_ARCUS}>:ARCUS>
-<<<<<<< HEAD
         $<$<BOOL:${ENABLE_PLUGINS}>:ENABLE_PLUGINS>
         $<$<AND:$<BOOL:${ENABLE_PLUGINS}>,$<BOOL:${ENABLE_REMOTE_PLUGINS}>>:ENABLE_REMOTE_PLUGINS>
-=======
         $<$<BOOL:${OLDER_APPLE_CLANG}>:OLDER_APPLE_CLANG>
->>>>>>> 4a801854
         CURA_ENGINE_VERSION=\"${CURA_ENGINE_VERSION}\"
         $<$<BOOL:${ENABLE_TESTING}>:BUILD_TESTS>
         PRIVATE
