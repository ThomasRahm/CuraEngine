// Copyright (c) 2017 Ultimaker B.V.
// CuraEngine is released under the terms of the AGPLv3 or higher.

#include "SupportInfillPart.h"

#include "support.h"

using namespace cura;


<<<<<<< HEAD
SupportInfillPart::SupportInfillPart(const PolygonsPart& outline, coord_t support_line_width, int inset_count_to_generate, coord_t custom_line_distance)
=======
SupportInfillPart::SupportInfillPart(const PolygonsPart& outline, coord_t support_line_width, bool use_fractional_config, int inset_count_to_generate, coord_t custom_line_distance)
>>>>>>> 1d88e6c9
    : outline(outline)
    , outline_boundary_box(outline)
    , support_line_width(support_line_width)
    , inset_count_to_generate(inset_count_to_generate)
    , custom_line_distance(custom_line_distance)
<<<<<<< HEAD
=======
    , use_fractional_config(use_fractional_config)
>>>>>>> 1d88e6c9
{
    infill_area_per_combine_per_density.clear();
}<|MERGE_RESOLUTION|>--- conflicted
+++ resolved
@@ -8,20 +8,13 @@
 using namespace cura;
 
 
-<<<<<<< HEAD
-SupportInfillPart::SupportInfillPart(const PolygonsPart& outline, coord_t support_line_width, int inset_count_to_generate, coord_t custom_line_distance)
-=======
 SupportInfillPart::SupportInfillPart(const PolygonsPart& outline, coord_t support_line_width, bool use_fractional_config, int inset_count_to_generate, coord_t custom_line_distance)
->>>>>>> 1d88e6c9
     : outline(outline)
     , outline_boundary_box(outline)
     , support_line_width(support_line_width)
     , inset_count_to_generate(inset_count_to_generate)
     , custom_line_distance(custom_line_distance)
-<<<<<<< HEAD
-=======
     , use_fractional_config(use_fractional_config)
->>>>>>> 1d88e6c9
 {
     infill_area_per_combine_per_density.clear();
 }