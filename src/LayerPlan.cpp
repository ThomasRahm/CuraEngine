/** Copyright (C) 2016 Ultimaker - Released under terms of the AGPLv3 License */
#include <cstring>
#include "LayerPlan.h"
#include "pathOrderOptimizer.h"
#include "sliceDataStorage.h"
#include "utils/polygonUtils.h"
#include "MergeInfillLines.h"
#include "raft.h" // getTotalExtraLayers

namespace cura {


ExtruderPlan::ExtruderPlan(int extruder, int layer_nr, bool is_initial_layer, bool is_raft_layer, int layer_thickness, const FanSpeedLayerTimeSettings& fan_speed_layer_time_settings, const RetractionConfig& retraction_config)
: extruder(extruder)
, heated_pre_travel_time(0)
, required_start_temperature(-1)
, layer_nr(layer_nr)
, is_initial_layer(is_initial_layer)
, is_raft_layer(is_raft_layer)
, layer_thickness(layer_thickness)
, fan_speed_layer_time_settings(fan_speed_layer_time_settings)
, retraction_config(retraction_config)
, extrudeSpeedFactor(1.0)
, travelSpeedFactor(1.0)
, extraTime(0.0)
, totalPrintTime(0)
{
}

void ExtruderPlan::setExtrudeSpeedFactor(double speedFactor)
{
    this->extrudeSpeedFactor = speedFactor;
}
double ExtruderPlan::getExtrudeSpeedFactor()
{
    return this->extrudeSpeedFactor;
}
void ExtruderPlan::setTravelSpeedFactor(double speedFactor)
{
    if (speedFactor < 1) speedFactor = 1.0;
    this->travelSpeedFactor = speedFactor;
}
double ExtruderPlan::getTravelSpeedFactor()
{
    return this->travelSpeedFactor;
}

void ExtruderPlan::setFanSpeed(double _fan_speed)
{
    fan_speed = _fan_speed;
}
double ExtruderPlan::getFanSpeed()
{
    return fan_speed;
}


GCodePath* LayerPlan::getLatestPathWithConfig(const GCodePathConfig& config, SpaceFillType space_fill_type, float flow, bool spiralize, double speed_factor)
{
    std::vector<GCodePath>& paths = extruder_plans.back().paths;
    if (paths.size() > 0 && paths.back().config == &config && !paths.back().done && paths.back().flow == flow && paths.back().speed_factor == speed_factor) // spiralize can only change when a travel path is in between
        return &paths.back();
    paths.emplace_back(config, space_fill_type, flow, spiralize, speed_factor);
    GCodePath* ret = &paths.back();
    return ret;
}

void LayerPlan::forceNewPathStart()
{
    std::vector<GCodePath>& paths = extruder_plans.back().paths;
    if (paths.size() > 0)
        paths[paths.size()-1].done = true;
}

LayerPlan::LayerPlan(const SliceDataStorage& storage, int layer_nr, int z, int layer_thickness, unsigned int start_extruder, const std::vector<FanSpeedLayerTimeSettings>& fan_speed_layer_time_settings_per_extruder, CombingMode combing_mode, int64_t comb_boundary_offset, coord_t comb_move_inside_distance, bool travel_avoid_other_parts, bool travel_avoid_supports, int64_t travel_avoid_distance)
: storage(storage)
, configs_storage(storage, layer_nr, layer_thickness)
, z(z)
, layer_nr(layer_nr)
, is_initial_layer(layer_nr == 0 - Raft::getTotalExtraLayers(storage))
, is_raft_layer(layer_nr < 0 - Raft::getFillerLayerCount(storage))
, layer_thickness(layer_thickness)
, has_prime_tower_planned(false)
, last_extruder_previous_layer(start_extruder)
, last_planned_extruder_setting_base(storage.meshgroup->getExtruderTrain(start_extruder))
, first_travel_destination_is_inside(false) // set properly when addTravel is called for the first time (otherwise not set properly)
, comb_boundary_inside1(computeCombBoundaryInside(combing_mode, 1))
, comb_boundary_inside2(computeCombBoundaryInside(combing_mode, 2))
, comb_move_inside_distance(comb_move_inside_distance)
, fan_speed_layer_time_settings_per_extruder(fan_speed_layer_time_settings_per_extruder)
{
    int current_extruder = start_extruder;
    comb = nullptr;
    was_inside = true; // not used, because the first travel move is bogus
    is_inside = false; // assumes the next move will not be to inside a layer part (overwritten just before going into a layer part)
    if (combing_mode != CombingMode::OFF)
    {
        comb = new Comb(storage, layer_nr, comb_boundary_inside1, comb_boundary_inside2, comb_boundary_offset, travel_avoid_other_parts, travel_avoid_supports, travel_avoid_distance, comb_move_inside_distance);
    }
    else
    {
        comb = nullptr;
    }
    for (unsigned int extruder_nr = 0; extruder_nr < (unsigned int)storage.meshgroup->getExtruderCount(); extruder_nr++)
    {
        const ExtruderTrain* train = storage.meshgroup->getExtruderTrain(extruder_nr);
        layer_start_pos_per_extruder.emplace_back(train->getSettingInMicrons("layer_start_x"), train->getSettingInMicrons("layer_start_y"));
    }
    extruder_plans.reserve(storage.meshgroup->getExtruderCount());
    extruder_plans.emplace_back(current_extruder, layer_nr, is_initial_layer, is_raft_layer, layer_thickness, fan_speed_layer_time_settings_per_extruder[current_extruder], storage.retraction_config_per_extruder[current_extruder]);

    for (unsigned int extruder = 0; extruder < storage.meshgroup->getExtruderCount(); extruder++)
    { //Skirt and brim.
        skirt_brim_is_processed[extruder] = false;
    }
}

LayerPlan::~LayerPlan()
{
    if (comb)
        delete comb;
}

SettingsBaseVirtual* LayerPlan::getLastPlannedExtruderTrainSettings()
{
    return last_planned_extruder_setting_base;
}


Polygons LayerPlan::computeCombBoundaryInside(CombingMode combing_mode, int max_inset)
{
    if (combing_mode == CombingMode::OFF)
    {
        return Polygons();
    }
    if (layer_nr < 0)
    { // when a raft is present
        if (combing_mode == CombingMode::NO_SKIN)
        {
            return Polygons();
        }
        else
        {
            return storage.raftOutline.offset(MM2INT(0.1));
        }
    }
    else 
    {
        Polygons comb_boundary;
        for (const SliceMeshStorage& mesh : storage.meshes)
        {
            const SliceLayer& layer = mesh.layers[layer_nr];
            if (mesh.getSettingBoolean("infill_mesh")) {
                continue;
            }
            if (mesh.getSettingAsCombingMode("retraction_combing") == CombingMode::NO_SKIN)
            {
                for (const SliceLayerPart& part : layer.parts)
                {
                    comb_boundary.add(part.infill_area);
                }
            }
            else
            {
                layer.getInnermostWalls(comb_boundary, max_inset);
            }
        }
        return comb_boundary;
    }
}

void LayerPlan::setIsInside(bool _is_inside)
{
    is_inside = _is_inside;
}

bool LayerPlan::setExtruder(int extruder)
{
    if (extruder == getExtruder())
    {
        return false;
    }
    setIsInside(false);
    { // handle end position of the prev extruder
        SettingsBaseVirtual* train = getLastPlannedExtruderTrainSettings();
        bool end_pos_absolute = train->getSettingBoolean("machine_extruder_end_pos_abs");
        Point end_pos(train->getSettingInMicrons("machine_extruder_end_pos_x"), train->getSettingInMicrons("machine_extruder_end_pos_y"));
        if (!end_pos_absolute)
        {
            end_pos += getLastPlannedPositionOrStartingPosition();
        }
        else 
        {
            Point extruder_offset(train->getSettingInMicrons("machine_nozzle_offset_x"), train->getSettingInMicrons("machine_nozzle_offset_y"));
            end_pos += extruder_offset; // absolute end pos is given as a head position
        }
        addTravel(end_pos); //  + extruder_offset cause it 
    }
    if (extruder_plans.back().paths.empty() && extruder_plans.back().inserts.empty())
    { // first extruder plan in a layer might be empty, cause it is made with the last extruder planned in the previous layer
        extruder_plans.back().extruder = extruder;
    }
    else 
    {
        extruder_plans.emplace_back(extruder, layer_nr, is_initial_layer, is_raft_layer, layer_thickness, fan_speed_layer_time_settings_per_extruder[extruder], storage.retraction_config_per_extruder[extruder]);
        assert((int)extruder_plans.size() <= storage.meshgroup->getExtruderCount() && "Never use the same extruder twice on one layer!");
    }
    last_planned_extruder_setting_base = storage.meshgroup->getExtruderTrain(extruder);

//     forceNewPathStart(); // automatic by the fact that we start a new ExtruderPlan

    { // handle starting pos of the new extruder
        SettingsBaseVirtual* train = getLastPlannedExtruderTrainSettings();
        bool start_pos_absolute = train->getSettingBoolean("machine_extruder_start_pos_abs");
        Point start_pos(train->getSettingInMicrons("machine_extruder_start_pos_x"), train->getSettingInMicrons("machine_extruder_start_pos_y"));
        if (!start_pos_absolute)
        {
            start_pos += getLastPlannedPositionOrStartingPosition();
        }
        else 
        {
            Point extruder_offset(train->getSettingInMicrons("machine_nozzle_offset_x"), train->getSettingInMicrons("machine_nozzle_offset_y"));
            start_pos += extruder_offset; // absolute start pos is given as a head position
        }
        last_planned_position = start_pos;
    }
    return true;
}

void LayerPlan::moveInsideCombBoundary(int distance)
{
    int max_dist2 = MM2INT(2.0) * MM2INT(2.0); // if we are further than this distance, we conclude we are not inside even though we thought we were.
    // this function is to be used to move from the boudary of a part to inside the part
    Point p = getLastPlannedPositionOrStartingPosition(); // copy, since we are going to move p
    if (PolygonUtils::moveInside(comb_boundary_inside2, p, distance, max_dist2) != NO_INDEX)
    {
        //Move inside again, so we move out of tight 90deg corners
        PolygonUtils::moveInside(comb_boundary_inside2, p, distance, max_dist2);
        if (comb_boundary_inside2.inside(p))
        {
            addTravel_simple(p);
            //Make sure the that any retraction happens after this move, not before it by starting a new move path.
            forceNewPathStart();
        }
    }
}

std::optional<std::pair<Point, bool>> LayerPlan::getFirstTravelDestinationState() const
{
    std::optional<std::pair<Point, bool>> ret;
    if (first_travel_destination)
    {
        ret = std::make_pair(*first_travel_destination, first_travel_destination_is_inside);
    }
    return ret;
}

GCodePath& LayerPlan::addTravel(Point p, bool force_comb_retract)
{
    const GCodePathConfig& travel_config = configs_storage.travel_config_per_extruder[getExtruder()];
    const RetractionConfig& retraction_config = storage.retraction_config_per_extruder[getExtruder()];

    GCodePath* path = getLatestPathWithConfig(travel_config, SpaceFillType::None);

    bool combed = false;

    const SettingsBaseVirtual* extr = getLastPlannedExtruderTrainSettings();

    const bool perform_z_hops = extr->getSettingBoolean("retraction_hop_enabled");
    const coord_t maximum_travel_resolution = extr->getSettingInMicrons("meshfix_maximum_travel_resolution");

    const bool is_first_travel_of_extruder_after_switch = extruder_plans.back().paths.size() == 1 && (extruder_plans.size() > 1 || last_extruder_previous_layer != getExtruder());
    bool bypass_combing = is_first_travel_of_extruder_after_switch && extr->getSettingBoolean("retraction_hop_after_extruder_switch");

    const bool is_first_travel_of_layer = !static_cast<bool>(last_planned_position);
    if (is_first_travel_of_layer)
    {
        bypass_combing = true; // first travel move is bogus; it is added after this and the previous layer have been planned in LayerPlanBuffer::addConnectingTravelMove
        first_travel_destination = p;
        first_travel_destination_is_inside = is_inside;
        forceNewPathStart(); // force a new travel path after this first bogus move
    }
    else if (force_comb_retract && last_planned_position && !shorterThen(*last_planned_position - p, retraction_config.retraction_min_travel_distance))
    {
        // path is not shorter than min travel distance, force a retraction
        path->retract = true;
    }

    if (comb != nullptr && !bypass_combing)
    {
        const bool perform_z_hops_only_when_collides = extr->getSettingBoolean("retraction_hop_only_when_collides");

        CombPaths combPaths;
        bool via_outside_makes_combing_fail = perform_z_hops && !perform_z_hops_only_when_collides;
        bool fail_on_unavoidable_obstacles = perform_z_hops && perform_z_hops_only_when_collides;
        combed = comb->calc(*last_planned_position, p, combPaths, was_inside, is_inside, retraction_config.retraction_min_travel_distance, via_outside_makes_combing_fail, fail_on_unavoidable_obstacles);
        if (combed)
        {
            bool retract = path->retract || combPaths.size() > 1;
            if (!retract)
            { // check whether we want to retract
                if (combPaths.throughAir)
                {
                    retract = true;
                }
                else
                {
                    for (CombPath& combPath : combPaths)
                    { // retract when path moves through a boundary
                        if (combPath.cross_boundary)
                        {
                            retract = true;
                            break;
                        }
                    }
                }
                if (combPaths.size() == 1)
                {
                    CombPath comb_path = combPaths[0];
                    if (extr->getSettingBoolean("limit_support_retractions") &&
                        combPaths.throughAir && !comb_path.cross_boundary && comb_path.size() == 2 && comb_path[0] == *last_planned_position && comb_path[1] == p)
                    { // limit the retractions from support to support, which didn't cross anything
                        retract = false;
                    }
                }
            }

            float dist = 0;
            Point last_point((last_planned_position) ? *last_planned_position : Point(0, 0));
            for (CombPath& combPath : combPaths)
            { // add all comb paths (don't do anything special for paths which are moving through air)
                if (combPath.size() == 0)
                {
                    continue;
                }
                for (Point& comb_point : combPath)
                {
                    if (path->points.empty() || vSize2(path->points.back() - comb_point) > maximum_travel_resolution * maximum_travel_resolution)
                    {
                        path->points.push_back(comb_point);
                        dist += vSize(last_point - comb_point);
                        last_point = comb_point;
                    }
                }
                last_planned_position = combPath.back();
                dist += vSize(last_point - p);
                const double retract_threshold = extr->getSettingInMicrons("retraction_combing_max_distance");
                path->retract = retract || (retract_threshold > 0 && dist > retract_threshold);
                // don't perform a z-hop
            }
        }
    }
    
    // no combing? retract only when path is not shorter than minimum travel distance
    if (!combed && !is_first_travel_of_layer && last_planned_position && !shorterThen(*last_planned_position - p, retraction_config.retraction_min_travel_distance))
    {
        if (was_inside) // when the previous location was from printing something which is considered inside (not support or prime tower etc)
        {               // then move inside the printed part, so that we don't ooze on the outer wall while retraction, but on the inside of the print.
            assert (extr != nullptr);
            int innermost_wall_line_width = extr->getSettingInMicrons((extr->getSettingAsCount("wall_line_count") > 1) ? "wall_line_width_x" : "wall_line_width_0");
            if (layer_nr == 0)
            {
                innermost_wall_line_width *= extr->getSettingAsRatio("initial_layer_line_width_factor");
            }
            moveInsideCombBoundary(innermost_wall_line_width);
        }
        path->retract = true;
        path->perform_z_hop = perform_z_hops;
    }

    GCodePath& ret = addTravel_simple(p, path);
    was_inside = is_inside;
    return ret;
}

GCodePath& LayerPlan::addTravel_simple(Point p, GCodePath* path)
{
    bool is_first_travel_of_layer = !static_cast<bool>(last_planned_position);
    if (is_first_travel_of_layer)
    { // spiralize calls addTravel_simple directly as the first travel move in a layer
        first_travel_destination = p;
        first_travel_destination_is_inside = is_inside;
    }
    if (path == nullptr)
    {
        path = getLatestPathWithConfig(configs_storage.travel_config_per_extruder[getExtruder()], SpaceFillType::None);
    }
    path->points.push_back(p);
    last_planned_position = p;
    return *path;
}

void LayerPlan::planPrime()
{
    forceNewPathStart();
    constexpr float prime_blob_wipe_length = 10.0;
    GCodePath& prime_travel = addTravel_simple(getLastPlannedPositionOrStartingPosition() + Point(0, MM2INT(prime_blob_wipe_length)));
    prime_travel.retract = false;
    prime_travel.perform_prime = true;
    forceNewPathStart();
}

void LayerPlan::addExtrusionMove(Point p, const GCodePathConfig& config, SpaceFillType space_fill_type, float flow, bool spiralize, double speed_factor)
{
    getLatestPathWithConfig(config, space_fill_type, flow, spiralize, speed_factor)->points.push_back(p);
    last_planned_position = p;
}

void LayerPlan::addPolygon(ConstPolygonRef polygon, int start_idx, const GCodePathConfig& config, WallOverlapComputation* wall_overlap_computation, coord_t wall_0_wipe_dist, bool spiralize, float flow_ratio, bool always_retract)
{
    Point p0 = polygon[start_idx];
    addTravel(p0, always_retract);
    for (unsigned int point_idx = 1; point_idx < polygon.size(); point_idx++)
    {
        Point p1 = polygon[(start_idx + point_idx) % polygon.size()];
        float flow = (wall_overlap_computation)? flow_ratio * wall_overlap_computation->getFlow(p0, p1) : flow_ratio;
        addExtrusionMove(p1, config, SpaceFillType::Polygons, flow, spiralize);
        p0 = p1;
    }
    if (polygon.size() > 2)
    {
        const Point& p1 = polygon[start_idx];
        float flow = (wall_overlap_computation)? flow_ratio * wall_overlap_computation->getFlow(p0, p1) : flow_ratio;
        addExtrusionMove(p1, config, SpaceFillType::Polygons, flow, spiralize);

        if (wall_0_wipe_dist > 0)
        { // apply outer wall wipe
            p0 = polygon[start_idx];
            int distance_traversed = 0;
            for (unsigned int point_idx = 1; ; point_idx++)
            {
                Point p1 = polygon[(start_idx + point_idx) % polygon.size()];
                int p0p1_dist = vSize(p1 - p0);
                if (distance_traversed + p0p1_dist >= wall_0_wipe_dist)
                {
                    Point vector = p1 - p0;
                    Point half_way = p0 + normal(vector, wall_0_wipe_dist - distance_traversed);
                    addTravel_simple(half_way);
                    break;
                }
                else
                {
                    addTravel_simple(p1);
                    distance_traversed += p0p1_dist;
                }
                p0 = p1;
            }
            forceNewPathStart();
        }
    }
    else 
    {
        logWarning("WARNING: line added as polygon! (LayerPlan)\n");
    }
}

void LayerPlan::addPolygonsByOptimizer(const Polygons& polygons, const GCodePathConfig& config, WallOverlapComputation* wall_overlap_computation, const ZSeamConfig& z_seam_config, coord_t wall_0_wipe_dist, bool spiralize, float flow_ratio, bool always_retract, bool reverse_order)
{
    
    if (polygons.size() == 0)
    {
        return;
    }
    PathOrderOptimizer orderOptimizer(getLastPlannedPositionOrStartingPosition(), z_seam_config);
    for (unsigned int poly_idx = 0; poly_idx < polygons.size(); poly_idx++)
    {
        orderOptimizer.addPolygon(polygons[poly_idx]);
    }
    orderOptimizer.optimize();
    
    if(reverse_order == false)
    {
        for (unsigned int poly_idx : orderOptimizer.polyOrder)
        {
            addPolygon(polygons[poly_idx], orderOptimizer.polyStart[poly_idx], config, wall_overlap_computation, wall_0_wipe_dist, spiralize, flow_ratio, always_retract);
        }
    }
    else
    {
        for(int index = orderOptimizer.polyOrder.size() - 1; index >= 0; --index)
        {
            int poly_idx = orderOptimizer.polyOrder[index];
            addPolygon(polygons[poly_idx], orderOptimizer.polyOrder[poly_idx], config, wall_overlap_computation, wall_0_wipe_dist, spiralize, flow_ratio, always_retract);
        }
    }
}

static const float max_non_bridge_line_volume = 100000.0f; // limit to accumulated "volume" of non-bridge lines which is proportional to distance x extrusion rate

void LayerPlan::addWallLine(const Point& p0, const Point& p1, const GCodePathConfig& non_bridge_config, const GCodePathConfig& bridge_config, float flow, float& non_bridge_line_volume, double& speed_factor, double distance_to_bridge_start)
{
    const double min_line_len = 5; // we ignore lines less than 5um long
    const double acceleration_segment_len = 1000; // accelerate using segments of this length
    const double acceleration_factor = 0.85; // must be < 1, the larger the value, the slower the acceleration
    const bool spiralize = false;

    const SettingsBaseVirtual* extr = getLastPlannedExtruderTrainSettings();
    const double min_bridge_line_len = extr->getSettingInMicrons("bridge_wall_min_length");
    const double bridge_wall_coast = extr->getSettingInPercentage("bridge_wall_coast");

    Point cur_point = p0;

    // helper function to add a single non-bridge line

    // If the line precedes a bridge line, it may be coasted to reduce the nozzle pressure before the bridge is reached

    // alternatively, if the line follows a bridge line, it may be segmented and the print speed gradually increased to reduce under-extrusion

    auto addNonBridgeLine = [&](const Point& line_end)
    {
        double distance_to_line_end = vSize(cur_point - line_end);

        while (distance_to_line_end > min_line_len)
        {
            // if we are accelerating after a bridge line, the segment length is less than the whole line length
            Point segment_end = (speed_factor == 1 || distance_to_line_end < acceleration_segment_len) ? line_end : cur_point + (line_end - cur_point) * acceleration_segment_len / distance_to_line_end;

            // flow required for the next line segment - when accelerating after a bridge segment, the flow is increased in inverse proportion to the speed_factor
            // so the slower the feedrate, the greater the flow - the idea is to get the extruder back to normal pressure as quickly as possible
            const float segment_flow = (speed_factor < 1) ? flow * (1 / speed_factor) : flow;

            // if a bridge is present in this wall, this particular segment may need to be partially or wholely coasted
            if (distance_to_bridge_start > 0)
            {
                // speed_flow_factor approximates how the extrusion rate alters between the non-bridge wall line and the following bridge wall line
                // if the extrusion rates are the same, its value will be 1, if the bridge config extrusion rate is < the non-bridge config extrusion rate, the value is < 1

                const double speed_flow_factor = (bridge_config.getSpeed() * bridge_config.getFlowPercentage()) / (non_bridge_config.getSpeed() * non_bridge_config.getFlowPercentage());

                // coast distance is proportional to distance, speed and flow of non-bridge segments just printed and is throttled by speed_flow_factor
                const double coast_dist = std::min(non_bridge_line_volume, max_non_bridge_line_volume) * (1 - speed_flow_factor) * bridge_wall_coast / 4000;

                if ((distance_to_bridge_start - distance_to_line_end) <= coast_dist)
                {
                    // coast takes precedence over acceleration
                    segment_end = line_end;
                }

                const double len = vSize(cur_point - segment_end);
                if (coast_dist > 0 && ((distance_to_bridge_start - len) <= coast_dist))
                {
                    if ((len - coast_dist) > min_line_len)
                    {
                        // segment is longer than coast distance so extrude using non-bridge config to start of coast
                        addExtrusionMove(segment_end + coast_dist * (cur_point - segment_end) / len, non_bridge_config, SpaceFillType::Polygons, segment_flow, spiralize, speed_factor);
                    }
                    // then coast to start of bridge segment
                    addExtrusionMove(segment_end, non_bridge_config, SpaceFillType::Polygons, 0, spiralize, speed_factor);
                }
                else
                {
                    // no coasting required, just normal segment using non-bridge config
                    addExtrusionMove(segment_end, non_bridge_config, SpaceFillType::Polygons, segment_flow, spiralize, speed_factor);
                }

                distance_to_bridge_start -= len;
            }
            else
            {
                // no coasting required, just normal segment using non-bridge config
                addExtrusionMove(segment_end, non_bridge_config, SpaceFillType::Polygons, segment_flow, spiralize, speed_factor);
            }
            non_bridge_line_volume += vSize(cur_point - segment_end) * segment_flow * speed_factor * non_bridge_config.getSpeed();
            cur_point = segment_end;
            speed_factor = 1 - (1 - speed_factor) * acceleration_factor;
            distance_to_line_end = vSize(cur_point - line_end);
        }
    };

    if (bridge_wall_mask.empty())
    {
        // no bridges required
        addExtrusionMove(p1, non_bridge_config, SpaceFillType::Polygons, flow);
    }
    else
    {
        // bridges may be required
        if (PolygonUtils::polygonCollidesWithLineSegment(bridge_wall_mask, p0, p1))
        {
            // the line crosses the boundary between supported and non-supported regions so one or more bridges are required

            // determine which segments of the line are bridges

            Polygon line_poly;
            line_poly.add(p0);
            line_poly.add(p1);
            Polygons line_polys;
            line_polys.add(line_poly);
            line_polys = bridge_wall_mask.intersectionPolyLines(line_polys);

            // line_polys now contains the wall lines that need to be printed using bridge_config

            while (line_polys.size() > 0)
            {
                // find the bridge line segment that's nearest to the current point
                int nearest = 0;
                float smallest_dist2 = vSize2f(cur_point - line_polys[0][0]);
                for(unsigned i = 1; i < line_polys.size(); ++i)
                {
                    float dist2 = vSize2f(cur_point - line_polys[i][0]);
                    if (dist2 < smallest_dist2)
                    {
                        nearest = i;
                        smallest_dist2 = dist2;
                    }
                }
                ConstPolygonRef bridge = line_polys[nearest];

                // set b0 to the nearest vertex and b1 the furthest
                Point b0 = bridge[0];
                Point b1 = bridge[1];

                if (vSize2f(cur_point - b1) < vSize2f(cur_point - b0))
                {
                    // swap vertex order
                    b0 = bridge[1];
                    b1 = bridge[0];
                }

                // extrude using non_bridge_config to the start of the next bridge segment

                addNonBridgeLine(b0);

                const double bridge_line_len = vSize(b1 - cur_point);

                if (bridge_line_len >= min_bridge_line_len)
                {
                    // extrude using bridge_config to the end of the next bridge segment

                    if (bridge_line_len > min_line_len)
                    {
                        addExtrusionMove(b1, bridge_config, SpaceFillType::Polygons, flow);
                        non_bridge_line_volume = 0;
                        cur_point = b1;
                        // after a bridge segment, start slow and accelerate to avoid under-extrusion due to extruder lag
                        speed_factor = std::min(bridge_config.getSpeed() / non_bridge_config.getSpeed(), 1.0);
                    }
                }
                else
                {
                    // treat the short bridge line just like a normal line

                    addNonBridgeLine(b1);
                }

                // finished with this segment
                line_polys.remove(nearest);
            }

            // if we haven't yet reached p1, fill the gap with non_bridge_config line
            addNonBridgeLine(p1);
        }
        else if (bridge_wall_mask.inside(p0, true) && vSize(p0 - p1) >= min_bridge_line_len)
        {
            // both p0 and p1 must be above air (the result will be ugly!)
            addExtrusionMove(p1, bridge_config, SpaceFillType::Polygons, flow);
            non_bridge_line_volume = 0;
        }
        else
        {
            // no part of the line is above air or the line is too short to print as a bridge line
            addNonBridgeLine(p1);
        }
    }
}

void LayerPlan::addWall(ConstPolygonRef wall, int start_idx, const GCodePathConfig& non_bridge_config, const GCodePathConfig& bridge_config, WallOverlapComputation* wall_overlap_computation, coord_t wall_0_wipe_dist, float flow_ratio, bool always_retract)
{
    // make sure wall start point is not above air!
    if (!bridge_wall_mask.empty()) {
        int count = wall.size(); // avoid infinite loop if none of the points are above a solid region
        while (count-- > 0 && bridge_wall_mask.inside(wall[start_idx], true))
        {
            if (++start_idx >= (int)wall.size())
            {
                start_idx = 0;
            }
        }
    }

<<<<<<< HEAD
    Point p0 = wall[start_idx];
    addTravel(p0, always_retract);

    float non_bridge_line_volume = max_non_bridge_line_volume; // assume extruder is fully pressurised before first non-bridge line is output
=======
    float non_bridge_line_volume = 0; // zero before first non-bridge line is output
>>>>>>> 998b84b1
    double speed_factor = 1.0; // start first line at normal speed
    double distance_to_bridge_start = 0; // will be updated before each line is processed

    const SettingsBaseVirtual* extr = getLastPlannedExtruderTrainSettings();
    const double min_bridge_line_len = extr->getSettingInMicrons("bridge_wall_min_length");
    const double wall_min_flow = extr->getSettingAsRatio("wall_min_flow");
    const bool wall_min_flow_retract = extr->getSettingBoolean("wall_min_flow_retract");

    // helper function to calculate the distance from the start of the current wall line to the first bridge segment

    auto computeDistanceToBridgeStart = [&](unsigned current_index)
    {
        distance_to_bridge_start = 0;

        if (!bridge_wall_mask.empty())
        {
            // there is air below the part so iterate through the lines that have not yet been output accumulating the total distance to the first bridge segment
            for (unsigned point_idx = current_index; point_idx < wall.size(); ++point_idx)
            {
                const Point& p0 = wall[point_idx];
                const Point& p1 = wall[(point_idx + 1) % wall.size()];

                if (PolygonUtils::polygonCollidesWithLineSegment(bridge_wall_mask, p0, p1))
                {
                    // the line crosses the boundary between supported and non-supported regions so it will contain one or more bridge segments

                    // determine which segments of the line are bridges

                    Polygon line_poly;
                    line_poly.add(p0);
                    line_poly.add(p1);
                    Polygons line_polys;
                    line_polys.add(line_poly);
                    line_polys = bridge_wall_mask.intersectionPolyLines(line_polys);

                    while (line_polys.size() > 0)
                    {
                        // find the bridge line segment that's nearest to p0
                        int nearest = 0;
                        float smallest_dist2 = vSize2f(p0 - line_polys[0][0]);
                        for(unsigned i = 1; i < line_polys.size(); ++i)
                        {
                            float dist2 = vSize2f(p0 - line_polys[i][0]);
                            if (dist2 < smallest_dist2)
                            {
                                nearest = i;
                                smallest_dist2 = dist2;
                            }
                        }
                        ConstPolygonRef bridge = line_polys[nearest];

                        // set b0 to the nearest vertex and b1 the furthest
                        Point b0 = bridge[0];
                        Point b1 = bridge[1];

                        if (vSize2f(p0 - b1) < vSize2f(p0 - b0))
                        {
                            // swap vertex order
                            b0 = bridge[1];
                            b1 = bridge[0];
                        }

                        distance_to_bridge_start += vSize(b0 - p0);

                        const double bridge_line_len = vSize(b1 - b0);

                        if (bridge_line_len >= min_bridge_line_len)
                        {
                            // job done, we have found the first bridge line
                            return;
                        }

                        distance_to_bridge_start += bridge_line_len;

                        // finished with this segment
                        line_polys.remove(nearest);
                    }
                }
                else if (!bridge_wall_mask.inside(p0, true))
                {
                    // none of the line is over air
                    distance_to_bridge_start += vSize(p1 - p0);
                }
            }

            // we have got all the way to the end of the wall without finding a bridge segment so disable coasting by setting distance_to_bridge_start back to 0

            distance_to_bridge_start = 0;
        }
    };

    bool travel_required = false; // true when a wall has been omitted due to its flow being less than the minimum required

    bool first_line = true;

    Point p0 = wall[start_idx];

    for (unsigned int point_idx = 1; point_idx < wall.size(); point_idx++)
    {
        const Point& p1 = wall[(start_idx + point_idx) % wall.size()];
        const float flow = (wall_overlap_computation)? flow_ratio * wall_overlap_computation->getFlow(p0, p1) : flow_ratio;

        if (!bridge_wall_mask.empty())
        {
            computeDistanceToBridgeStart((start_idx + point_idx - 1) % wall.size());
        }

        if (flow >= wall_min_flow)
        {
            if (first_line || travel_required)
            {
                addTravel(p0, (first_line) ? always_retract : wall_min_flow_retract);
                first_line = false;
                travel_required = false;
            }
            addWallLine(p0, p1, non_bridge_config, bridge_config, flow, non_bridge_line_volume, speed_factor, distance_to_bridge_start);
        }
        else
        {
            travel_required = true;
        }

        p0 = p1;
    }

    if (wall.size() > 2)
    {
        const Point& p1 = wall[start_idx];
        const float flow = (wall_overlap_computation)? flow_ratio * wall_overlap_computation->getFlow(p0, p1) : flow_ratio;

        if (!bridge_wall_mask.empty())
        {
            computeDistanceToBridgeStart((start_idx + wall.size() - 1) % wall.size());
        }

        if (flow >= wall_min_flow)
        {
            if (travel_required)
            {
                addTravel(p0, wall_min_flow_retract);
            }
            addWallLine(p0, p1, non_bridge_config, bridge_config, flow, non_bridge_line_volume, speed_factor, distance_to_bridge_start);

            if (wall_0_wipe_dist > 0)
            { // apply outer wall wipe
                p0 = wall[start_idx];
                int distance_traversed = 0;
                for (unsigned int point_idx = 1; ; point_idx++)
                {
                    Point p1 = wall[(start_idx + point_idx) % wall.size()];
                    int p0p1_dist = vSize(p1 - p0);
                    if (distance_traversed + p0p1_dist >= wall_0_wipe_dist)
                    {
                        Point vector = p1 - p0;
                        Point half_way = p0 + normal(vector, wall_0_wipe_dist - distance_traversed);
                        addTravel_simple(half_way);
                        break;
                    }
                    else
                    {
                        addTravel_simple(p1);
                        distance_traversed += p0p1_dist;
                    }
                    p0 = p1;
                }
                forceNewPathStart();
            }
        }
    }
    else
    {
        logWarning("WARNING: line added as polygon! (LayerPlan)\n");
    }
}

void LayerPlan::addWalls(const Polygons& walls, const GCodePathConfig& non_bridge_config, const GCodePathConfig& bridge_config, WallOverlapComputation* wall_overlap_computation, const ZSeamConfig& z_seam_config, coord_t wall_0_wipe_dist, float flow_ratio, bool always_retract)
{
    PathOrderOptimizer orderOptimizer(getLastPlannedPositionOrStartingPosition(), z_seam_config);
    for (unsigned int poly_idx = 0; poly_idx < walls.size(); poly_idx++)
    {
        orderOptimizer.addPolygon(walls[poly_idx]);
    }
    orderOptimizer.optimize();
    for (unsigned int poly_idx : orderOptimizer.polyOrder)
    {
        addWall(walls[poly_idx], orderOptimizer.polyStart[poly_idx], non_bridge_config, bridge_config, wall_overlap_computation, wall_0_wipe_dist, flow_ratio, always_retract);
    }
}

void LayerPlan::addLinesByOptimizer(const Polygons& polygons, const GCodePathConfig& config, SpaceFillType space_fill_type, bool enable_travel_optimization, int wipe_dist, float flow_ratio, std::optional<Point> near_start_location)
{
    Polygons boundary;
    if (enable_travel_optimization && comb_boundary_inside2.size() > 0)
    {
        // use the combing boundary inflated so that all infill lines are inside the boundary
        int dist = 0;
        if (layer_nr >= 0)
        {
            // determine how much the skin/infill lines overlap the combing boundary
            for (const SliceMeshStorage& mesh : storage.meshes)
            {
                int overlap = std::max(mesh.getSettingInMicrons("skin_overlap_mm"), mesh.getSettingInMicrons("infill_overlap_mm"));
                if (overlap > dist)
                {
                    dist = overlap;
                }
            }
            dist += 100; // ensure boundary is slightly outside all skin/infill lines
        }
        boundary.add(comb_boundary_inside2.offset(dist));
        // simplify boundary to cut down processing time
        boundary.simplify(100, 100);
    }
    LineOrderOptimizer orderOptimizer(near_start_location.value_or(getLastPlannedPositionOrStartingPosition()), &boundary);
    for (unsigned int line_idx = 0; line_idx < polygons.size(); line_idx++)
    {
        orderOptimizer.addPolygon(polygons[line_idx]);
    }
    orderOptimizer.optimize();
    for (int poly_idx : orderOptimizer.polyOrder)
    {
        ConstPolygonRef polygon = polygons[poly_idx];
        int start = orderOptimizer.polyStart[poly_idx];
        int end = 1 - start;
        const Point& p0 = polygon[start];
        addTravel(p0);
        const Point& p1 = polygon[end];
        addExtrusionMove(p1, config, space_fill_type, flow_ratio);
        if (wipe_dist != 0)
        {
            int line_width = config.getLineWidth();
            if (vSize2(p1-p0) > line_width * line_width * 4)
            { // otherwise line will get optimized by combining multiple into a single extrusion move
                addExtrusionMove(p1 + normal(p1-p0, wipe_dist), config, space_fill_type, 0.0);
            }
        }
    }
}

void LayerPlan::spiralizeWallSlice(const GCodePathConfig& config, ConstPolygonRef wall, ConstPolygonRef last_wall, const int seam_vertex_idx, const int last_seam_vertex_idx)
{
    const Point origin = (last_seam_vertex_idx >= 0) ? last_wall[last_seam_vertex_idx] : wall[seam_vertex_idx];
    addTravel_simple(origin);

    const int n_points = wall.size();
    Polygons last_wall_polygons;
    last_wall_polygons.add(last_wall);
    const int max_dist2 = config.getLineWidth() * config.getLineWidth() * 4; // (2 * lineWidth)^2;
    const bool smooth_contours = storage.getSettingBoolean("smooth_spiralized_contours");

    double total_length = 0.0; // determine the length of the complete wall
    Point p0 = origin;
    for (int wall_point_idx = 1; wall_point_idx <= n_points; ++wall_point_idx)
    {
        const Point& p1 = wall[(seam_vertex_idx + wall_point_idx) % n_points];
        total_length += vSizeMM(p1 - p0);
        p0 = p1;
    }

    if (total_length == 0.0)
    {
        // nothing to do
        return;
    }

    // extrude to the points following the seam vertex
    // the last point is the seam vertex as the polygon is a loop
    double wall_length = 0.0;
    p0 = origin;
    for (int wall_point_idx = 1; wall_point_idx <= n_points; ++wall_point_idx)
    {
        // p is a point from the current wall polygon
        const Point& p = wall[(seam_vertex_idx + wall_point_idx) % n_points];
        if (smooth_contours)
        {
            wall_length += vSizeMM(p - p0);
            p0 = p;

            // now find the point on the last wall that is closest to p
            ClosestPolygonPoint cpp = PolygonUtils::findClosest(p, last_wall_polygons);
            // if we found a point and it's not further away than max_dist2, use it
            if (cpp.isValid() && vSize2(cpp.location - p) <= max_dist2)
            {
                // interpolate between cpp.location and p depending on how far we have progressed along wall
                addExtrusionMove(cpp.location + (p - cpp.location) * (wall_length / total_length), config, SpaceFillType::Polygons, 1.0, true);
            }
            else
            {
                // no point in the last wall was found close enough to the current wall point so don't interpolate
                addExtrusionMove(p, config, SpaceFillType::Polygons, 1.0, true);
            }
        }
        else
        {
            // no smoothing, use point verbatim
            addExtrusionMove(p, config, SpaceFillType::Polygons, 1.0, true);
        }
    }
}

void ExtruderPlan::forceMinimalLayerTime(double minTime, double minimalSpeed, double travelTime, double extrudeTime)
{
    double totalTime = travelTime + extrudeTime; 
    if (totalTime < minTime && extrudeTime > 0.0)
    {
        double minExtrudeTime = minTime - travelTime;
        if (minExtrudeTime < 1)
            minExtrudeTime = 1;
        double factor = extrudeTime / minExtrudeTime;
        for (GCodePath& path : paths)
        {
            if (path.isTravelPath())
                continue;
            double speed = path.config->getSpeed() * factor;
            if (speed < minimalSpeed)
                factor = minimalSpeed / path.config->getSpeed();
        }

        //Only slow down for the minimal time if that will be slower.
        assert(getExtrudeSpeedFactor() == 1.0); // The extrude speed factor is assumed not to be changed yet
        if (factor < 1.0)
        {
            setExtrudeSpeedFactor(factor);
        }
        else 
        {
            factor = 1.0;
        }
        
        double inv_factor = 1.0 / factor; // cause multiplication is faster than division
        
        // Adjust stored naive time estimates
        estimates.extrude_time *= inv_factor;
        for (GCodePath& path : paths)
        {
            path.estimates.extrude_time *= inv_factor;
        }

        if (minTime - (extrudeTime * inv_factor) - travelTime > 0.1)
        {
            this->extraTime = minTime - (extrudeTime * inv_factor) - travelTime;
        }
        this->totalPrintTime = (extrudeTime * inv_factor) + travelTime;
    }
}
TimeMaterialEstimates ExtruderPlan::computeNaiveTimeEstimates(Point starting_position)
{
    TimeMaterialEstimates ret;
    Point p0 = starting_position;

    bool was_retracted = false; // wrong assumption; won't matter that much. (TODO)
    for (GCodePath& path : paths)
    {
        bool is_extrusion_path = false;
        double* path_time_estimate;
        double& material_estimate = path.estimates.material;
        if (!path.isTravelPath())
        {
            is_extrusion_path = true;
            path_time_estimate = &path.estimates.extrude_time;
        }
        else 
        {
            if (path.retract)
            {
                path_time_estimate = &path.estimates.retracted_travel_time;
            }
            else 
            {
                path_time_estimate = &path.estimates.unretracted_travel_time;
            }
            if (path.retract != was_retracted)
            { // handle retraction times
                double retract_unretract_time;
                if (path.retract)
                {
                    retract_unretract_time = retraction_config.distance / retraction_config.speed;
                }
                else 
                {
                    retract_unretract_time = retraction_config.distance / retraction_config.primeSpeed;
                }
                path.estimates.retracted_travel_time += 0.5 * retract_unretract_time;
                path.estimates.unretracted_travel_time += 0.5 * retract_unretract_time;
            }
        }
        for(Point& p1 : path.points)
        {
            double length = vSizeMM(p0 - p1);
            if (is_extrusion_path)
            {
                material_estimate += length * INT2MM(layer_thickness) * INT2MM(path.config->getLineWidth());
            }
            double thisTime = length / path.config->getSpeed();
            *path_time_estimate += thisTime;
            p0 = p1;
        }
        estimates += path.estimates;
    }
    return estimates;
}

void ExtruderPlan::processFanSpeedAndMinimalLayerTime(bool force_minimal_layer_time, Point starting_position)
{
    TimeMaterialEstimates estimates = computeNaiveTimeEstimates(starting_position);
    totalPrintTime = estimates.getTotalTime();
    if (force_minimal_layer_time)
    {
        forceMinimalLayerTime(fan_speed_layer_time_settings.cool_min_layer_time, fan_speed_layer_time_settings.cool_min_speed, estimates.getTravelTime(), estimates.getExtrudeTime());
    }

    /*
                   min layer time
                   :
                   :  min layer time fan speed min
                |  :  :
      ^    max..|__:  :
                |  \  :
     fan        |   \ :
    speed  min..|... \:___________
                |________________
                  layer time >


    */
    // interpolate fan speed (for cool_fan_full_layer and for cool_min_layer_time_fan_speed_max)
    fan_speed = fan_speed_layer_time_settings.cool_fan_speed_min;
    double totalLayerTime = estimates.unretracted_travel_time + estimates.extrude_time;
    if (force_minimal_layer_time && totalLayerTime < fan_speed_layer_time_settings.cool_min_layer_time)
    {
        fan_speed = fan_speed_layer_time_settings.cool_fan_speed_max;
    }
    else if (fan_speed_layer_time_settings.cool_min_layer_time >= fan_speed_layer_time_settings.cool_min_layer_time_fan_speed_max)
    {
        fan_speed = fan_speed_layer_time_settings.cool_fan_speed_min;
    }
    else if (force_minimal_layer_time && totalLayerTime < fan_speed_layer_time_settings.cool_min_layer_time_fan_speed_max)
    {
        // when forceMinimalLayerTime didn't change the extrusionSpeedFactor, we adjust the fan speed
        double fan_speed_diff = fan_speed_layer_time_settings.cool_fan_speed_max - fan_speed_layer_time_settings.cool_fan_speed_min;
        double layer_time_diff = fan_speed_layer_time_settings.cool_min_layer_time_fan_speed_max - fan_speed_layer_time_settings.cool_min_layer_time;
        double fraction_of_slope = (totalLayerTime - fan_speed_layer_time_settings.cool_min_layer_time) / layer_time_diff;
        fan_speed = fan_speed_layer_time_settings.cool_fan_speed_max - fan_speed_diff * fraction_of_slope;
    }
    /*
    Supposing no influence of minimal layer time;
    i.e. layer time > min layer time fan speed min:

              max..   fan 'full' on layer
                   |  :
                   |  :
      ^       min..|..:________________
     fan           |  /
    speed          | /
          speed_0..|/
                   |
                   |__________________
                     layer nr >

    */
    if (layer_nr < fan_speed_layer_time_settings.cool_fan_full_layer
        && fan_speed_layer_time_settings.cool_fan_full_layer > 0 // don't apply initial layer fan speed speedup if disabled.
        && !this->is_raft_layer // don't apply initial layer fan speed speedup to raft, but to model layers
    )
    {
        //Slow down the fan on the layers below the [cool_fan_full_layer], where layer 0 is speed 0.
        fan_speed = fan_speed_layer_time_settings.cool_fan_speed_0 + (fan_speed - fan_speed_layer_time_settings.cool_fan_speed_0) * std::max(0, layer_nr) / fan_speed_layer_time_settings.cool_fan_full_layer;
    }
}

void LayerPlan::processFanSpeedAndMinimalLayerTime(Point starting_position)
{
    for (unsigned int extr_plan_idx = 0; extr_plan_idx < extruder_plans.size(); extr_plan_idx++)
    {
        ExtruderPlan& extruder_plan = extruder_plans[extr_plan_idx];
        bool force_minimal_layer_time = extr_plan_idx == extruder_plans.size() - 1;
        extruder_plan.processFanSpeedAndMinimalLayerTime(force_minimal_layer_time, starting_position);
        if (!extruder_plan.paths.empty() && !extruder_plan.paths.back().points.empty())
        {
            starting_position = extruder_plan.paths.back().points.back();
        }
    }
}



void LayerPlan::writeGCode(GCodeExport& gcode)
{
    CommandSocket::setLayerForSend(layer_nr);
    CommandSocket::setSendCurrentPosition( gcode.getPositionXY() );
    gcode.setLayerNr(layer_nr);
    
    gcode.writeLayerComment(layer_nr);

    // flow-rate compensation
    gcode.setFlowRateExtrusionSettings(storage.getSettingInMillimeters("flow_rate_max_extrusion_offset"), storage.getSettingInPercentage("flow_rate_extrusion_offset_factor") / 100);

    if (layer_nr == 1 - Raft::getTotalExtraLayers(storage) && storage.getSettingBoolean("machine_heated_bed") && storage.getSettingInDegreeCelsius("material_bed_temperature") != 0)
    {
        bool wait = false;
        gcode.writeBedTemperatureCommand(storage.getSettingInDegreeCelsius("material_bed_temperature"), wait);
    }

    gcode.setZ(z);
    
    
    const GCodePathConfig* last_extrusion_config = nullptr; // used to check whether we need to insert a TYPE comment in the gcode.

    int extruder = gcode.getExtruderNr();
    bool acceleration_enabled = storage.getSettingBoolean("acceleration_enabled");
    bool jerk_enabled = storage.getSettingBoolean("jerk_enabled");

    for(unsigned int extruder_plan_idx = 0; extruder_plan_idx < extruder_plans.size(); extruder_plan_idx++)
    {
        ExtruderPlan& extruder_plan = extruder_plans[extruder_plan_idx];
        const RetractionConfig& retraction_config = storage.retraction_config_per_extruder[extruder_plan.extruder];

        if (extruder != extruder_plan.extruder)
        {
            int prev_extruder = extruder;
            extruder = extruder_plan.extruder;
            gcode.switchExtruder(extruder, storage.extruder_switch_retraction_config_per_extruder[prev_extruder]);

            const ExtruderTrain* train = storage.meshgroup->getExtruderTrain(extruder);
            if (train->getSettingInMillimetersPerSecond("max_feedrate_z_override") > 0)
            {
                gcode.writeMaxZFeedrate(train->getSettingInMillimetersPerSecond("max_feedrate_z_override"));
            }

            { // require printing temperature to be met
                constexpr bool wait = true;
                gcode.writeTemperatureCommand(extruder, extruder_plan.required_start_temperature, wait);
            }

            if (extruder_plan.prev_extruder_standby_temp)
            { // turn off previous extruder
                constexpr bool wait = false;
                double prev_extruder_temp = *extruder_plan.prev_extruder_standby_temp;
                int prev_layer_nr = (extruder_plan_idx == 0)? layer_nr - 1 : layer_nr;
                if (prev_layer_nr == storage.max_print_height_per_extruder[prev_extruder])
                {
                    prev_extruder_temp = 0; // TODO ? should there be a setting for extruder_off_temperature ?
                }
                gcode.writeTemperatureCommand(prev_extruder, prev_extruder_temp, wait);
            }
        }
        else if (extruder_plan_idx == 0 && layer_nr != 0 && storage.meshgroup->getExtruderTrain(extruder)->getSettingBoolean("retract_at_layer_change"))
        {
            // only do the retract if the paths are not spiralized
            if (!storage.getSettingBoolean("magic_spiralize"))
            {
                gcode.writeRetraction(retraction_config);
            }
        }
        gcode.writeFanCommand(extruder_plan.getFanSpeed());
        std::vector<GCodePath>& paths = extruder_plan.paths;

        extruder_plan.inserts.sort([](const NozzleTempInsert& a, const NozzleTempInsert& b) -> bool { 
                return  a.path_idx < b.path_idx; 
            } );

        const ExtruderTrain* train = storage.meshgroup->getExtruderTrain(extruder);
        if (train->getSettingInMillimetersPerSecond("max_feedrate_z_override") > 0)
        {
            gcode.writeMaxZFeedrate(train->getSettingInMillimetersPerSecond("max_feedrate_z_override"));
        }
        bool speed_equalize_flow_enabled = train->getSettingBoolean("speed_equalize_flow_enabled");
        double speed_equalize_flow_max = train->getSettingInMillimetersPerSecond("speed_equalize_flow_max");
        int64_t nozzle_size = gcode.getNozzleSize(extruder);

        bool update_extrusion_offset = true;

        for(unsigned int path_idx = 0; path_idx < paths.size(); path_idx++)
        {
            extruder_plan.handleInserts(path_idx, gcode);
            
            GCodePath& path = paths[path_idx];

            if (path.perform_prime)
            {
                gcode.writePrimeTrain(train->getSettingInMillimetersPerSecond("speed_travel"));
                gcode.writeRetraction(retraction_config);
            }

            if (!path.retract && path.config->isTravelPath() && path.points.size() == 1 && path.points[0] == gcode.getPositionXY() && z == gcode.getPositionZ())
            {
                // ignore travel moves to the current location to avoid needless change of acceleration/jerk
                continue;
            }

            if (acceleration_enabled)
            {
                if (path.config->isTravelPath())
                {
                    gcode.writeTravelAcceleration(path.config->getAcceleration());
                }
                else
                {
                    gcode.writePrintAcceleration(path.config->getAcceleration());
                }
            }
            if (jerk_enabled)
            {
                gcode.writeJerk(path.config->getJerk());
            }

            if (path.retract)
            {
                gcode.writeRetraction(retraction_config);
                if (path.perform_z_hop)
                {
                    gcode.writeZhopStart(retraction_config.zHop);
                }
                else
                {
                    gcode.writeZhopEnd();
                }
            }
            if (!path.config->isTravelPath() && last_extrusion_config != path.config)
            {
                gcode.writeTypeComment(path.config->type);
                if (path.config->isBridgePath())
                {
                    gcode.writeComment("BRIDGE");
                }
                last_extrusion_config = path.config;
                update_extrusion_offset = true;
            } else {
                update_extrusion_offset = false;
            }

            double speed = path.config->getSpeed();

            // for some movements such as prime tower purge, the speed may get changed by this factor
            speed *= path.speed_factor;

            // Apply the relevant factor
            if (path.config->isTravelPath())
                speed *= extruder_plan.getTravelSpeedFactor();
            else
                speed *= extruder_plan.getExtrudeSpeedFactor();

            if (MergeInfillLines(gcode, paths, extruder_plan, configs_storage.travel_config_per_extruder[extruder], nozzle_size, speed_equalize_flow_enabled, speed_equalize_flow_max).mergeInfillLines(path_idx)) // !! has effect on path_idx !!
            { // !! has effect on path_idx !!
                // works when path_idx is the index of the travel move BEFORE the infill lines to be merged
                continue;
            }

            if (path.config->isTravelPath())
            { // early comp for travel paths, which are handled more simply
                for(unsigned int point_idx = 0; point_idx < path.points.size(); point_idx++)
                {
                    gcode.writeTravel(path.points[point_idx], speed);
                }
                continue;
            }
            
            bool spiralize = path.spiralize;
            if (!spiralize) // normal (extrusion) move (with coasting
            {
                // if path provides a valid (in range 0-100) fan speed, use it
                const double path_fan_speed = path.config->getFanSpeed();
                gcode.writeFanCommand(path_fan_speed >= 0 ? path_fan_speed : extruder_plan.getFanSpeed());

                const CoastingConfig& coasting_config = storage.coasting_config[extruder];
                bool coasting = coasting_config.coasting_enable; 
                if (coasting)
                {
                    coasting = writePathWithCoasting(gcode, extruder_plan_idx, path_idx, layer_thickness, coasting_config.coasting_volume, coasting_config.coasting_speed, coasting_config.coasting_min_volume);
                }
                if (! coasting) // not same as 'else', cause we might have changed [coasting] in the line above...
                { // normal path to gcode algorithm
                    if (  // change infill  ||||||   to  /\/\/\/\/ ...
                        false &&
                        path_idx + 2 < paths.size() // has a next move
                        && paths[path_idx+1].points.size() == 1 // is single extruded line
                        && !paths[path_idx+1].config->isTravelPath() // next move is extrusion
                        && paths[path_idx+2].config->isTravelPath() // next next move is travel
                        && shorterThen(path.points.back() - gcode.getPositionXY(), 2 * nozzle_size) // preceding extrusion is close by
                        && shorterThen(paths[path_idx+1].points.back() - path.points.back(), 2 * nozzle_size) // extrusion move is small
                        && shorterThen(paths[path_idx+2].points.back() - paths[path_idx+1].points.back(), 2 * nozzle_size) // consecutive extrusion is close by
                    )
                    {
                        sendLineTo(paths[path_idx+2].config->type, paths[path_idx+2].points.back(), paths[path_idx+2].getLineWidthForLayerView(), paths[path_idx+2].config->getLayerThickness(), speed);
                        gcode.writeExtrusion(paths[path_idx+2].points.back(), speed, paths[path_idx+1].getExtrusionMM3perMM(), paths[path_idx+2].config->type, update_extrusion_offset);
                        path_idx += 2;
                    }
                    else 
                    {
                        for(unsigned int point_idx = 0; point_idx < path.points.size(); point_idx++)
                        {
                            sendLineTo(path.config->type, path.points[point_idx], path.getLineWidthForLayerView(), path.config->getLayerThickness(), speed);
                            gcode.writeExtrusion(path.points[point_idx], speed, path.getExtrusionMM3perMM(), path.config->type, update_extrusion_offset);
                        }
                    }
                }
            }
            else
            { // SPIRALIZE
                //If we need to spiralize then raise the head slowly by 1 layer as this path progresses.
                float totalLength = 0.0;
                Point p0 = gcode.getPositionXY();
                for (unsigned int _path_idx = path_idx; _path_idx < paths.size() && !paths[_path_idx].isTravelPath(); _path_idx++)
                {
                    GCodePath& _path = paths[_path_idx];
                    for (unsigned int point_idx = 0; point_idx < _path.points.size(); point_idx++)
                    {
                        Point p1 = _path.points[point_idx];
                        totalLength += vSizeMM(p0 - p1);
                        p0 = p1;
                    }
                }

                float length = 0.0;
                p0 = gcode.getPositionXY();
                for (; path_idx < paths.size() && paths[path_idx].spiralize; path_idx++)
                { // handle all consecutive spiralized paths > CHANGES path_idx!
                    GCodePath& path = paths[path_idx];

                    for (unsigned int point_idx = 0; point_idx < path.points.size(); point_idx++)
                    {
                        Point p1 = path.points[point_idx];
                        length += vSizeMM(p0 - p1);
                        p0 = p1;
                        gcode.setZ(z + layer_thickness * length / totalLength);
                        sendLineTo(path.config->type, path.points[point_idx], path.getLineWidthForLayerView(), path.config->getLayerThickness(), speed);
                        gcode.writeExtrusion(path.points[point_idx], speed, path.getExtrusionMM3perMM(), path.config->type, update_extrusion_offset);
                    }
                    // for layer display only - the loop finished at the seam vertex but as we started from
                    // the location of the previous layer's seam vertex the loop may have a gap if this layer's
                    // seam vertex is "behind" the previous layer's seam vertex. So output another line segment
                    // that joins this layer's seam vertex to the following vertex. If the layers have been blended
                    // then this can cause a visible ridge (on the screen, not on the print) because the first vertex
                    // would have been shifted in x/y to make it nearer to the previous layer outline but the seam
                    // vertex would not be shifted (as it's the last vertex in the sequence). The smoother the model,
                    // the less the vertices are shifted and the less obvious is the ridge. If the layer display
                    // really displayed a spiral rather than slices of a spiral, this would not be required.
                    sendLineTo(path.config->type, path.points[0], path.getLineWidthForLayerView(), path.config->getLayerThickness(), speed);
                }
                path_idx--; // the last path_idx didnt spiralize, so it's not part of the current spiralize path
            }
        } // paths for this extruder /\  .

        if (train->getSettingBoolean("cool_lift_head") && extruder_plan.extraTime > 0.0)
        {
            gcode.writeComment("Small layer, adding delay");
            const RetractionConfig& retraction_config = storage.retraction_config_per_extruder[gcode.getExtruderNr()];
            gcode.writeRetraction(retraction_config);
            if (extruder_plan_idx == extruder_plans.size() - 1 || !train->getSettingBoolean("machine_extruder_end_pos_abs"))
            { // only move the head if it's the last extruder plan; otherwise it's already at the switching bay area 
                // or do it anyway when we switch extruder in-place
                gcode.setZ(gcode.getPositionZ() + MM2INT(3.0));
                gcode.writeTravel(gcode.getPositionXY(), configs_storage.travel_config_per_extruder[extruder].getSpeed());

                const Point current_pos = gcode.getPositionXY();
                const Point machine_middle = storage.machine_size.flatten().getMiddle();
                const Point toward_middle_of_bed = current_pos - normal(current_pos - machine_middle, MM2INT(20.0));
                gcode.writeTravel(toward_middle_of_bed, configs_storage.travel_config_per_extruder[extruder].getSpeed());
            }
            gcode.writeDelay(extruder_plan.extraTime);
        }

        extruder_plan.handleAllRemainingInserts(gcode);
    } // extruder plans /\  .
    
    gcode.updateTotalPrintTime();
}

void LayerPlan::overrideFanSpeeds(double speed)
{
    for (ExtruderPlan& extruder_plan : extruder_plans)
    {
        extruder_plan.setFanSpeed(speed);
    }
}


bool LayerPlan::makeRetractSwitchRetract(unsigned int extruder_plan_idx, unsigned int path_idx)
{
    std::vector<GCodePath>& paths = extruder_plans[extruder_plan_idx].paths;
    for (unsigned int path_idx2 = path_idx + 1; path_idx2 < paths.size(); path_idx2++)
    {
        if (paths[path_idx2].getExtrusionMM3perMM() > 0) 
        {
            return false; 
        }
    }
    
    if (extruder_plans.size() <= extruder_plan_idx+1)
    {
        return false; // TODO: check first extruder of the next layer! (generally only on the last layer of the second extruder)
    }
        
    if (extruder_plans[extruder_plan_idx + 1].extruder != extruder_plans[extruder_plan_idx].extruder)
    {
        return true;
    }
    else 
    {
        return false;
    }
}
    
bool LayerPlan::writePathWithCoasting(GCodeExport& gcode, unsigned int extruder_plan_idx, unsigned int path_idx, int64_t layerThickness, double coasting_volume, double coasting_speed, double coasting_min_volume)
{
    if (coasting_volume <= 0)
    { 
        return false; 
    }
    ExtruderPlan& extruder_plan = extruder_plans[extruder_plan_idx];
    std::vector<GCodePath>& paths = extruder_plan.paths;
    GCodePath& path = paths[path_idx];
    if (path_idx + 1 >= paths.size()
        ||
        ! (!path.isTravelPath() &&  paths[path_idx + 1].config->isTravelPath()) 
        ||
        path.points.size() < 2
        )
    {
        return false;
    }

    int64_t coasting_min_dist_considered = 100; // hardcoded setting for when to not perform coasting

    
    double extrude_speed = path.config->getSpeed() * extruder_plan.getExtrudeSpeedFactor(); // travel speed 
    
    int64_t coasting_dist = MM2INT(MM2_2INT(coasting_volume) / layerThickness) / path.config->getLineWidth(); // closing brackets of MM2INT at weird places for precision issues
    int64_t coasting_min_dist = MM2INT(MM2_2INT(coasting_min_volume + coasting_volume) / layerThickness) / path.config->getLineWidth(); // closing brackets of MM2INT at weird places for precision issues
    //           /\ the minimal distance when coasting will coast the full coasting volume instead of linearly less with linearly smaller paths
    
    
    std::vector<int64_t> accumulated_dist_per_point; // the first accumulated dist is that of the last point! (that of the last point is always zero...)
    accumulated_dist_per_point.push_back(0);
    
    int64_t accumulated_dist = 0;
    
    bool length_is_less_than_min_dist = true;
    
    unsigned int acc_dist_idx_gt_coast_dist = NO_INDEX; // the index of the first point with accumulated_dist more than coasting_dist (= index into accumulated_dist_per_point)
     // == the point printed BEFORE the start point for coasting
    
    
    Point* last = &path.points[path.points.size() - 1];
    for (unsigned int backward_point_idx = 1; backward_point_idx < path.points.size(); backward_point_idx++)
    {
        Point& point = path.points[path.points.size() - 1 - backward_point_idx];
        int64_t dist = vSize(point - *last);
        accumulated_dist += dist;
        accumulated_dist_per_point.push_back(accumulated_dist);
        
        if (acc_dist_idx_gt_coast_dist == NO_INDEX && accumulated_dist >= coasting_dist)
        {
            acc_dist_idx_gt_coast_dist = backward_point_idx; // the newly added point
        }
        
        if (accumulated_dist >= coasting_min_dist)
        {
            length_is_less_than_min_dist = false;
            break;
        }
        
        last = &point;
    }
    
    if (accumulated_dist < coasting_min_dist_considered)
    {
        return false;
    }
    int64_t actual_coasting_dist = coasting_dist;
    if (length_is_less_than_min_dist)
    {
        // in this case accumulated_dist is the length of the whole path
        actual_coasting_dist = accumulated_dist * coasting_dist / coasting_min_dist;
        for (acc_dist_idx_gt_coast_dist = 0 ; acc_dist_idx_gt_coast_dist < accumulated_dist_per_point.size() ; acc_dist_idx_gt_coast_dist++)
        { // search for the correct coast_dist_idx
            if (accumulated_dist_per_point[acc_dist_idx_gt_coast_dist] > actual_coasting_dist)
            {
                break;
            }
        }
    }

    assert (acc_dist_idx_gt_coast_dist < accumulated_dist_per_point.size()); // something has gone wrong; coasting_min_dist < coasting_dist ?

    unsigned int point_idx_before_start = path.points.size() - 1 - acc_dist_idx_gt_coast_dist;

    Point start;
    { // computation of begin point of coasting
        int64_t residual_dist = actual_coasting_dist - accumulated_dist_per_point[acc_dist_idx_gt_coast_dist - 1];
        Point& a = path.points[point_idx_before_start];
        Point& b = path.points[point_idx_before_start + 1];
        start = b + normal(a-b, residual_dist);
    }

    { // write normal extrude path:
        for(unsigned int point_idx = 0; point_idx <= point_idx_before_start; point_idx++)
        {
            sendLineTo(path.config->type, path.points[point_idx], path.getLineWidthForLayerView(), path.config->getLayerThickness(), extrude_speed);
            gcode.writeExtrusion(path.points[point_idx], extrude_speed, path.getExtrusionMM3perMM(), path.config->type);
        }
        sendLineTo(path.config->type, start, path.getLineWidthForLayerView(), path.config->getLayerThickness(), extrude_speed);
        gcode.writeExtrusion(start, extrude_speed, path.getExtrusionMM3perMM(), path.config->type);
    }

    // write coasting path
    for (unsigned int point_idx = point_idx_before_start + 1; point_idx < path.points.size(); point_idx++)
    {
        double speed = coasting_speed * path.config->getSpeed() * extruder_plan.getExtrudeSpeedFactor();
        gcode.writeTravel(path.points[point_idx], speed);
    }

    gcode.addLastCoastedVolume(path.getExtrusionMM3perMM() * INT2MM(actual_coasting_dist));
    return true;
}

}//namespace cura<|MERGE_RESOLUTION|>--- conflicted
+++ resolved
@@ -678,14 +678,11 @@
         }
     }
 
-<<<<<<< HEAD
     Point p0 = wall[start_idx];
     addTravel(p0, always_retract);
 
     float non_bridge_line_volume = max_non_bridge_line_volume; // assume extruder is fully pressurised before first non-bridge line is output
-=======
     float non_bridge_line_volume = 0; // zero before first non-bridge line is output
->>>>>>> 998b84b1
     double speed_factor = 1.0; // start first line at normal speed
     double distance_to_bridge_start = 0; // will be updated before each line is processed
 
