// Copyright (c) 2023 UltiMaker
// CuraEngine is released under the terms of the AGPLv3 or higher

#include "LayerPlan.h"

#include <algorithm>
#include <cstring>
#include <numeric>
#include <optional>

#include <range/v3/algorithm/max_element.hpp>
#include <scripta/logger.h>
#include <spdlog/spdlog.h>

#include "Application.h" //To communicate layer view data.
#include "ExtruderTrain.h"
#include "PathOrderMonotonic.h" //Monotonic ordering of skin lines.
#include "Slice.h"
#include "WipeScriptConfig.h"
#include "communication/Communication.h"
#include "geometry/OpenPolyline.h"
#include "pathPlanning/Comb.h"
#include "pathPlanning/CombPaths.h"
#include "plugins/slots.h"
#include "raft.h" // getTotalExtraLayers
#include "settings/types/Ratio.h"
#include "sliceDataStorage.h"
#include "utils/Simplify.h"
#include "utils/linearAlg2D.h"
#include "utils/math.h"
#include "utils/polygonUtils.h"
#include "utils/section_type.h"

namespace cura
{

constexpr int MINIMUM_LINE_LENGTH = 5; // in uM. Generated lines shorter than this may be discarded
constexpr int MINIMUM_SQUARED_LINE_LENGTH = MINIMUM_LINE_LENGTH * MINIMUM_LINE_LENGTH;


GCodePath* LayerPlan::getLatestPathWithConfig(
    const GCodePathConfig& config,
    const SpaceFillType space_fill_type,
    const coord_t z_offset,
    const Ratio flow,
    const Ratio width_factor,
    const bool spiralize,
    const Ratio speed_factor)
{
    std::vector<GCodePath>& paths = extruder_plans_.back().paths_;
    if (paths.size() > 0 && paths.back().config == config && ! paths.back().done && paths.back().flow == flow && paths.back().width_factor == width_factor
        && paths.back().speed_factor == speed_factor && paths.back().z_offset == z_offset
        && paths.back().mesh == current_mesh_) // spiralize can only change when a travel path is in between
    {
        return &paths.back();
    }
    paths.emplace_back(GCodePath{ .z_offset = z_offset,
                                  .config = config,
                                  .mesh = current_mesh_,
                                  .space_fill_type = space_fill_type,
                                  .flow = flow,
                                  .width_factor = width_factor,
                                  .spiralize = spiralize,
                                  .speed_factor = speed_factor });

    GCodePath* ret = &paths.back();
    ret->skip_agressive_merge_hint = mode_skip_agressive_merge_;
    return ret;
}

const Shape* LayerPlan::getCombBoundaryInside() const
{
    return &comb_boundary_preferred_;
}

void LayerPlan::forceNewPathStart()
{
    std::vector<GCodePath>& paths = extruder_plans_.back().paths_;
    if (paths.size() > 0)
        paths[paths.size() - 1].done = true;
}

LayerPlan::LayerPlan(
    const SliceDataStorage& storage,
    LayerIndex layer_nr,
    coord_t z,
    coord_t layer_thickness,
    size_t start_extruder,
    const std::vector<FanSpeedLayerTimeSettings>& fan_speed_layer_time_settings_per_extruder,
    coord_t comb_boundary_offset,
    coord_t comb_move_inside_distance,
    coord_t travel_avoid_distance)
    : configs_storage_(storage, layer_nr, layer_thickness)
    , z_(z)
    , final_travel_z_(z)
    , mode_skip_agressive_merge_(false)
    , storage_(storage)
    , layer_nr_(layer_nr)
    , is_initial_layer_(layer_nr == 0 - static_cast<LayerIndex>(Raft::getTotalExtraLayers()))
    , layer_type_(Raft::getLayerType(layer_nr))
    , layer_thickness_(layer_thickness)
    , has_prime_tower_planned_per_extruder_(Application::getInstance().current_slice_->scene.extruders.size(), false)
    , current_mesh_(nullptr)
    , last_extruder_previous_layer_(start_extruder)
    , last_planned_extruder_(&Application::getInstance().current_slice_->scene.extruders[start_extruder])
    , first_travel_destination_is_inside_(false)
    , // set properly when addTravel is called for the first time (otherwise not set properly)
    comb_boundary_minimum_(computeCombBoundary(CombBoundary::MINIMUM))
    , comb_boundary_preferred_(computeCombBoundary(CombBoundary::PREFERRED))
    , comb_move_inside_distance_(comb_move_inside_distance)
    , fan_speed_layer_time_settings_per_extruder_(fan_speed_layer_time_settings_per_extruder)
{
    size_t current_extruder = start_extruder;
    was_inside_ = true; // not used, because the first travel move is bogus
    is_inside_ = false; // assumes the next move will not be to inside a layer part (overwritten just before going into a layer part)
    if (Application::getInstance().current_slice_->scene.current_mesh_group->settings.get<CombingMode>("retraction_combing") != CombingMode::OFF)
    {
        comb_ = new Comb(storage, layer_nr, comb_boundary_minimum_, comb_boundary_preferred_, comb_boundary_offset, travel_avoid_distance, comb_move_inside_distance);
    }
    else
    {
        comb_ = nullptr;
    }
    for (const ExtruderTrain& extruder : Application::getInstance().current_slice_->scene.extruders)
    {
        layer_start_pos_per_extruder_.emplace_back(extruder.settings_.get<coord_t>("layer_start_x"), extruder.settings_.get<coord_t>("layer_start_y"));
    }
    extruder_plans_.reserve(Application::getInstance().current_slice_->scene.extruders.size());
    const auto is_raft_layer = layer_type_ == Raft::LayerType::RaftBase || layer_type_ == Raft::LayerType::RaftInterface || layer_type_ == Raft::LayerType::RaftSurface;
    extruder_plans_.emplace_back(
        current_extruder,
        layer_nr,
        is_initial_layer_,
        is_raft_layer,
        layer_thickness,
        fan_speed_layer_time_settings_per_extruder[current_extruder],
        storage.retraction_wipe_config_per_extruder[current_extruder].retraction_config);

    for (size_t extruder_nr = 0; extruder_nr < Application::getInstance().current_slice_->scene.extruders.size(); extruder_nr++)
    { // Skirt and brim.
        skirt_brim_is_processed_[extruder_nr] = false;
    }
}

LayerPlan::~LayerPlan()
{
    if (comb_)
        delete comb_;
}

ExtruderTrain* LayerPlan::getLastPlannedExtruderTrain()
{
    return last_planned_extruder_;
}

Shape LayerPlan::computeCombBoundary(const CombBoundary boundary_type)
{
    Shape comb_boundary;
    const CombingMode mesh_combing_mode = Application::getInstance().current_slice_->scene.current_mesh_group->settings.get<CombingMode>("retraction_combing");
    if (mesh_combing_mode != CombingMode::OFF && (layer_nr_ >= 0 || mesh_combing_mode != CombingMode::NO_SKIN))
    {
        switch (layer_type_)
        {
        case Raft::LayerType::RaftBase:
            comb_boundary = storage_.raft_base_outline.offset(MM2INT(0.1));
            break;

        case Raft::LayerType::RaftInterface:
            comb_boundary = storage_.raft_interface_outline.offset(MM2INT(0.1));
            break;

        case Raft::LayerType::RaftSurface:
            comb_boundary = storage_.raft_surface_outline.offset(MM2INT(0.1));
            break;

        case Raft::LayerType::Airgap:
            // do nothing for airgap
            break;

        case Raft::LayerType::Model:
            for (const std::shared_ptr<SliceMeshStorage>& mesh_ptr : storage_.meshes)
            {
                const auto& mesh = *mesh_ptr;
                const SliceLayer& layer = mesh.layers[static_cast<size_t>(layer_nr_)];
                // don't process infill_mesh or anti_overhang_mesh
                if (mesh.settings.get<bool>("infill_mesh") || mesh.settings.get<bool>("anti_overhang_mesh"))
                {
                    continue;
                }
                coord_t offset;
                switch (boundary_type)
                {
                case CombBoundary::MINIMUM:
                    offset = -mesh.settings.get<coord_t>("machine_nozzle_size") / 2 - mesh.settings.get<coord_t>("wall_line_width_0") / 2;
                    break;
                case CombBoundary::PREFERRED:
                    offset = -mesh.settings.get<coord_t>("machine_nozzle_size") * 3 / 2 - mesh.settings.get<coord_t>("wall_line_width_0") / 2;
                    break;
                default:
                    offset = 0;
                    spdlog::warn("Unknown combing boundary type. Did you forget to configure the comb offset for a new boundary type?");
                    break;
                }

                const CombingMode combing_mode = mesh.settings.get<CombingMode>("retraction_combing");
                for (const SliceLayerPart& part : layer.parts)
                {
                    if (combing_mode == CombingMode::ALL) // Add the increased outline offset (skin, infill and part of the inner walls)
                    {
                        comb_boundary.push_back(part.outline.offset(offset));
                    }
                    else if (combing_mode == CombingMode::NO_SKIN) // Add the increased outline offset, subtract skin (infill and part of the inner walls)
                    {
                        comb_boundary.push_back(part.outline.offset(offset).difference(part.inner_area.difference(part.infill_area)));
                    }
                    else if (combing_mode == CombingMode::NO_OUTER_SURFACES)
                    {
                        Shape top_and_bottom_most_fill;
                        for (const SliceLayerPart& outer_surface_part : layer.parts)
                        {
                            for (const SkinPart& skin_part : outer_surface_part.skin_parts)
                            {
                                top_and_bottom_most_fill.push_back(skin_part.top_most_surface_fill);
                                top_and_bottom_most_fill.push_back(skin_part.bottom_most_surface_fill);
                            }
                        }
                        comb_boundary.push_back(part.outline.offset(offset).difference(top_and_bottom_most_fill));
                    }
                    else if (combing_mode == CombingMode::INFILL) // Add the infill (infill only)
                    {
                        comb_boundary.push_back(part.infill_area);
                    }
                }
            }
            break;
        }
    }
    return comb_boundary;
}

void LayerPlan::setIsInside(bool _is_inside)
{
    is_inside_ = _is_inside;
}

bool LayerPlan::setExtruder(const size_t extruder_nr)
{
    if (extruder_nr == getExtruder())
    {
        return false;
    }
    setIsInside(false);
    { // handle end position of the prev extruder
        ExtruderTrain* extruder = getLastPlannedExtruderTrain();
        const bool end_pos_absolute = extruder->settings_.get<bool>("machine_extruder_end_pos_abs");
        Point2LL end_pos(extruder->settings_.get<coord_t>("machine_extruder_end_pos_x"), extruder->settings_.get<coord_t>("machine_extruder_end_pos_y"));
        if (! end_pos_absolute)
        {
            end_pos += getLastPlannedPositionOrStartingPosition();
        }
        else
        {
            const Point2LL extruder_offset(extruder->settings_.get<coord_t>("machine_nozzle_offset_x"), extruder->settings_.get<coord_t>("machine_nozzle_offset_y"));
            end_pos += extruder_offset; // absolute end pos is given as a head position
        }
        if (end_pos_absolute || last_planned_position_)
        {
            GCodePath& path = addTravel(end_pos); //  + extruder_offset cause it
            path.retract_for_nozzle_switch = true;
        }
    }
    if (extruder_plans_.back().paths_.empty() && extruder_plans_.back().inserts_.empty())
    { // first extruder plan in a layer might be empty, cause it is made with the last extruder planned in the previous layer
        extruder_plans_.back().extruder_nr_ = extruder_nr;
    }

    const auto is_raft_layer = layer_type_ == Raft::LayerType::RaftBase || layer_type_ == Raft::LayerType::RaftInterface || layer_type_ == Raft::LayerType::RaftSurface;
    extruder_plans_.emplace_back(
        extruder_nr,
        layer_nr_,
        is_initial_layer_,
        is_raft_layer,
        layer_thickness_,
        fan_speed_layer_time_settings_per_extruder_[extruder_nr],
        storage_.retraction_wipe_config_per_extruder[extruder_nr].retraction_config);
    assert(extruder_plans_.size() <= Application::getInstance().current_slice_->scene.extruders.size() && "Never use the same extruder twice on one layer!");
    last_planned_extruder_ = &Application::getInstance().current_slice_->scene.extruders[extruder_nr];

    { // handle starting pos of the new extruder
        ExtruderTrain* extruder = getLastPlannedExtruderTrain();
        const bool start_pos_absolute = extruder->settings_.get<bool>("machine_extruder_start_pos_abs");
        Point2LL start_pos(extruder->settings_.get<coord_t>("machine_extruder_start_pos_x"), extruder->settings_.get<coord_t>("machine_extruder_start_pos_y"));
        if (! start_pos_absolute)
        {
            start_pos += getLastPlannedPositionOrStartingPosition();
        }
        else
        {
            Point2LL extruder_offset(extruder->settings_.get<coord_t>("machine_nozzle_offset_x"), extruder->settings_.get<coord_t>("machine_nozzle_offset_y"));
            start_pos += extruder_offset; // absolute start pos is given as a head position
        }
        if (start_pos_absolute || last_planned_position_)
        {
            last_planned_position_ = start_pos;
        }
    }
    return true;
}
void LayerPlan::setMesh(const std::shared_ptr<const SliceMeshStorage>& mesh)
{
    current_mesh_ = mesh;
}

void LayerPlan::moveInsideCombBoundary(const coord_t distance, const std::optional<SliceLayerPart>& part, GCodePath* path)
{
    constexpr coord_t max_dist2 = MM2INT(2.0) * MM2INT(2.0); // if we are further than this distance, we conclude we are not inside even though we thought we were.
    // this function is to be used to move from the boundary of a part to inside the part
    Point2LL p = getLastPlannedPositionOrStartingPosition(); // copy, since we are going to move p
    if (PolygonUtils::moveInside(comb_boundary_preferred_, p, distance, max_dist2) != NO_INDEX)
    {
        // Move inside again, so we move out of tight 90deg corners
        PolygonUtils::moveInside(comb_boundary_preferred_, p, distance, max_dist2);
        if (comb_boundary_preferred_.inside(p) && (part == std::nullopt || part->outline.inside(p)))
        {
            addTravel_simple(p, path);
            // Make sure the that any retraction happens after this move, not before it by starting a new move path.
            forceNewPathStart();
        }
    }
}

bool LayerPlan::getPrimeTowerIsPlanned(size_t extruder_nr) const
{
    return has_prime_tower_planned_per_extruder_[extruder_nr];
}

void LayerPlan::setPrimeTowerIsPlanned(size_t extruder_nr)
{
    has_prime_tower_planned_per_extruder_[extruder_nr] = true;
}

std::optional<std::pair<Point2LL, bool>> LayerPlan::getFirstTravelDestinationState() const
{
    std::optional<std::pair<Point2LL, bool>> ret;
    if (first_travel_destination_)
    {
        ret = std::make_pair(*first_travel_destination_, first_travel_destination_is_inside_);
    }
    return ret;
}

GCodePath& LayerPlan::addTravel(const Point2LL& p, const bool force_retract, const coord_t z_offset)
{
    const GCodePathConfig& travel_config = configs_storage_.travel_config_per_extruder[getExtruder()];

    const RetractionConfig& retraction_config
        = current_mesh_ ? current_mesh_->retraction_wipe_config.retraction_config : storage_.retraction_wipe_config_per_extruder[getExtruder()].retraction_config;

    GCodePath* path = getLatestPathWithConfig(travel_config, SpaceFillType::None, z_offset);

    bool combed = false;

    const ExtruderTrain* extruder = getLastPlannedExtruderTrain();
    const Settings& mesh_or_extruder_settings = current_mesh_ ? current_mesh_->settings : extruder->settings_;


    const bool is_first_travel_of_extruder_after_switch
        = extruder_plans_.back().paths_.size() == 1 && (extruder_plans_.size() > 1 || last_extruder_previous_layer_ != getExtruder());
    bool bypass_combing = is_first_travel_of_extruder_after_switch && mesh_or_extruder_settings.get<bool>("retraction_hop_after_extruder_switch");

    const bool is_first_travel_of_layer = ! static_cast<bool>(last_planned_position_);
    const bool retraction_enable = mesh_or_extruder_settings.get<bool>("retraction_enable");
    if (is_first_travel_of_layer)
    {
        bypass_combing = true; // first travel move is bogus; it is added after this and the previous layer have been planned in LayerPlanBuffer::addConnectingTravelMove
        first_travel_destination_ = p;
        first_travel_destination_is_inside_ = is_inside_;
        if (layer_nr_ == 0 && retraction_enable && mesh_or_extruder_settings.get<bool>("retraction_hop_enabled"))
        {
            path->retract = true;
            path->perform_z_hop = true;
        }
        forceNewPathStart(); // force a new travel path after this first bogus move
    }
    else if (force_retract && last_planned_position_ && ! shorterThen(*last_planned_position_ - p, retraction_config.retraction_min_travel_distance))
    {
        // path is not shorter than min travel distance, force a retraction
        path->retract = true;
        if (comb_ == nullptr)
        {
            path->perform_z_hop = mesh_or_extruder_settings.get<bool>("retraction_hop_enabled");
        }
    }

    if (comb_ != nullptr && ! bypass_combing)
    {
        CombPaths combPaths;

        // Divide by 2 to get the radius
        // Multiply by 2 because if two lines start and end points places very close then will be applied combing with retractions. (Ex: for brim)
        const coord_t max_distance_ignored = mesh_or_extruder_settings.get<coord_t>("machine_nozzle_tip_outer_diameter") / 2 * 2;

        bool unretract_before_last_travel_move = false; // Decided when calculating the combing
        const bool perform_z_hops = mesh_or_extruder_settings.get<bool>("retraction_hop_enabled");
        const bool perform_z_hops_only_when_collides = mesh_or_extruder_settings.get<bool>("retraction_hop_only_when_collides");
        combed = comb_->calc(
            perform_z_hops,
            perform_z_hops_only_when_collides,
            *extruder,
            *last_planned_position_,
            p,
            combPaths,
            was_inside_,
            is_inside_,
            max_distance_ignored,
            unretract_before_last_travel_move);
        if (combed)
        {
            bool retract = path->retract || (combPaths.size() > 1 && retraction_enable);
            if (! retract)
            { // check whether we want to retract
                if (combPaths.throughAir)
                {
                    retract = retraction_enable;
                }
                else
                {
                    for (CombPath& combPath : combPaths)
                    { // retract when path moves through a boundary
                        if (combPath.cross_boundary)
                        {
                            retract = retraction_enable;
                            break;
                        }
                    }
                }
            }

            const coord_t maximum_travel_resolution = mesh_or_extruder_settings.get<coord_t>("meshfix_maximum_travel_resolution");
            coord_t distance = 0;
            Point2LL last_point((last_planned_position_) ? *last_planned_position_ : Point2LL(0, 0));
            for (CombPath& combPath : combPaths)
            { // add all comb paths (don't do anything special for paths which are moving through air)
                if (combPath.empty())
                {
                    continue;
                }
                for (Point2LL& comb_point : combPath)
                {
                    if (path->points.empty() || vSize2(path->points.back() - comb_point) > maximum_travel_resolution * maximum_travel_resolution)
                    {
                        path->points.push_back(comb_point);
                        distance += vSize(last_point - comb_point);
                        last_point = comb_point;
                    }
                }
                distance += vSize(last_point - p);
                const coord_t retract_threshold = mesh_or_extruder_settings.get<coord_t>("retraction_combing_max_distance");
                path->retract = retract || (retract_threshold > 0 && distance > retract_threshold && retraction_enable);
                // don't perform a z-hop
            }
            // Whether to unretract before the last travel move of the travel path, which comes before the wall to be printed.
            // This should be true when traveling towards an outer wall to make sure that the unretraction will happen before the
            // last travel move BEFORE going to that wall. This way, the nozzle doesn't sit still on top of the outer wall's
            // path while it is unretracting, avoiding possible blips.
            path->unretract_before_last_travel_move = path->retract && unretract_before_last_travel_move;
        }
    }

    // CURA-6675:
    // Retraction Minimal Travel Distance should work for all travel moves. If the travel move is shorter than the
    // Retraction Minimal Travel Distance, retraction should be disabled.
    if (! is_first_travel_of_layer && last_planned_position_ && shorterThen(*last_planned_position_ - p, retraction_config.retraction_min_travel_distance))
    {
        path->retract = false;
        path->perform_z_hop = false;
    }

    // no combing? retract only when path is not shorter than minimum travel distance
    if (! combed && ! is_first_travel_of_layer && last_planned_position_ && ! shorterThen(*last_planned_position_ - p, retraction_config.retraction_min_travel_distance))
    {
        if (was_inside_) // when the previous location was from printing something which is considered inside (not support or prime tower etc)
        { // then move inside the printed part, so that we don't ooze on the outer wall while retraction, but on the inside of the print.
            assert(extruder != nullptr);
            coord_t innermost_wall_line_width
                = mesh_or_extruder_settings.get<coord_t>((mesh_or_extruder_settings.get<size_t>("wall_line_count") > 1) ? "wall_line_width_x" : "wall_line_width_0");
            if (layer_nr_ == 0)
            {
                innermost_wall_line_width *= mesh_or_extruder_settings.get<Ratio>("initial_layer_line_width_factor");
            }
            moveInsideCombBoundary(innermost_wall_line_width, std::nullopt, path);
        }
        path->retract = retraction_enable;
        path->perform_z_hop = retraction_enable && mesh_or_extruder_settings.get<bool>("retraction_hop_enabled");
    }

    // must start new travel path as retraction can be enabled or not depending on path length, etc.
    forceNewPathStart();

    GCodePath& ret = addTravel_simple(p, path);
    was_inside_ = is_inside_;
    return ret;
}

GCodePath& LayerPlan::addTravel_simple(const Point2LL& p, GCodePath* path)
{
    bool is_first_travel_of_layer = ! static_cast<bool>(last_planned_position_);
    if (is_first_travel_of_layer)
    { // spiralize calls addTravel_simple directly as the first travel move in a layer
        first_travel_destination_ = p;
        first_travel_destination_is_inside_ = is_inside_;
    }
    if (path == nullptr)
    {
        path = getLatestPathWithConfig(configs_storage_.travel_config_per_extruder[getExtruder()], SpaceFillType::None);
    }
    path->points.push_back(p);
    last_planned_position_ = p;
    return *path;
}

void LayerPlan::planPrime(double prime_blob_wipe_length)
{
    forceNewPathStart();
    GCodePath& prime_travel = addTravel_simple(getLastPlannedPositionOrStartingPosition() + Point2LL(0, MM2INT(prime_blob_wipe_length)));
    prime_travel.retract = false;
    prime_travel.perform_z_hop = false;
    prime_travel.perform_prime = true;
    forceNewPathStart();
}

void LayerPlan::addExtrusionMove(
    const Point2LL p,
    const GCodePathConfig& config,
    const SpaceFillType space_fill_type,
    const Ratio& flow,
    const Ratio width_factor,
    const bool spiralize,
    const Ratio speed_factor,
    const double fan_speed)
{
    GCodePath* path = getLatestPathWithConfig(config, space_fill_type, config.z_offset, flow, width_factor, spiralize, speed_factor);
    path->points.push_back(p);
    path->setFanSpeed(fan_speed);
    if (! static_cast<bool>(first_extrusion_acc_jerk_))
    {
        first_extrusion_acc_jerk_ = std::make_pair(path->config.getAcceleration(), path->config.getJerk());
    }
    last_planned_position_ = p;
}

void LayerPlan::addPolygon(
    const Polygon& polygon,
    int start_idx,
    const bool backwards,
    const GCodePathConfig& config,
    coord_t wall_0_wipe_dist,
    bool spiralize,
    const Ratio& flow_ratio,
    bool always_retract)
{
    constexpr Ratio width_ratio = 1.0_r; // Not printed with variable line width.
    Point2LL p0 = polygon[start_idx];
    addTravel(p0, always_retract, config.z_offset);
    const int direction = backwards ? -1 : 1;
    for (size_t point_idx = 1; point_idx < polygon.size(); point_idx++)
    {
        Point2LL p1 = polygon[(start_idx + point_idx * direction + polygon.size()) % polygon.size()];
        addExtrusionMove(p1, config, SpaceFillType::Polygons, flow_ratio, width_ratio, spiralize);
        p0 = p1;
    }
    if (polygon.size() > 2)
    {
        addExtrusionMove(polygon[start_idx], config, SpaceFillType::Polygons, flow_ratio, width_ratio, spiralize);

        if (wall_0_wipe_dist > 0)
        { // apply outer wall wipe
            p0 = polygon[start_idx];
            int distance_traversed = 0;
            for (size_t point_idx = 1;; point_idx++)
            {
                Point2LL p1 = polygon[(start_idx + point_idx * direction + polygon.size()) % polygon.size()];
                int p0p1_dist = vSize(p1 - p0);
                if (distance_traversed + p0p1_dist >= wall_0_wipe_dist)
                {
                    Point2LL vector = p1 - p0;
                    Point2LL half_way = p0 + normal(vector, wall_0_wipe_dist - distance_traversed);
                    addTravel_simple(half_way);
                    break;
                }
                else
                {
                    addTravel_simple(p1);
                    distance_traversed += p0p1_dist;
                }
                p0 = p1;
            }
            forceNewPathStart();
        }
    }
    else
    {
        spdlog::warn("line added as polygon! (LayerPlan)");
    }
}

void LayerPlan::addPolygonsByOptimizer(
    const Shape& polygons,
    const GCodePathConfig& config,
    const ZSeamConfig& z_seam_config,
    coord_t wall_0_wipe_dist,
    bool spiralize,
    const Ratio flow_ratio,
    bool always_retract,
    bool reverse_order,
    const std::optional<Point2LL> start_near_location)
{
    if (polygons.empty())
    {
        return;
    }
    PathOrderOptimizer<const Polygon*> orderOptimizer(start_near_location ? start_near_location.value() : getLastPlannedPositionOrStartingPosition(), z_seam_config);
    for (size_t poly_idx = 0; poly_idx < polygons.size(); poly_idx++)
    {
        orderOptimizer.addPolygon(&polygons[poly_idx]);
    }
    orderOptimizer.optimize();

    if (! reverse_order)
    {
        for (const PathOrdering<const Polygon*>& path : orderOptimizer.paths_)
        {
            addPolygon(*path.vertices_, path.start_vertex_, path.backwards_, config, wall_0_wipe_dist, spiralize, flow_ratio, always_retract);
        }
    }
    else
    {
        for (int index = orderOptimizer.paths_.size() - 1; index >= 0; --index)
        {
            const PathOrdering<const Polygon*>& path = orderOptimizer.paths_[index];
            addPolygon(*path.vertices_, path.start_vertex_, path.backwards_, config, wall_0_wipe_dist, spiralize, flow_ratio, always_retract);
        }
    }
}

static constexpr double max_non_bridge_line_volume = MM2INT(100); // limit to accumulated "volume" of non-bridge lines which is proportional to distance x extrusion rate

static int i = 0;

void LayerPlan::addWallLine(
    const Point2LL& p0,
    const Point2LL& p1,
    const Settings& settings,
    const GCodePathConfig& default_config,
    const GCodePathConfig& roofing_config,
    const GCodePathConfig& bridge_config,
    double flow,
    const Ratio width_factor,
    double& non_bridge_line_volume,
    Ratio speed_factor,
    double distance_to_bridge_start)
{
    const coord_t min_line_len = 5; // we ignore lines less than 5um long
    const double acceleration_segment_len = MM2INT(1); // accelerate using segments of this length
    const double acceleration_factor = 0.75; // must be < 1, the larger the value, the slower the acceleration
    const bool spiralize = false;

    const coord_t min_bridge_line_len = settings.get<coord_t>("bridge_wall_min_length");
    const Ratio bridge_wall_coast = settings.get<Ratio>("bridge_wall_coast");
    const Ratio overhang_speed_factor = settings.get<Ratio>("wall_overhang_speed_factor");

    Point2LL cur_point = p0;

    // helper function to add a single non-bridge line

    // If the line precedes a bridge line, it may be coasted to reduce the nozzle pressure before the bridge is reached

    // alternatively, if the line follows a bridge line, it may be segmented and the print speed gradually increased to reduce under-extrusion

    auto addNonBridgeLine = [&](const Point2LL& line_end)
    {
        coord_t distance_to_line_end = vSize(cur_point - line_end);

        while (distance_to_line_end > min_line_len)
        {
            // if we are accelerating after a bridge line, the segment length is less than the whole line length
            Point2LL segment_end = (speed_factor == 1 || distance_to_line_end < acceleration_segment_len)
                                     ? line_end
                                     : cur_point + (line_end - cur_point) * acceleration_segment_len / distance_to_line_end;

            // flow required for the next line segment - when accelerating after a bridge segment, the flow is increased in inverse proportion to the speed_factor
            // so the slower the feedrate, the greater the flow - the idea is to get the extruder back to normal pressure as quickly as possible
            const double segment_flow = (speed_factor > 1) ? flow * (1 / speed_factor) : flow;

            // if a bridge is present in this wall, this particular segment may need to be partially or wholely coasted
            if (distance_to_bridge_start > 0)
            {
                // speed_flow_factor approximates how the extrusion rate alters between the non-bridge wall line and the following bridge wall line
                // if the extrusion rates are the same, its value will be 1, if the bridge config extrusion rate is < the non-bridge config extrusion rate, the value is < 1

                const Ratio speed_flow_factor((bridge_config.getSpeed() * bridge_config.getFlowRatio()) / (default_config.getSpeed() * default_config.getFlowRatio()));

                // coast distance is proportional to distance, speed and flow of non-bridge segments just printed and is throttled by speed_flow_factor
                const double coast_dist = std::min(non_bridge_line_volume, max_non_bridge_line_volume) * (1 - speed_flow_factor) * bridge_wall_coast / 40;

                if ((distance_to_bridge_start - distance_to_line_end) <= coast_dist)
                {
                    // coast takes precedence over acceleration
                    segment_end = line_end;
                }

                const coord_t len = vSize(cur_point - segment_end);
                if (coast_dist > 0 && ((distance_to_bridge_start - len) <= coast_dist))
                {
                    if ((len - coast_dist) > min_line_len)
                    {
                        // segment is longer than coast distance so extrude using non-bridge config to start of coast
                        addExtrusionMove(
                            segment_end + coast_dist * (cur_point - segment_end) / len,
                            default_config,
                            SpaceFillType::Polygons,
                            segment_flow,
                            width_factor,
                            spiralize,
                            speed_factor);
                    }
                    // then coast to start of bridge segment
                    constexpr Ratio no_flow = 0.0_r; // Coasting has no flow rate.
                    addExtrusionMove(segment_end, default_config, SpaceFillType::Polygons, no_flow, width_factor, spiralize, speed_factor);
                }
                else
                {
                    // no coasting required, just normal segment using non-bridge config
                    addExtrusionMove(
                        segment_end,
                        default_config,
                        SpaceFillType::Polygons,
                        segment_flow,
                        width_factor,
                        spiralize,
                        (overhang_mask_.empty() || (! overhang_mask_.inside(p0, true) && ! overhang_mask_.inside(p1, true))) ? speed_factor : overhang_speed_factor);
                }

                distance_to_bridge_start -= len;
            }
            else
            {
                // no coasting required, just normal segment using non-bridge config
                addExtrusionMove(
                    segment_end,
                    default_config,
                    SpaceFillType::Polygons,
                    segment_flow,
                    width_factor,
                    spiralize,
                    (overhang_mask_.empty() || (! overhang_mask_.inside(p0, true) && ! overhang_mask_.inside(p1, true))) ? speed_factor : overhang_speed_factor);
            }
            non_bridge_line_volume += vSize(cur_point - segment_end) * segment_flow * width_factor * speed_factor * default_config.getSpeed();
            cur_point = segment_end;
            speed_factor = 1 - (1 - speed_factor) * acceleration_factor;
            if (speed_factor >= 0.9)
            {
                speed_factor = 1.0;
            }
            distance_to_line_end = vSize(cur_point - line_end);
        }
    };

    const auto use_roofing_config = [&]() -> bool
    {
        if (roofing_config == default_config)
        {
            // if the roofing config and normal config are the same any way there is no need to check
            // what part of the line segment will be printed with what config.
            return false;
        }
        return PolygonUtils::polygonCollidesWithLineSegment(roofing_mask_, p0, p1) || roofing_mask_.inside(p1, true);
    }();

    if (use_roofing_config)
    {
        // The line segment is wholly or partially in the roofing area. The line is intersected
        // with the roofing area into line segments. Each line segment left in this intersection
        // will be printed using the roofing config, all removed segments will be printed using
        // the default_config. Since the original line segment was straight we can simply print
        // to the first and last point of the intersected line segments alternating between
        // roofing and default_config's.
        OpenLinesSet line_polys;
        line_polys.addSegment(p0, p1);
        constexpr bool restitch = false; // only a single line doesn't need stitching
        auto roofing_line_segments = roofing_mask_.intersection(line_polys, restitch);

        if (roofing_line_segments.empty())
        {
            // roofing_line_segments should never be empty since we already checked that the line segment
            // intersects with the roofing area. But if it is empty then just print the line segment
            // using the default_config.
            addExtrusionMove(p1, default_config, SpaceFillType::Polygons, flow, width_factor, spiralize, 1.0_r);
        }
        else
        {
            // reorder all the line segments so all lines start at p0 and end at p1
            for (auto& line_poly : roofing_line_segments)
            {
                const Point2LL& line_p0 = line_poly.front();
                const Point2LL& line_p1 = line_poly.back();
                if (vSize2(line_p1 - p0) < vSize2(line_p0 - p0))
                {
                    std::reverse(line_poly.begin(), line_poly.end());
                }
            }
            std::sort(
                roofing_line_segments.begin(),
                roofing_line_segments.end(),
                [&](auto& a, auto& b)
                {
                    return vSize2(a.front() - p0) < vSize2(b.front() - p0);
                });

            // add intersected line segments, alternating between roofing and default_config
            for (const auto& line_poly : roofing_line_segments)
            {
                // This is only relevant for the very fist iteration of the loop
                // if the start of the line segment is not at minimum distance from p0
                if (vSize2(line_poly.front() - p0) > min_line_len * min_line_len)
                {
                    addExtrusionMove(line_poly.front(), default_config, SpaceFillType::Polygons, flow, width_factor, spiralize, 1.0_r);
                }

                addExtrusionMove(line_poly.back(), roofing_config, SpaceFillType::Polygons, flow, width_factor, spiralize, 1.0_r);
            }

            // if the last point is not yet at a minimum distance from p1 then add a move to p1
            if (vSize2(roofing_line_segments.back().back() - p1) > min_line_len * min_line_len)
            {
                addExtrusionMove(p1, default_config, SpaceFillType::Polygons, flow, width_factor, spiralize, 1.0_r);
            }
        }
    }
    else if (bridge_wall_mask_.empty())
    {
        // no bridges required
        addExtrusionMove(
            p1,
            default_config,
            SpaceFillType::Polygons,
            flow,
            width_factor,
            spiralize,
            (overhang_mask_.empty() || (! overhang_mask_.inside(p0, true) && ! overhang_mask_.inside(p1, true))) ? 1.0_r : overhang_speed_factor);
    }
    else
    {
        // bridges may be required
        if (PolygonUtils::polygonCollidesWithLineSegment(bridge_wall_mask_, p0, p1))
        {
            // the line crosses the boundary between supported and non-supported regions so one or more bridges are required

            // determine which segments of the line are bridges

            OpenLinesSet line_polys;
            line_polys.addSegment(p0, p1);
            constexpr bool restitch = false; // only a single line doesn't need stitching
            line_polys = bridge_wall_mask_.intersection(line_polys, restitch);

            // line_polys now contains the wall lines that need to be printed using bridge_config

            while (line_polys.size() > 0)
            {
                // find the bridge line segment that's nearest to the current point
                size_t nearest = 0;
                double smallest_dist2 = vSize2f(cur_point - line_polys[0][0]);
                for (size_t i = 1; i < line_polys.size(); ++i)
                {
                    double dist2 = vSize2f(cur_point - line_polys[i][0]);
                    if (dist2 < smallest_dist2)
                    {
                        nearest = i;
                        smallest_dist2 = dist2;
                    }
                }
                const OpenPolyline& bridge = line_polys[nearest];

                // set b0 to the nearest vertex and b1 the furthest
                Point2LL b0 = bridge[0];
                Point2LL b1 = bridge[1];

                if (vSize2f(cur_point - b1) < vSize2f(cur_point - b0))
                {
                    // swap vertex order
                    b0 = bridge[1];
                    b1 = bridge[0];
                }

                // extrude using default_config to the start of the next bridge segment

                addNonBridgeLine(b0);

                const double bridge_line_len = vSize(b1 - cur_point);

                if (bridge_line_len >= min_bridge_line_len)
                {
                    // extrude using bridge_config to the end of the next bridge segment

                    if (bridge_line_len > min_line_len)
                    {
                        addExtrusionMove(b1, bridge_config, SpaceFillType::Polygons, flow, width_factor);
                        non_bridge_line_volume = 0;
                        cur_point = b1;
                        // after a bridge segment, start slow and accelerate to avoid under-extrusion due to extruder lag
                        speed_factor = std::max(std::min(Ratio(bridge_config.getSpeed() / default_config.getSpeed()), 1.0_r), 0.5_r);
                    }
                }
                else
                {
                    // treat the short bridge line just like a normal line

                    addNonBridgeLine(b1);
                }

                // finished with this segment
                line_polys.removeAt(nearest);
            }

            // if we haven't yet reached p1, fill the gap with default_config line
            addNonBridgeLine(p1);
        }
        else if (bridge_wall_mask_.inside(p0, true) && vSize(p0 - p1) >= min_bridge_line_len)
        {
            // both p0 and p1 must be above air (the result will be ugly!)
            addExtrusionMove(p1, bridge_config, SpaceFillType::Polygons, flow, width_factor);
            non_bridge_line_volume = 0;
        }
        else
        {
            // no part of the line is above air or the line is too short to print as a bridge line
            addNonBridgeLine(p1);
        }
    }
}

void LayerPlan::addWall(
    const Polygon& wall,
    int start_idx,
    const Settings& settings,
    const GCodePathConfig& default_config,
    const GCodePathConfig& roofing_config,
    const GCodePathConfig& bridge_config,
    coord_t wall_0_wipe_dist,
    double flow_ratio,
    bool always_retract)
{
    // TODO: Deprecated in favor of ExtrusionJunction version below.
    if (wall.size() < 3)
    {
        spdlog::warn("Point, or line added as (polygon) wall sequence! (LayerPlan)");
    }

    constexpr size_t dummy_perimeter_id = 0; // <-- Here, don't care about which perimeter any more.
    const coord_t nominal_line_width
        = default_config
              .getLineWidth(); // <-- The line width which it's 'supposed to' be will be used to adjust the flow ratio each time, this'll give a flow-ratio-multiplier of 1.

    ExtrusionLine ewall;
    std::for_each(
        wall.begin(),
        wall.end(),
        [&dummy_perimeter_id, &nominal_line_width, &ewall](const Point2LL& p)
        {
            ewall.emplace_back(p, nominal_line_width, dummy_perimeter_id);
        });
    ewall.emplace_back(*wall.begin(), nominal_line_width, dummy_perimeter_id);
    constexpr bool is_closed = true;
    constexpr bool is_reversed = false;
    constexpr bool is_linked_path = false;
    addWall(ewall, start_idx, settings, default_config, roofing_config, bridge_config, wall_0_wipe_dist, flow_ratio, always_retract, is_closed, is_reversed, is_linked_path);
}

void LayerPlan::addWall(
    const ExtrusionLine& wall,
    int start_idx,
    const Settings& settings,
    const GCodePathConfig& default_config,
    const GCodePathConfig& roofing_config,
    const GCodePathConfig& bridge_config,
    coord_t wall_0_wipe_dist,
    double flow_ratio,
    bool always_retract,
    const bool is_closed,
    const bool is_reversed,
    const bool is_linked_path)
{
    if (wall.empty())
    {
        return;
    }
    if (is_closed)
    {
        // make sure wall start point is not above air!
        start_idx = locateFirstSupportedVertex(wall, start_idx);
    }

    double non_bridge_line_volume = max_non_bridge_line_volume; // assume extruder is fully pressurised before first non-bridge line is output
    double speed_factor = 1.0; // start first line at normal speed
    coord_t distance_to_bridge_start = 0; // will be updated before each line is processed

    const coord_t min_bridge_line_len = settings.get<coord_t>("bridge_wall_min_length");

    const Ratio nominal_line_width_multiplier{
        1.0 / Ratio{ static_cast<Ratio::value_type>(default_config.getLineWidth()) }
    }; // we multiply the flow with the actual wanted line width (for that junction), and then multiply with this

    // helper function to calculate the distance from the start of the current wall line to the first bridge segment

    auto computeDistanceToBridgeStart = [&](unsigned current_index)
    {
        distance_to_bridge_start = 0;

        if (! bridge_wall_mask_.empty())
        {
            // there is air below the part so iterate through the lines that have not yet been output accumulating the total distance to the first bridge segment
            for (unsigned point_idx = current_index; point_idx < wall.size(); ++point_idx)
            {
                const ExtrusionJunction& p0 = wall[point_idx];
                const ExtrusionJunction& p1 = wall[(point_idx + 1) % wall.size()];

                if (PolygonUtils::polygonCollidesWithLineSegment(bridge_wall_mask_, p0.p_, p1.p_))
                {
                    // the line crosses the boundary between supported and non-supported regions so it will contain one or more bridge segments

                    // determine which segments of the line are bridges

                    OpenLinesSet line_polys;
                    line_polys.addSegment(p0.p_, p1.p_);
                    constexpr bool restitch = false; // only a single line doesn't need stitching
                    line_polys = bridge_wall_mask_.intersection(line_polys, restitch);

                    while (line_polys.size() > 0)
                    {
                        // find the bridge line segment that's nearest to p0
                        size_t nearest = 0;
                        double smallest_dist2 = vSize2f(p0.p_ - line_polys[0][0]);
                        for (unsigned i = 1; i < line_polys.size(); ++i)
                        {
                            double dist2 = vSize2f(p0.p_ - line_polys[i][0]);
                            if (dist2 < smallest_dist2)
                            {
                                nearest = i;
                                smallest_dist2 = dist2;
                            }
                        }
                        const OpenPolyline& bridge = line_polys[nearest];

                        // set b0 to the nearest vertex and b1 the furthest
                        Point2LL b0 = bridge[0];
                        Point2LL b1 = bridge[1];

                        if (vSize2f(p0.p_ - b1) < vSize2f(p0.p_ - b0))
                        {
                            // swap vertex order
                            b0 = bridge[1];
                            b1 = bridge[0];
                        }

                        distance_to_bridge_start += vSize(b0 - p0.p_);

                        const double bridge_line_len = vSize(b1 - b0);

                        if (bridge_line_len >= min_bridge_line_len)
                        {
                            // job done, we have found the first bridge line
                            return;
                        }

                        distance_to_bridge_start += bridge_line_len;

                        // finished with this segment
                        line_polys.removeAt(nearest);
                    }
                }
                else if (! bridge_wall_mask_.inside(p0.p_, true))
                {
                    // none of the line is over air
                    distance_to_bridge_start += vSize(p1.p_ - p0.p_);
                }
            }

            // we have got all the way to the end of the wall without finding a bridge segment so disable coasting by setting distance_to_bridge_start back to 0

            distance_to_bridge_start = 0;
        }
    };

    bool first_line = true;
    const coord_t small_feature_max_length = settings.get<coord_t>("small_feature_max_length");
    const bool is_small_feature = (small_feature_max_length > 0) && (layer_nr_ == 0 || wall.inset_idx_ == 0) && wall.shorterThan(small_feature_max_length);
    Ratio small_feature_speed_factor = settings.get<Ratio>((layer_nr_ == 0) ? "small_feature_speed_factor_0" : "small_feature_speed_factor");
    const Velocity min_speed = fan_speed_layer_time_settings_per_extruder_[getLastPlannedExtruderTrain()->extruder_nr_].cool_min_speed;
    small_feature_speed_factor = std::max((double)small_feature_speed_factor, (double)(min_speed / default_config.getSpeed()));
    const coord_t max_area_deviation = std::max(settings.get<int>("meshfix_maximum_extrusion_area_deviation"), 1); // Square micrometres!
    const coord_t max_resolution = std::max(settings.get<coord_t>("meshfix_maximum_resolution"), coord_t(1));

    ExtrusionJunction p0 = wall[start_idx];

    const int direction = is_reversed ? -1 : 1;
    const size_t max_index = is_closed ? wall.size() + 1 : wall.size();
    for (size_t point_idx = 1; point_idx < max_index; point_idx++)
    {
        const ExtrusionJunction& p1 = wall[(wall.size() + start_idx + point_idx * direction) % wall.size()];

        if (! bridge_wall_mask_.empty())
        {
            computeDistanceToBridgeStart((wall.size() + start_idx + point_idx * direction - 1) % wall.size());
        }

        if (first_line)
        {
            addTravel(p0.p_, always_retract);
            first_line = false;
        }

        /*
        If the line has variable width, break it up into pieces with the
        following constraints:
        - Each piece must be smaller than the Maximum Resolution setting.
        - The difference between the trapezoidal shape of the line and the
          rectangular shape of the line may not exceed the Maximum Extrusion
          Area Deviation setting, unless required by the first constraint.
        Since breaking up a line segment into N pieces (each with averaged
        width) divides the area deviation by N, we can simply check how many
        pieces we'd want to get low enough deviation, then check if each piece
        is not too short at the end.
        */
        const coord_t delta_line_width = p1.w_ - p0.w_;
        const Point2LL line_vector = p1.p_ - p0.p_;
        const coord_t line_length = vSize(line_vector);
        /*
        Calculate how much the line would deviate from the trapezoidal shape if printed at average width.
        This formula is:
        - Half the length times half the delta width, for the rectangular shape of the deviating side.
        - Half of that because the ideal line width is trapezoidal, making the deviating part triangular.
        - Double of that because the deviation occurs on both sides of the idealised line width.
        This results in delta_line_width / 2 * line_length / 2 / 2 * 2 == delta_line_width * line_length / 4.
        */
        const coord_t line_area_deviation = std::abs(delta_line_width) * line_length / 4;
        const size_t pieces_limit_deviation = round_up_divide(line_area_deviation, max_area_deviation); // How many pieces we'd need to stay beneath the max area deviation.
        const size_t pieces_limit_resolution = line_length / max_resolution; // Round down this time, to not exceed the maximum resolution.
        const size_t pieces = std::max(size_t(1), std::min(pieces_limit_deviation, pieces_limit_resolution)); // Resolution overrides deviation, if resolution is a constraint.
        const coord_t piece_length = round_divide(line_length, pieces);

        for (size_t piece = 0; piece < pieces; ++piece)
        {
            const double average_progress = (double(piece) + 0.5) / pieces; // How far along this line to sample the line width in the middle of this piece.
            // Round the line_width value to overcome floating point rounding issues, otherwise we may end up with slightly different values
            // and the generated GCodePath objects will not be merged together, which some subsequent algorithms rely on (e.g. coasting)
            const coord_t line_width = std::lrint(static_cast<double>(p0.w_) + average_progress * static_cast<double>(delta_line_width));
            const Point2LL destination = p0.p_ + normal(line_vector, piece_length * (piece + 1));
            if (is_small_feature)
            {
                constexpr bool spiralize = false;
                addExtrusionMove(
                    destination,
                    default_config,
                    SpaceFillType::Polygons,
                    flow_ratio,
                    line_width * nominal_line_width_multiplier,
                    spiralize,
                    small_feature_speed_factor);
            }
            else
            {
                const Point2LL origin = p0.p_ + normal(line_vector, piece_length * piece);
                addWallLine(
                    origin,
                    destination,
                    settings,
                    default_config,
                    roofing_config,
                    bridge_config,
                    flow_ratio,
                    line_width * nominal_line_width_multiplier,
                    non_bridge_line_volume,
                    speed_factor,
                    distance_to_bridge_start);
            }
        }

        p0 = p1;
    }

    if (wall.size() >= 2)
    {
        if (! bridge_wall_mask_.empty())
        {
            computeDistanceToBridgeStart((start_idx + wall.size() - 1) % wall.size());
        }

        if (wall_0_wipe_dist > 0 && ! is_linked_path)
        { // apply outer wall wipe
            p0 = wall[start_idx];
            int distance_traversed = 0;
            for (unsigned int point_idx = 1;; point_idx++)
            {
                if (point_idx > wall.size() && distance_traversed == 0) // Wall has a total circumference of 0. This loop would never end.
                {
                    break; // No wipe if the wall has no circumference.
                }
                ExtrusionJunction p1 = wall[(start_idx + point_idx) % wall.size()];
                int p0p1_dist = vSize(p1 - p0);
                if (distance_traversed + p0p1_dist >= wall_0_wipe_dist)
                {
                    Point2LL vector = p1.p_ - p0.p_;
                    Point2LL half_way = p0.p_ + normal(vector, wall_0_wipe_dist - distance_traversed);
                    addTravel_simple(half_way);
                    break;
                }
                else
                {
                    addTravel_simple(p1.p_);
                    distance_traversed += p0p1_dist;
                }
                p0 = p1;
            }
            forceNewPathStart();
        }
    }
    else
    {
        spdlog::warn("Point added as wall sequence! (LayerPlan)");
    }
}

void LayerPlan::addInfillWall(const ExtrusionLine& wall, const GCodePathConfig& path_config, bool force_retract)
{
    assert(! wall.empty() && "All empty walls should have been filtered at this stage");
    ExtrusionJunction junction{ *wall.begin() };
    addTravel(junction.p_, force_retract);

    for (const auto& junction_n : wall)
    {
        const Ratio width_factor{ static_cast<Ratio::value_type>(junction_n.w_) / Ratio{ static_cast<Ratio::value_type>(path_config.getLineWidth()) } };
        constexpr SpaceFillType space_fill_type = SpaceFillType::Polygons;
        constexpr Ratio flow = 1.0_r;
        addExtrusionMove(junction_n.p_, path_config, space_fill_type, flow, width_factor);
        junction = junction_n;
    }
}

void LayerPlan::addWalls(
    const Shape& walls,
    const Settings& settings,
    const GCodePathConfig& default_config,
    const GCodePathConfig& roofing_config,
    const GCodePathConfig& bridge_config,
    const ZSeamConfig& z_seam_config,
    coord_t wall_0_wipe_dist,
    double flow_ratio,
    bool always_retract)
{
    // TODO: Deprecated in favor of ExtrusionJunction version below.
    PathOrderOptimizer<const Polygon*> orderOptimizer(getLastPlannedPositionOrStartingPosition(), z_seam_config);
    for (const Polygon& polygon : walls)
    {
        orderOptimizer.addPolygon(&polygon);
    }
    orderOptimizer.optimize();
    for (const PathOrdering<const Polygon*>& path : orderOptimizer.paths_)
    {
        addWall(*path.vertices_, path.start_vertex_, settings, default_config, roofing_config, bridge_config, wall_0_wipe_dist, flow_ratio, always_retract);
    }
}

template<class LineType>
void LayerPlan::addLinesByOptimizer(
    const LinesSet<LineType>& lines,
    const GCodePathConfig& config,
    const SpaceFillType space_fill_type,
    const bool enable_travel_optimization,
    const coord_t wipe_dist,
    const Ratio flow_ratio,
    const std::optional<Point2LL> near_start_location,
    const double fan_speed,
    const bool reverse_print_direction,
    const std::unordered_multimap<const Polyline*, const Polyline*>& order_requirements)
{
    Shape boundary;
    if (enable_travel_optimization && ! comb_boundary_minimum_.empty())
    {
        // use the combing boundary inflated so that all infill lines are inside the boundary
        int dist = 0;
        if (layer_nr_ >= 0)
        {
            // determine how much the skin/infill lines overlap the combing boundary
            for (const std::shared_ptr<SliceMeshStorage>& mesh : storage_.meshes)
            {
                const coord_t overlap = std::max(mesh->settings.get<coord_t>("skin_overlap_mm"), mesh->settings.get<coord_t>("infill_overlap_mm"));
                if (overlap > dist)
                {
                    dist = overlap;
                }
            }
            dist += 100; // ensure boundary is slightly outside all skin/infill lines
        }
        boundary.push_back(comb_boundary_minimum_.offset(dist));
        // simplify boundary to cut down processing time
        boundary = Simplify(MM2INT(0.1), MM2INT(0.1), 0).polygon(boundary);
    }
    constexpr bool detect_loops = true;
    PathOrderOptimizer<const Polyline*> order_optimizer(
        near_start_location.value_or(getLastPlannedPositionOrStartingPosition()),
        ZSeamConfig(),
        detect_loops,
        &boundary,
        reverse_print_direction,
        order_requirements);
    if constexpr (std::is_same<LineType, OpenPolyline>::value)
    {
        for (const OpenPolyline& polyline : lines)
        {
            order_optimizer.addPolyline(&polyline);
        }
    }
    if constexpr (std::is_same<LineType, ClosedPolyline>::value)
    {
        for (const ClosedPolyline& polyline : lines)
        {
            order_optimizer.addPolygon(&polyline);
        }
    }
    order_optimizer.optimize();

    addLinesInGivenOrder(order_optimizer.paths_, config, space_fill_type, wipe_dist, flow_ratio, fan_speed);
}

void LayerPlan::addLinesByOptimizer(
    const MixedLinesSet& lines,
    const GCodePathConfig& config,
    const SpaceFillType space_fill_type,
    const bool enable_travel_optimization,
    const coord_t wipe_dist,
    const Ratio flow_ratio,
    const std::optional<Point2LL> near_start_location,
    const double fan_speed,
    const bool reverse_print_direction,
    const std::unordered_multimap<const Polyline*, const Polyline*>& order_requirements)
{
    Shape boundary;
    if (enable_travel_optimization && ! comb_boundary_minimum_.empty())
    {
        // use the combing boundary inflated so that all infill lines are inside the boundary
        int dist = 0;
        if (layer_nr_ >= 0)
        {
            // determine how much the skin/infill lines overlap the combing boundary
            for (const std::shared_ptr<SliceMeshStorage>& mesh : storage_.meshes)
            {
                const coord_t overlap = std::max(mesh->settings.get<coord_t>("skin_overlap_mm"), mesh->settings.get<coord_t>("infill_overlap_mm"));
                if (overlap > dist)
                {
                    dist = overlap;
                }
            }
            dist += 100; // ensure boundary is slightly outside all skin/infill lines
        }
        boundary.push_back(comb_boundary_minimum_.offset(dist));
        // simplify boundary to cut down processing time
        boundary = Simplify(MM2INT(0.1), MM2INT(0.1), 0).polygon(boundary);
    }
    constexpr bool detect_loops = false; // We already know which lines are closed
    PathOrderOptimizer<const Polyline*> order_optimizer(
        near_start_location.value_or(getLastPlannedPositionOrStartingPosition()),
        ZSeamConfig(),
        detect_loops,
        &boundary,
        reverse_print_direction,
        order_requirements);
    for (const std::shared_ptr<const Polyline>& line : lines)
    {
        if (const std::shared_ptr<const OpenPolyline> open_line = dynamic_pointer_cast<const OpenPolyline>(line))
        {
            order_optimizer.addPolyline(open_line.get());
        }
        else if (const std::shared_ptr<const ClosedPolyline> closed_line = dynamic_pointer_cast<const ClosedPolyline>(line))
        {
            order_optimizer.addPolygon(closed_line.get());
        }
    }

    order_optimizer.optimize();

    addLinesInGivenOrder(order_optimizer.paths_, config, space_fill_type, wipe_dist, flow_ratio, fan_speed);
}

void LayerPlan::addLinesInGivenOrder(
    const std::vector<PathOrdering<const Polyline*>>& lines,
    const GCodePathConfig& config,
    const SpaceFillType space_fill_type,
    const coord_t wipe_dist,
    const Ratio flow_ratio,
    const double fan_speed)
{
    coord_t half_line_width = config.getLineWidth() / 2;
    coord_t line_width_2 = half_line_width * half_line_width;
    for (size_t order_idx = 0; order_idx < lines.size(); order_idx++)
    {
        const PathOrdering<const Polyline*>& path = lines[order_idx];
        const Polyline& polyline = *path.vertices_;
        if (! polyline.isValid())
        {
            continue;
        }
        const size_t start_idx = path.start_vertex_;
        assert(start_idx == 0 || start_idx == polyline.size() - 1 || path.is_closed_);
        const Point2LL start = polyline[start_idx];

        if (vSize2(getLastPlannedPositionOrStartingPosition() - start) < line_width_2)
        {
            // Instead of doing a small travel that is shorter than the line width (which is generally done at pretty high jerk & move) do a
            // "fake" extrusion move
            constexpr Ratio flow = 0.0_r;
            constexpr Ratio width_factor = 1.0_r;
            constexpr bool spiralize = false;
            constexpr Ratio speed_factor = 1.0_r;
            addExtrusionMove(start, config, space_fill_type, flow, width_factor, spiralize, speed_factor, fan_speed);
        }
        else
        {
            addTravel(start, false, config.z_offset);
        }

        Point2LL p0 = start;
        for (size_t idx = 0; idx < polyline.size(); idx++)
        {
            size_t point_idx;
            if (path.is_closed_)
            {
                point_idx = (start_idx + idx + 1) % polyline.size();
            }
            else if (start_idx == 0)
            {
                point_idx = idx;
            }
            else
            {
                assert(start_idx == polyline.size() - 1);
                point_idx = start_idx - idx;
            }
            Point2LL p1 = polyline[point_idx];

            // ignore line segments that are less than 5uM long
            if (vSize2(p1 - p0) >= MINIMUM_SQUARED_LINE_LENGTH)
            {
                constexpr Ratio width_factor = 1.0_r;
                constexpr bool spiralize = false;
                constexpr Ratio speed_factor = 1.0_r;
                addExtrusionMove(p1, config, space_fill_type, flow_ratio, width_factor, spiralize, speed_factor, fan_speed);
                p0 = p1;
            }
        }

        Point2LL p1 = polyline[(start_idx == 0) ? polyline.size() - 1 : 0];
        p0 = (polyline.size() <= 1) ? p1 : polyline[(start_idx == 0) ? polyline.size() - 2 : 1];

        // Wipe
        if (wipe_dist != 0)
        {
            bool wipe = true;
            int line_width = config.getLineWidth();

            // Don't wipe if current extrusion is too small
            if (polyline.length() <= line_width * 2)
            {
                wipe = false;
            }

            // Don't wipe if next starting point is very near
            if (wipe && (order_idx < lines.size() - 1))
            {
                const PathOrdering<const Polyline*>& next_path = lines[order_idx + 1];
                const Polyline& next_polygon = *next_path.vertices_;
                const size_t next_start = next_path.start_vertex_;
                const Point2LL& next_p0 = next_polygon[next_start];
                if (vSize2(next_p0 - p1) <= line_width * line_width * 4)
                {
                    wipe = false;
                }
            }

            if (wipe)
            {
                constexpr Ratio flow = 0.0_r;
                constexpr Ratio width_factor = 1.0_r;
                constexpr bool spiralize = false;
                constexpr Ratio speed_factor = 1.0_r;
                addExtrusionMove(p1 + normal(p1 - p0, wipe_dist), config, space_fill_type, flow, width_factor, spiralize, speed_factor, fan_speed);
            }
        }
    }
}

void LayerPlan::addLinesMonotonic(
    const Shape& area,
    const OpenLinesSet& lines,
    const GCodePathConfig& config,
    const SpaceFillType space_fill_type,
    const AngleRadians monotonic_direction,
    const coord_t max_adjacent_distance,
    const coord_t exclude_distance,
    const coord_t wipe_dist,
    const Ratio flow_ratio,
    const double fan_speed)
{
    const Shape exclude_areas = area.createTubeShape(exclude_distance, exclude_distance);
    const coord_t exclude_dist2 = exclude_distance * exclude_distance;
    const Point2LL last_position = getLastPlannedPositionOrStartingPosition();

    // First lay all adjacent lines next to each other, to have a sensible input to the monotonic part of the algorithm.
    PathOrderOptimizer<const OpenPolyline*> line_order(last_position);
    for (const OpenPolyline& line : lines)
    {
        line_order.addPolyline(&line);
    }
    line_order.optimize();

    const auto is_inside_exclusion = [&exclude_areas, &exclude_dist2](const OpenPolyline& path)
    {
        return vSize2(path[1] - path[0]) < exclude_dist2 && exclude_areas.inside((path[0] + path[1]) / 2);
    };

    // Order monotonically, except for line-segments which stay in the excluded areas (read: close to the walls) consecutively.
    PathOrderMonotonic<const Polyline*> order(monotonic_direction, max_adjacent_distance, last_position);
    OpenLinesSet left_over;
    bool last_would_have_been_excluded = false;
    for (size_t line_idx = 0; line_idx < line_order.paths_.size(); ++line_idx)
    {
        const OpenPolyline& polyline = *line_order.paths_[line_idx].vertices_;
        if (! polyline.isValid())
        {
            continue;
        }

        const bool inside_exclusion = is_inside_exclusion(polyline);
        const bool next_would_have_been_included = inside_exclusion && (line_idx < line_order.paths_.size() - 1 && is_inside_exclusion(*line_order.paths_[line_idx + 1].vertices_));
        if (inside_exclusion && last_would_have_been_excluded && next_would_have_been_included)
        {
            left_over.push_back(polyline);
        }
        else
        {
            order.addPolyline(&polyline);
        }
        last_would_have_been_excluded = inside_exclusion;
    }
    order.optimize();

    // Read out and process the monotonically ordered lines.
    addLinesInGivenOrder(order.paths_, config, space_fill_type, wipe_dist, flow_ratio, fan_speed);

    // Add all lines in the excluded areas the 'normal' way.
    addLinesByOptimizer(left_over, config, space_fill_type, true, wipe_dist, flow_ratio, getLastPlannedPositionOrStartingPosition(), fan_speed);
}

void LayerPlan::spiralizeWallSlice(
    const GCodePathConfig& config,
    const Polygon& wall,
    const Polygon& last_wall,
    const int seam_vertex_idx,
    const int last_seam_vertex_idx,
    const bool is_top_layer,
    const bool is_bottom_layer)
{
    const bool smooth_contours = Application::getInstance().current_slice_->scene.current_mesh_group->settings.get<bool>("smooth_spiralized_contours");
    constexpr bool spiralize = true; // In addExtrusionMove calls, enable spiralize and use nominal line width.
    constexpr Ratio width_factor = 1.0_r;

    // once we are into the spiral we always start at the end point of the last layer (if any)
    const Point2LL origin = (last_seam_vertex_idx >= 0 && ! is_bottom_layer) ? last_wall[last_seam_vertex_idx] : wall[seam_vertex_idx];
    // NOTE: this used to use addTravel_simple() but if support is being generated then combed travel is required to avoid
    // the nozzle crossing the model on its return from printing the support.
    addTravel(origin);

    if (! smooth_contours && last_seam_vertex_idx >= 0)
    {
        // when not smoothing, we get to the (unchanged) outline for this layer as quickly as possible so that the remainder of the
        // outline wall has the correct direction - although this creates a little step, the end result is generally better because when the first
        // outline wall has the wrong direction (due to it starting from the finish point of the last layer) the visual effect is very noticeable
        Point2LL join_first_wall_at = LinearAlg2D::getClosestOnLineSegment(origin, wall[seam_vertex_idx % wall.size()], wall[(seam_vertex_idx + 1) % wall.size()]);
        if (vSize(join_first_wall_at - origin) > 10)
        {
            constexpr Ratio flow = 1.0_r;
            addExtrusionMove(join_first_wall_at, config, SpaceFillType::Polygons, flow, width_factor, spiralize);
        }
    }

    const int n_points = wall.size();
    Shape last_wall_polygons;
    last_wall_polygons.push_back(last_wall);
    const int max_dist2 = config.getLineWidth() * config.getLineWidth() * 4; // (2 * lineWidth)^2;

    double total_length = 0.0; // determine the length of the complete wall
    Point2LL p0 = origin;
    for (int wall_point_idx = 1; wall_point_idx <= n_points; ++wall_point_idx)
    {
        const Point2LL& p1 = wall[(seam_vertex_idx + wall_point_idx) % n_points];
        total_length += vSizeMM(p1 - p0);
        p0 = p1;
    }

    if (total_length == 0.0)
    {
        // nothing to do
        return;
    }

    // if this is the bottom layer, avoid creating a big elephants foot by starting with a reduced flow and increasing the flow
    // so that by the time the end of the first spiral is complete the flow is 100% - note that immediately before the spiral
    // is output, the extruder will be printing a normal wall line and so will be fully pressurised so that will tend to keep the
    // flow going

    // if this is the top layer, avoid an abrupt end by printing the same outline again but this time taper the spiral by reducing
    // the flow whilst keeping the same height - once the flow is down to a minimum allowed value, coast a little further

    const double min_bottom_layer_flow = 0.25; // start the bottom spiral at this flow rate
    const double min_top_layer_flow = 0.25; // lowest allowed flow while tapering the last spiral

    double speed_factor = 1; // may be reduced when printing the top layer so as to avoid a jump in extrusion rate as the layer starts

    if (is_top_layer)
    {
        // HACK ALERT - the last layer is approx 50% longer than the previous layer so it should take longer to print but the
        // normal slow down for quick layers mechanism can kick in and speed this layer up (because it is longer) but we prefer
        // the layer to be printed at a similar speed to the previous layer to avoid abrupt changes in extrusion rate so we slow it down

        const FanSpeedLayerTimeSettings& layer_time_settings = extruder_plans_.back().fan_speed_layer_time_settings_;
        const double min_time = layer_time_settings.cool_min_layer_time;
        const double normal_layer_time = total_length / config.getSpeed();

        // would this layer's speed normally get reduced to satisfy the min layer time?
        if (normal_layer_time < min_time)
        {
            // yes, so the extended version will not get slowed down so much and we want to compensate for that
            const double extended_layer_time = (total_length * (2 - min_top_layer_flow)) / config.getSpeed();

            // modify the speed factor to cancel out the speed increase that would normally happen due to the longer layer time
            speed_factor = normal_layer_time / std::min(extended_layer_time, min_time);
        }
    }

    // extrude to the points following the seam vertex
    // the last point is the seam vertex as the polygon is a loop
    double wall_length = 0.0;
    p0 = origin;
    for (int wall_point_idx = 1; wall_point_idx <= n_points; ++wall_point_idx)
    {
        // p is a point from the current wall polygon
        const Point2LL& p = wall[(seam_vertex_idx + wall_point_idx) % n_points];
        wall_length += vSizeMM(p - p0);
        p0 = p;

        const double flow = (is_bottom_layer) ? (min_bottom_layer_flow + ((1 - min_bottom_layer_flow) * wall_length / total_length)) : 1.0;

        // if required, use interpolation to smooth the x/y coordinates between layers but not for the first spiralized layer
        // as that lies directly on top of a non-spiralized wall with exactly the same outline and not for the last point in each layer
        // because we want that to be numerically exactly the same as the starting point on the next layer (not subject to any rounding)
        if (smooth_contours && ! is_bottom_layer && wall_point_idx < n_points)
        {
            // now find the point on the last wall that is closest to p
            ClosestPointPolygon cpp = PolygonUtils::findClosest(p, last_wall_polygons);

            // if we found a point and it's not further away than max_dist2, use it
            if (cpp.isValid() && vSize2(cpp.location_ - p) <= max_dist2)
            {
                // interpolate between cpp.location and p depending on how far we have progressed along wall
                addExtrusionMove(cpp.location_ + (p - cpp.location_) * (wall_length / total_length), config, SpaceFillType::Polygons, flow, width_factor, spiralize, speed_factor);
            }
            else
            {
                // no point in the last wall was found close enough to the current wall point so don't interpolate
                addExtrusionMove(p, config, SpaceFillType::Polygons, flow, width_factor, spiralize, speed_factor);
            }
        }
        else
        {
            // no smoothing, use point verbatim
            addExtrusionMove(p, config, SpaceFillType::Polygons, flow, width_factor, spiralize, speed_factor);
        }
    }

    if (is_top_layer)
    {
        // add the tapering spiral
        const double min_spiral_coast_dist = 10; // mm
        double distance_coasted = 0;
        wall_length = 0;
        for (int wall_point_idx = 1; wall_point_idx <= n_points && distance_coasted < min_spiral_coast_dist; wall_point_idx++)
        {
            const Point2LL& p = wall[(seam_vertex_idx + wall_point_idx) % n_points];
            const double seg_length = vSizeMM(p - p0);
            wall_length += seg_length;
            p0 = p;
            // flow is reduced in step with the distance travelled so the wall width should remain roughly constant
            double flow = 1 - (wall_length / total_length);
            if (flow < min_top_layer_flow)
            {
                flow = 0;
                distance_coasted += seg_length;
            }
            // reduce number of paths created when polygon has many points by limiting precision of flow
            constexpr bool no_spiralize = false;
            addExtrusionMove(p, config, SpaceFillType::Polygons, ((int)(flow * 20)) / 20.0, width_factor, no_spiralize, speed_factor);
        }
    }
}

bool ExtruderPlan::forceMinimalLayerTime(double minTime, double time_other_extr_plans)
{
    const double minimalSpeed = fan_speed_layer_time_settings_.cool_min_speed;
    const double travelTime = estimates_.getTravelTime();
    const double extrudeTime = estimates_.extrude_time;

    const double totalTime = travelTime + extrudeTime + time_other_extr_plans;
    constexpr double epsilon = 0.01;

    double total_extrude_time_at_minimum_speed = 0.0;
    double total_extrude_time_at_slowest_speed = 0.0;
    for (GCodePath& path : paths_)
    {
        total_extrude_time_at_minimum_speed += path.estimates.extrude_time_at_minimum_speed;
        total_extrude_time_at_slowest_speed += path.estimates.extrude_time_at_slowest_path_speed;
    }

    if (totalTime < minTime - epsilon && extrudeTime > 0.0)
    {
        const double minExtrudeTime = minTime - (totalTime - extrudeTime);

        double target_speed = 0.0;
        std::function<double(const GCodePath&)> slow_down_func{ [&target_speed](const GCodePath& path)
                                                                {
                                                                    return std::min(target_speed / (path.config.getSpeed() * path.speed_factor), 1.0);
                                                                } };

        if (minExtrudeTime >= total_extrude_time_at_minimum_speed)
        {
            // Even at cool min speed extrusion is not taken enough time. So speed is set to cool min speed.
            target_speed = minimalSpeed;
            temperature_factor_ = 1.0;

            // Update stored naive time estimates
            estimates_.extrude_time = total_extrude_time_at_minimum_speed;
            if (minTime - total_extrude_time_at_minimum_speed - travelTime > epsilon)
            {
                extra_time_ = minTime - total_extrude_time_at_minimum_speed - travelTime;
            }
        }
        else if (minExtrudeTime >= total_extrude_time_at_slowest_speed && std::abs(total_extrude_time_at_minimum_speed - total_extrude_time_at_slowest_speed) >= epsilon)
        {
            // Slowing down to the slowest path speed is not sufficient, need to slow down further to the minimum speed.
            // Linear interpolate between total_extrude_time_at_slowest_speed and total_extrude_time_at_minimum_speed
            const double factor
                = (1 / total_extrude_time_at_minimum_speed - 1 / minExtrudeTime) / (1 / total_extrude_time_at_minimum_speed - 1 / total_extrude_time_at_slowest_speed);
            target_speed = minimalSpeed * (1.0 - factor) + slowest_path_speed_ * factor;
            temperature_factor_ = 1.0 - factor;

            // Update stored naive time estimates
            estimates_.extrude_time = minExtrudeTime;
        }
        else
        {
            // Slowing down to the slowest_speed is sufficient to respect the minimum layer time.
            // Linear interpolate between extrudeTime and total_extrude_time_at_slowest_speed
            const double factor = (1 / total_extrude_time_at_slowest_speed - 1 / minExtrudeTime) / (1 / total_extrude_time_at_slowest_speed - 1 / extrudeTime);
            slow_down_func = [&slowest_path_speed = slowest_path_speed_, factor](const GCodePath& path)
            {
                const double actual_target_speed = slowest_path_speed * (1.0 - factor) + (path.config.getSpeed() * path.speed_factor) * factor;
                return std::min(actual_target_speed / (path.config.getSpeed() * path.speed_factor), 1.0);
            };

            // Update stored naive time estimates
            estimates_.extrude_time = minExtrudeTime;
        }

        for (GCodePath& path : paths_)
        {
            if (path.isTravelPath())
            {
                continue;
            }
            Ratio slow_down_factor = slow_down_func(path);
            path.speed_factor *= slow_down_factor;
            path.estimates.extrude_time /= slow_down_factor;
        }

        return true;
    }
    return false;
}

double ExtruderPlan::getRetractTime(const GCodePath& path)
{
    return retraction_config_.distance / (path.retract ? retraction_config_.speed : retraction_config_.primeSpeed);
}

std::pair<double, double> ExtruderPlan::getPointToPointTime(const Point2LL& p0, const Point2LL& p1, const GCodePath& path)
{
    const double length = vSizeMM(p0 - p1);
    return { length, length / (path.config.getSpeed() * path.speed_factor) };
}

TimeMaterialEstimates ExtruderPlan::computeNaiveTimeEstimates(Point2LL starting_position)
{
    Point2LL p0 = starting_position;

    const double min_path_speed = fan_speed_layer_time_settings_.cool_min_speed;
    slowest_path_speed_ = std::accumulate(
        paths_.begin(),
        paths_.end(),
        std::numeric_limits<double>::max(),
        [](double value, const GCodePath& path)
        {
            return path.isTravelPath() ? value : std::min(value, path.config.getSpeed().value * path.speed_factor);
        });

    bool was_retracted = false; // wrong assumption; won't matter that much. (TODO)
    for (GCodePath& path : paths_)
    {
        bool is_extrusion_path = false;
        double* path_time_estimate;
        double& material_estimate = path.estimates.material;

        path.estimates.extrude_time_at_minimum_speed = 0.0;
        path.estimates.extrude_time_at_slowest_path_speed = 0.0;

        if (! path.isTravelPath())
        {
            is_extrusion_path = true;
            path_time_estimate = &path.estimates.extrude_time;
        }
        else
        {
            if (path.retract)
            {
                path_time_estimate = &path.estimates.retracted_travel_time;
            }
            else
            {
                path_time_estimate = &path.estimates.unretracted_travel_time;
            }
            if (path.retract != was_retracted)
            { // handle retraction times
                double retract_unretract_time;
                if (path.retract)
                {
                    retract_unretract_time = retraction_config_.distance / retraction_config_.speed;
                }
                else
                {
                    retract_unretract_time = retraction_config_.distance / retraction_config_.primeSpeed;
                }
                path.estimates.retracted_travel_time += 0.5 * retract_unretract_time;
                path.estimates.unretracted_travel_time += 0.5 * retract_unretract_time;
            }
        }
        for (Point2LL& p1 : path.points)
        {
            double length = vSizeMM(p0 - p1);
            if (is_extrusion_path)
            {
                if (length > 0)
                {
                    path.estimates.extrude_time_at_minimum_speed += length / min_path_speed;
                    path.estimates.extrude_time_at_slowest_path_speed += length / slowest_path_speed_;
                }
                material_estimate += length * INT2MM(layer_thickness_) * INT2MM(path.config.getLineWidth());
            }
            double thisTime = length / (path.config.getSpeed() * path.speed_factor);
            *path_time_estimate += thisTime;
            p0 = p1;
        }
        estimates_ += path.estimates;
    }
    return estimates_;
}

void ExtruderPlan::processFanSpeedForMinimalLayerTime(Duration minTime, double time_other_extr_plans)
{
    /* interpolate fan speed

                   min layer time
                   :
                   :  min layer time fan speed min
                |  :  :
      ^    max..|__:  :
                |  \  :
     fan        |   \ :
    speed  min..|... \:___________
                |________________
                  layer time >
    */

    const double total_layer_time = estimates_.getTotalTime() + time_other_extr_plans;
    const double layer_time_diff = fan_speed_layer_time_settings_.cool_min_layer_time_fan_speed_max - minTime;
    const double fraction_of_slope = (layer_time_diff != 0.0) ? std::clamp((total_layer_time - minTime) / layer_time_diff, 0.0, 1.0) : 1.0;
    fan_speed = std::lerp(fan_speed_layer_time_settings_.cool_fan_speed_max, fan_speed, fraction_of_slope);
}

void ExtruderPlan::processFanSpeedForFirstLayers()
{
    /*
    Supposing no influence of minimal layer time;
    i.e. layer time > min layer time fan speed min:

              max..   fan 'full' on layer
                   |  :
                   |  :
      ^       min..|..:________________
     fan           |  /
    speed          | /
          speed_0..|/
                   |
                   |__________________
                     layer nr >

    */
    fan_speed = fan_speed_layer_time_settings_.cool_fan_speed_min;
    if (layer_nr_ < fan_speed_layer_time_settings_.cool_fan_full_layer
        && fan_speed_layer_time_settings_.cool_fan_full_layer > 0 // don't apply initial layer fan speed speedup if disabled.
        && ! is_raft_layer_ // don't apply initial layer fan speed speedup to raft, but to model layers
    )
    {
        // Slow down the fan on the layers below the [cool_fan_full_layer], where layer 0 is speed 0.
        fan_speed = fan_speed_layer_time_settings_.cool_fan_speed_0
                  + (fan_speed - fan_speed_layer_time_settings_.cool_fan_speed_0) * std::max(LayerIndex(0), layer_nr_) / fan_speed_layer_time_settings_.cool_fan_full_layer;
    }
}

void LayerPlan::processFanSpeedAndMinimalLayerTime(Point2LL starting_position)
{
    // the minimum layer time behaviour is only applied to the last extruder.
    const size_t last_extruder_nr = ranges::max_element(
                                        extruder_plans_,
                                        [](const ExtruderPlan& a, const ExtruderPlan& b)
                                        {
                                            return a.extruder_nr_ < b.extruder_nr_;
                                        })
                                        ->extruder_nr_;
    unsigned int last_extruder_idx;
    double other_extr_plan_time = 0.0;
    Duration maximum_cool_min_layer_time;

    for (unsigned int extr_plan_idx = 0; extr_plan_idx < extruder_plans_.size(); extr_plan_idx++)
    {
        {
            ExtruderPlan& extruder_plan = extruder_plans_[extr_plan_idx];

            // Precalculate the time estimates. Don't call this function twice, since it is works cumulative.
            extruder_plan.computeNaiveTimeEstimates(starting_position);
            if (extruder_plan.extruder_nr_ == last_extruder_nr)
            {
                last_extruder_idx = extr_plan_idx;
            }
            else
            {
                other_extr_plan_time += extruder_plan.estimates_.getTotalTime();
            }
            maximum_cool_min_layer_time = std::max(maximum_cool_min_layer_time, extruder_plan.fan_speed_layer_time_settings_.cool_min_layer_time);

            // Modify fan speeds for the first layer(s)
            extruder_plan.processFanSpeedForFirstLayers();

            if (! extruder_plan.paths_.empty() && ! extruder_plan.paths_.back().points.empty())
            {
                starting_position = extruder_plan.paths_.back().points.back();
            }
        }
    }

    // apply minimum layer time behaviour
    ExtruderPlan& last_extruder_plan = extruder_plans_[last_extruder_idx];
    min_layer_time_used |= last_extruder_plan.forceMinimalLayerTime(maximum_cool_min_layer_time, other_extr_plan_time);
    last_extruder_plan.processFanSpeedForMinimalLayerTime(maximum_cool_min_layer_time, other_extr_plan_time);
}


void LayerPlan::writeGCode(GCodeExport& gcode)
{
    Communication* communication = Application::getInstance().communication_;
    communication->setLayerForSend(layer_nr_);
    communication->sendCurrentPosition(gcode.getPositionXY());
    gcode.setLayerNr(layer_nr_);

    gcode.writeLayerComment(layer_nr_);
    if (min_layer_time_used)
    {
        gcode.writeComment("note -- min layer time used");
    }

    // flow-rate compensation
    const Settings& mesh_group_settings = Application::getInstance().current_slice_->scene.current_mesh_group->settings;
    gcode.setFlowRateExtrusionSettings(
        mesh_group_settings.get<double>("flow_rate_max_extrusion_offset"),
        mesh_group_settings.get<Ratio>("flow_rate_extrusion_offset_factor")); // Offset is in mm.

    static LayerIndex layer_1{ 1 - static_cast<LayerIndex>(Raft::getTotalExtraLayers()) };
    if (layer_nr_ == layer_1 && mesh_group_settings.get<bool>("machine_heated_bed"))
    {
        constexpr bool wait = false;
        gcode.writeBedTemperatureCommand(mesh_group_settings.get<Temperature>("material_bed_temperature"), wait);
    }

    gcode.setZ(z_);

    std::optional<GCodePathConfig> last_extrusion_config = std::nullopt; // used to check whether we need to insert a TYPE comment in the gcode.

    size_t extruder_nr = gcode.getExtruderNr();
    const bool acceleration_enabled = mesh_group_settings.get<bool>("acceleration_enabled");
    const bool acceleration_travel_enabled = mesh_group_settings.get<bool>("acceleration_travel_enabled");
    const bool jerk_enabled = mesh_group_settings.get<bool>("jerk_enabled");
    const bool jerk_travel_enabled = mesh_group_settings.get<bool>("jerk_travel_enabled");
    std::shared_ptr<const SliceMeshStorage> current_mesh;

    for (size_t extruder_plan_idx = 0; extruder_plan_idx < extruder_plans_.size(); extruder_plan_idx++)
    {
        ExtruderPlan& extruder_plan = extruder_plans_[extruder_plan_idx];

        const RetractionAndWipeConfig* retraction_config
            = current_mesh ? &current_mesh->retraction_wipe_config : &storage_.retraction_wipe_config_per_extruder[extruder_plan.extruder_nr_];
        coord_t z_hop_height = retraction_config->retraction_config.zHop;

        if (extruder_nr != extruder_plan.extruder_nr_)
        {
            int prev_extruder = extruder_nr;
            extruder_nr = extruder_plan.extruder_nr_;

            gcode.ResetLastEValueAfterWipe(prev_extruder);

            const RetractionAndWipeConfig& prev_retraction_config = storage_.retraction_wipe_config_per_extruder[prev_extruder];
            if (prev_retraction_config.retraction_hop_after_extruder_switch)
            {
                z_hop_height = prev_retraction_config.extruder_switch_retraction_config.zHop;
                gcode.switchExtruder(extruder_nr, prev_retraction_config.extruder_switch_retraction_config, z_hop_height);
            }
            else
            {
                gcode.switchExtruder(extruder_nr, prev_retraction_config.extruder_switch_retraction_config);
            }

            gcode.writePrepareFansForNozzleSwitch();

            { // require printing temperature to be met
                constexpr bool wait = true;
                gcode.writeTemperatureCommand(extruder_nr, extruder_plan.required_start_temperature_, wait);
            }

            if (extruder_plan.prev_extruder_standby_temp_)
            { // turn off previous extruder
                constexpr bool wait = false;
                Temperature prev_extruder_temp = *extruder_plan.prev_extruder_standby_temp_;
                const LayerIndex prev_layer_nr = (extruder_plan_idx == 0) ? layer_nr_ - 1 : layer_nr_;
                if (prev_layer_nr == storage_.max_print_height_per_extruder[prev_extruder])
                {
                    prev_extruder_temp = 0; // TODO ? should there be a setting for extruder_off_temperature ?
                }
                gcode.writeTemperatureCommand(prev_extruder, prev_extruder_temp, wait);
            }

            { // require printing temperature to be met
                constexpr bool wait = true;
                gcode.writeTemperatureCommand(extruder_nr, extruder_plan.required_start_temperature_, wait);
            }

            const double extra_prime_amount = retraction_config->retraction_config.distance ? retraction_config->switch_extruder_extra_prime_amount : 0;
            gcode.addExtraPrimeAmount(extra_prime_amount);
        }
        else if (extruder_plan_idx == 0)
        {
            const WipeScriptConfig& wipe_config = storage_.retraction_wipe_config_per_extruder[extruder_plan.extruder_nr_].wipe_config;
            if (wipe_config.clean_between_layers && gcode.getExtrudedVolumeAfterLastWipe(extruder_nr) > wipe_config.max_extrusion_mm3)
            {
                gcode.insertWipeScript(wipe_config);
                gcode.ResetLastEValueAfterWipe(extruder_nr);
            }
            else if (layer_nr_ != 0 && Application::getInstance().current_slice_->scene.extruders[extruder_nr].settings_.get<bool>("retract_at_layer_change"))
            {
                // only do the retract if the paths are not spiralized
                if (! mesh_group_settings.get<bool>("magic_spiralize"))
                {
                    gcode.writeRetraction(retraction_config->retraction_config);
                }
            }
        }
<<<<<<< HEAD
        // Fan speed may already be set by plugin. Prevents two fan speed commands without move in between.
        if(!extruder_plan.paths.empty() && extruder_plan.paths.front().fan_speed == -1)
        {
            gcode.writeFanCommand(extruder_plan.getFanSpeed());
        }
        std::vector<GCodePath>& paths = extruder_plan.paths;
=======
        gcode.writePrepareFansForExtrusion(extruder_plan.getFanSpeed());
        std::vector<GCodePath>& paths = extruder_plan.paths_;
>>>>>>> 9fb94a7b

        extruder_plan.inserts_.sort();

        const ExtruderTrain& extruder = Application::getInstance().current_slice_->scene.extruders[extruder_nr];

        bool update_extrusion_offset = true;

        double cumulative_path_time = 0.; // Time in seconds.
        const std::function<void(const double, const int64_t)> insertTempOnTime = [&](const double to_add, const int64_t path_idx)
        {
            cumulative_path_time += to_add;
            extruder_plan.handleInserts(path_idx, gcode, cumulative_path_time);
        };

        for (int64_t path_idx = 0; path_idx < paths.size(); path_idx++)
        {
            extruder_plan.handleInserts(path_idx, gcode);
            cumulative_path_time = 0.; // reset to 0 for current path.

            GCodePath& path = paths[path_idx];

            // Fans need time to reach the new setting. Adjust fan speed as early as possible. If travel paths have a non default fan speed for some reason set it as fan speed.
            // As such modification could be made by a plugin.
            if(!path.isTravelPath() || path.fan_speed >= 0)
            {
                const double path_fan_speed = path.getFanSpeed();
                gcode.writeFanCommand(path_fan_speed != GCodePathConfig::FAN_SPEED_DEFAULT ? path_fan_speed : extruder_plan.getFanSpeed());
            }

            if (path.perform_prime)
            {
                gcode.writePrimeTrain(extruder.settings_.get<Velocity>("speed_travel"));
                // Don't update cumulative path time, as ComputeNaiveTimeEstimates also doesn't.
                gcode.writeRetraction(retraction_config->retraction_config);
            }

            if (z_ > 0)
            {
                gcode.setZ(z_ + path.z_offset);
            }

            if (! path.retract && path.config.isTravelPath() && path.points.size() == 1 && path.points[0] == gcode.getPositionXY() && (z_ + path.z_offset) == gcode.getPositionZ())
            {
                // ignore travel moves to the current location to avoid needless change of acceleration/jerk
                continue;
            }

            // In some cases we want to find the next non-travel move.
            size_t next_extrusion_idx = path_idx + 1;
            if ((acceleration_enabled && ! acceleration_travel_enabled) || (jerk_enabled && ! jerk_travel_enabled))
            {
                while (next_extrusion_idx < paths.size() && paths[next_extrusion_idx].config.isTravelPath())
                {
                    ++next_extrusion_idx;
                }
            }

            if (acceleration_enabled)
            {
                if (path.config.isTravelPath())
                {
                    if (acceleration_travel_enabled)
                    {
                        gcode.writeTravelAcceleration(path.config.getAcceleration());
                    }
                    else
                    {
                        // Use the acceleration of the first non-travel move *after* the travel.
                        if (next_extrusion_idx >= paths.size()) // Only travel moves for the remainder of the layer.
                        {
                            if (static_cast<bool>(next_layer_acc_jerk_))
                            {
                                gcode.writeTravelAcceleration(next_layer_acc_jerk_->first);
                            } // If the next layer has no extruded move, just keep the old acceleration. Should be very rare to have an empty layer.
                        }
                        else
                        {
                            gcode.writeTravelAcceleration(paths[next_extrusion_idx].config.getAcceleration());
                        }
                    }
                }
                else
                {
                    gcode.writePrintAcceleration(path.config.getAcceleration());
                }
            }
            if (jerk_enabled)
            {
                if (jerk_travel_enabled)
                {
                    gcode.writeJerk(path.config.getJerk());
                }
                else
                {
                    // Use the jerk of the first non-travel move *after* the travel.
                    if (next_extrusion_idx >= paths.size()) // Only travel moves for the remainder of the layer.
                    {
                        if (static_cast<bool>(next_layer_acc_jerk_))
                        {
                            gcode.writeJerk(next_layer_acc_jerk_->second);
                        } // If the next layer has no extruded move, just keep the old jerk. Should be very rare to have an empty layer.
                    }
                    else
                    {
                        gcode.writeJerk(paths[next_extrusion_idx].config.getJerk());
                    }
                }
            }

            if (path.retract)
            {
                retraction_config = path.mesh ? &path.mesh->retraction_wipe_config : retraction_config;
                gcode.writeRetraction(retraction_config->retraction_config);
                if (path.retract_for_nozzle_switch)
                {
                    constexpr bool force = true;
                    constexpr bool extruder_switch = true;
                    gcode.writeRetraction(retraction_config->extruder_switch_retraction_config, force, extruder_switch);
                }
                insertTempOnTime(extruder_plan.getRetractTime(path), path_idx);
                if (path.perform_z_hop)
                {
                    gcode.writeZhopStart(z_hop_height);
                    z_hop_height = retraction_config->retraction_config.zHop; // back to normal z hop
                }
                else
                {
                    gcode.writeZhopEnd();
                    if (z_ > 0 && path.z_offset != 0)
                    {
                        gcode.setZ(z_ + path.z_offset);
                    }
                }
            }
            const auto& extruder_changed = ! last_extrusion_config.has_value() || (last_extrusion_config.value().type != path.config.type);
            if (! path.config.isTravelPath() && extruder_changed)
            {
                gcode.writeTypeComment(path.config.type);
                if (path.config.isBridgePath())
                {
                    gcode.writeComment("BRIDGE");
                }
                last_extrusion_config = path.config;
                update_extrusion_offset = true;
            }
            else
            {
                update_extrusion_offset = false;
            }

            double speed = path.config.getSpeed();

            // for some movements such as prime tower purge, the speed may get changed by this factor
            speed *= path.speed_factor;

            // This seems to be the best location to place this, but still not ideal.
            if (path.mesh != current_mesh)
            {
                current_mesh = path.mesh;
                std::stringstream ss;
                ss << "MESH:" << (current_mesh ? current_mesh->mesh_name : "NONMESH");
                gcode.writeComment(ss.str());
            }

            if (! path.spiralize && (! path.retract || ! path.perform_z_hop) && (z_ + path.z_offset != gcode.getPositionZ()) && (path_idx > 0 || layer_nr_ > 0))
            {
                // First move to desired height to then make a plain horizontal move
                gcode.writeTravel(Point3LL(gcode.getPosition().x_, gcode.getPosition().y_, z_ + path.z_offset), speed);
            }

            if (path.config.isTravelPath())
            { // early comp for travel paths, which are handled more simply
                if (! path.perform_z_hop && final_travel_z_ != z_ && extruder_plan_idx == (extruder_plans_.size() - 1) && path_idx == (paths.size() - 1))
                {
                    // Before the final travel, move up to the next layer height, on the current spot, with a sensible speed.
                    Point3LL current_position = gcode.getPosition();
                    current_position.z_ = final_travel_z_;
                    gcode.writeTravel(current_position, extruder.settings_.get<Velocity>("speed_z_hop"));

                    // Prevent the final travel(s) from resetting to the 'previous' layer height.
                    gcode.setZ(final_travel_z_);
                }
                for (size_t point_idx = 0; point_idx + 1 < path.points.size(); point_idx++)
                {
                    gcode.writeTravel(path.points[point_idx], speed);
                }
                if (path.unretract_before_last_travel_move && final_travel_z_ == z_)
                {
                    // We need to unretract before the last travel move of the path if the next path is an outer wall.
                    gcode.writeUnretractionAndPrime();
                }
                if (! path.points.empty())
                {
                    gcode.writeTravel(path.points.back(), speed);
                }
                continue;
            }

            bool spiralize = path.spiralize;
            if (! spiralize) // normal (extrusion) move (with coasting)
            {

                bool coasting = extruder.settings_.get<bool>("coasting_enable");
                if (coasting)
                {
                    coasting = writePathWithCoasting(gcode, extruder_plan_idx, path_idx, layer_thickness_, insertTempOnTime);
                }
                if (! coasting) // not same as 'else', cause we might have changed [coasting] in the line above...
                { // normal path to gcode algorithm
                    Point2LL prev_point = gcode.getPositionXY();
                    for (unsigned int point_idx = 0; point_idx < path.points.size(); point_idx++)
                    {
                        const auto [_, time] = extruder_plan.getPointToPointTime(prev_point, path.points[point_idx], path);
                        insertTempOnTime(time, path_idx);

                        const double extrude_speed = speed * path.speed_back_pressure_factor;
                        communication->sendLineTo(path.config.type, path.points[point_idx], path.getLineWidthForLayerView(), path.config.getLayerThickness(), extrude_speed);
                        gcode.writeExtrusion(path.points[point_idx], extrude_speed, path.getExtrusionMM3perMM(), path.config.type, update_extrusion_offset);

                        prev_point = path.points[point_idx];
                    }
                }
            }
            else
            { // SPIRALIZE
                // If we need to spiralize then raise the head slowly by 1 layer as this path progresses.
                double totalLength = 0.0;
                Point2LL p0 = gcode.getPositionXY();
                for (unsigned int _path_idx = path_idx; _path_idx < paths.size() && ! paths[_path_idx].isTravelPath(); _path_idx++)
                {
                    GCodePath& _path = paths[_path_idx];
                    for (unsigned int point_idx = 0; point_idx < _path.points.size(); point_idx++)
                    {
                        Point2LL p1 = _path.points[point_idx];
                        totalLength += vSizeMM(p0 - p1);
                        p0 = p1;
                    }
                }

                double length = 0.0;
                p0 = gcode.getPositionXY();
                for (; path_idx < paths.size() && paths[path_idx].spiralize; path_idx++)
                { // handle all consecutive spiralized paths > CHANGES path_idx!
                    GCodePath& spiral_path = paths[path_idx];

                    for (unsigned int point_idx = 0; point_idx < spiral_path.points.size(); point_idx++)
                    {
                        const Point2LL p1 = spiral_path.points[point_idx];
                        length += vSizeMM(p0 - p1);
                        p0 = p1;
                        gcode.setZ(std::round(z_ + layer_thickness_ * length / totalLength));

                        const double extrude_speed = speed * spiral_path.speed_back_pressure_factor;
                        communication->sendLineTo(
                            spiral_path.config.type,
                            spiral_path.points[point_idx],
                            spiral_path.getLineWidthForLayerView(),
                            spiral_path.config.getLayerThickness(),
                            extrude_speed);
                        gcode.writeExtrusion(spiral_path.points[point_idx], extrude_speed, spiral_path.getExtrusionMM3perMM(), spiral_path.config.type, update_extrusion_offset);
                    }
                    // for layer display only - the loop finished at the seam vertex but as we started from
                    // the location of the previous layer's seam vertex the loop may have a gap if this layer's
                    // seam vertex is "behind" the previous layer's seam vertex. So output another line segment
                    // that joins this layer's seam vertex to the following vertex. If the layers have been blended
                    // then this can cause a visible ridge (on the screen, not on the print) because the first vertex
                    // would have been shifted in x/y to make it nearer to the previous layer outline but the seam
                    // vertex would not be shifted (as it's the last vertex in the sequence). The smoother the model,
                    // the less the vertices are shifted and the less obvious is the ridge. If the layer display
                    // really displayed a spiral rather than slices of a spiral, this would not be required.
                    communication
                        ->sendLineTo(spiral_path.config.type, spiral_path.points[0], spiral_path.getLineWidthForLayerView(), spiral_path.config.getLayerThickness(), speed);
                }
                path_idx--; // the last path_idx didnt spiralize, so it's not part of the current spiralize path
            }
        } // paths for this extruder /\  .

        if (extruder.settings_.get<bool>("cool_lift_head") && extruder_plan.extra_time_ > 0.0)
        {
            gcode.writeComment("Small layer, adding delay");
            const RetractionAndWipeConfig& actual_retraction_config
                = current_mesh ? current_mesh->retraction_wipe_config : storage_.retraction_wipe_config_per_extruder[gcode.getExtruderNr()];
            gcode.writeRetraction(actual_retraction_config.retraction_config);
            if (extruder_plan_idx == extruder_plans_.size() - 1 || ! extruder.settings_.get<bool>("machine_extruder_end_pos_abs"))
            { // only do the z-hop if it's the last extruder plan; otherwise it's already at the switching bay area
                // or do it anyway when we switch extruder in-place
                gcode.writeZhopStart(MM2INT(3.0));
            }
            gcode.writeDelay(extruder_plan.extra_time_);
        }

        extruder_plan.handleAllRemainingInserts(gcode);
        scripta::log(
            "extruder_plan_2",
            extruder_plan.paths_,
            SectionType::NA,
            layer_nr_,
            scripta::CellVDI{ "flow", &GCodePath::flow },
            scripta::CellVDI{ "width_factor", &GCodePath::width_factor },
            scripta::CellVDI{ "spiralize", &GCodePath::spiralize },
            scripta::CellVDI{ "speed_factor", &GCodePath::speed_factor },
            scripta::CellVDI{ "speed_back_pressure_factor", &GCodePath::speed_back_pressure_factor },
            scripta::CellVDI{ "retract", &GCodePath::retract },
            scripta::CellVDI{ "unretract_before_last_travel_move", &GCodePath::unretract_before_last_travel_move },
            scripta::CellVDI{ "perform_z_hop", &GCodePath::perform_z_hop },
            scripta::CellVDI{ "perform_prime", &GCodePath::perform_prime },
            scripta::CellVDI{ "fan_speed", &GCodePath::getFanSpeed },
            scripta::CellVDI{ "is_travel_path", &GCodePath::isTravelPath },
            scripta::CellVDI{ "extrusion_mm3_per_mm", &GCodePath::getExtrusionMM3perMM });
    } // extruder plans /\  .

    communication->sendLayerComplete(layer_nr_, z_, layer_thickness_);
    gcode.updateTotalPrintTime();
}

void LayerPlan::overrideFanSpeeds(double speed)
{
    for (ExtruderPlan& extruder_plan : extruder_plans_)
    {
        extruder_plan.setFanSpeed(speed);
    }
}


bool LayerPlan::makeRetractSwitchRetract(unsigned int extruder_plan_idx, unsigned int path_idx)
{
    std::vector<GCodePath>& paths = extruder_plans_[extruder_plan_idx].paths_;
    for (unsigned int path_idx2 = path_idx + 1; path_idx2 < paths.size(); path_idx2++)
    {
        if (paths[path_idx2].getExtrusionMM3perMM() > 0)
        {
            return false;
        }
    }

    if (extruder_plans_.size() <= extruder_plan_idx + 1)
    {
        return false; // TODO: check first extruder of the next layer! (generally only on the last layer of the second extruder)
    }

    if (extruder_plans_[extruder_plan_idx + 1].extruder_nr_ != extruder_plans_[extruder_plan_idx].extruder_nr_)
    {
        return true;
    }
    else
    {
        return false;
    }
}

bool LayerPlan::writePathWithCoasting(
    GCodeExport& gcode,
    const size_t extruder_plan_idx,
    const size_t path_idx,
    const coord_t layer_thickness,
    const std::function<void(const double, const int64_t)> insertTempOnTime)
{
    ExtruderPlan& extruder_plan = extruder_plans_[extruder_plan_idx];
    const ExtruderTrain& extruder = Application::getInstance().current_slice_->scene.extruders[extruder_plan.extruder_nr_];
    const double coasting_volume = extruder.settings_.get<double>("coasting_volume");
    if (coasting_volume <= 0)
    {
        return false;
    }
    const std::vector<GCodePath>& paths = extruder_plan.paths_;
    const GCodePath& path = paths[path_idx];
    if (path_idx + 1 >= paths.size() || (path.isTravelPath() || ! paths[path_idx + 1].config.isTravelPath()) || path.points.size() < 2)
    {
        return false;
    }

    coord_t coasting_min_dist_considered = MM2INT(0.1); // hardcoded setting for when to not perform coasting

    const double extrude_speed = path.config.getSpeed() * path.speed_factor * path.speed_back_pressure_factor;

    const coord_t coasting_dist
        = MM2INT(MM2_2INT(coasting_volume) / layer_thickness) / path.config.getLineWidth(); // closing brackets of MM2INT at weird places for precision issues
    const double coasting_min_volume = extruder.settings_.get<double>("coasting_min_volume");
    const coord_t coasting_min_dist
        = MM2INT(MM2_2INT(coasting_min_volume + coasting_volume) / layer_thickness) / path.config.getLineWidth(); // closing brackets of MM2INT at weird places for precision issues
    //           /\ the minimal distance when coasting will coast the full coasting volume instead of linearly less with linearly smaller paths

    std::vector<coord_t> accumulated_dist_per_point; // the first accumulated dist is that of the last point! (that of the last point is always zero...)
    accumulated_dist_per_point.push_back(0);

    coord_t accumulated_dist = 0;

    bool length_is_less_than_min_dist = true;

    std::optional<size_t> acc_dist_idx_gt_coast_dist; // the index of the first point with accumulated_dist more than coasting_dist (= index into accumulated_dist_per_point)
                                                      // == the point printed BEFORE the start point for coasting

    const Point2LL* last = &path.points[path.points.size() - 1];
    for (unsigned int backward_point_idx = 1; backward_point_idx < path.points.size(); backward_point_idx++)
    {
        const Point2LL& point = path.points[path.points.size() - 1 - backward_point_idx];
        const coord_t distance = vSize(point - *last);
        accumulated_dist += distance;
        accumulated_dist_per_point.push_back(accumulated_dist);

        if (! acc_dist_idx_gt_coast_dist.has_value() && accumulated_dist >= coasting_dist)
        {
            acc_dist_idx_gt_coast_dist = backward_point_idx; // the newly added point
        }

        if (accumulated_dist >= coasting_min_dist)
        {
            length_is_less_than_min_dist = false;
            break;
        }

        last = &point;
    }

    if (accumulated_dist < coasting_min_dist_considered)
    {
        return false;
    }
    coord_t actual_coasting_dist = coasting_dist;
    if (length_is_less_than_min_dist)
    {
        // in this case accumulated_dist is the length of the whole path
        actual_coasting_dist = accumulated_dist * coasting_dist / coasting_min_dist;
        if (actual_coasting_dist == 0) // Downscaling due to Minimum Coasting Distance reduces coasting to less than 1 micron.
        {
            return false; // Skip coasting at all then.
        }
        for (acc_dist_idx_gt_coast_dist = 1; acc_dist_idx_gt_coast_dist.value() < accumulated_dist_per_point.size(); acc_dist_idx_gt_coast_dist.value()++)
        { // search for the correct coast_dist_idx
            if (accumulated_dist_per_point[acc_dist_idx_gt_coast_dist.value()] >= actual_coasting_dist)
            {
                break;
            }
        }
    }

    assert(
        acc_dist_idx_gt_coast_dist.has_value() && acc_dist_idx_gt_coast_dist < accumulated_dist_per_point.size()); // something has gone wrong; coasting_min_dist < coasting_dist ?

    const size_t point_idx_before_start = path.points.size() - 1 - acc_dist_idx_gt_coast_dist.value();

    Point2LL start;
    { // computation of begin point of coasting
        const coord_t residual_dist = actual_coasting_dist - accumulated_dist_per_point[acc_dist_idx_gt_coast_dist.value() - 1];
        const Point2LL& a = path.points[point_idx_before_start];
        const Point2LL& b = path.points[point_idx_before_start + 1];
        start = b + normal(a - b, residual_dist);
    }

    Point2LL prev_pt = gcode.getPositionXY();
    { // write normal extrude path:
        Communication* communication = Application::getInstance().communication_;
        for (size_t point_idx = 0; point_idx <= point_idx_before_start; point_idx++)
        {
            auto [_, time] = extruder_plan.getPointToPointTime(prev_pt, path.points[point_idx], path);
            insertTempOnTime(time, path_idx);

            communication->sendLineTo(path.config.type, path.points[point_idx], path.getLineWidthForLayerView(), path.config.getLayerThickness(), extrude_speed);
            gcode.writeExtrusion(path.points[point_idx], extrude_speed, path.getExtrusionMM3perMM(), path.config.type);

            prev_pt = path.points[point_idx];
        }
        communication->sendLineTo(path.config.type, start, path.getLineWidthForLayerView(), path.config.getLayerThickness(), extrude_speed);
        gcode.writeExtrusion(start, extrude_speed, path.getExtrusionMM3perMM(), path.config.type);
    }

    // write coasting path
    for (size_t point_idx = point_idx_before_start + 1; point_idx < path.points.size(); point_idx++)
    {
        auto [_, time] = extruder_plan.getPointToPointTime(prev_pt, path.points[point_idx], path);
        insertTempOnTime(time, path_idx);

        const Ratio coasting_speed_modifier = extruder.settings_.get<Ratio>("coasting_speed");
        const Velocity speed = Velocity(coasting_speed_modifier * path.config.getSpeed());
        gcode.writeTravel(path.points[point_idx], speed);

        prev_pt = path.points[point_idx];
    }
    return true;
}

void LayerPlan::applyModifyPlugin()
{
<<<<<<< HEAD
    bool handled_initial_travel = false;
    for (auto& extruder_plan : extruder_plans)
=======
    for (auto& extruder_plan : extruder_plans_)
>>>>>>> 9fb94a7b
    {
        scripta::log(
            "extruder_plan_0",
            extruder_plan.paths_,
            SectionType::NA,
            layer_nr_,
            scripta::CellVDI{ "flow", &GCodePath::flow },
            scripta::CellVDI{ "width_factor", &GCodePath::width_factor },
            scripta::CellVDI{ "spiralize", &GCodePath::spiralize },
            scripta::CellVDI{ "speed_factor", &GCodePath::speed_factor },
            scripta::CellVDI{ "speed_back_pressure_factor", &GCodePath::speed_back_pressure_factor },
            scripta::CellVDI{ "retract", &GCodePath::retract },
            scripta::CellVDI{ "unretract_before_last_travel_move", &GCodePath::unretract_before_last_travel_move },
            scripta::CellVDI{ "perform_z_hop", &GCodePath::perform_z_hop },
            scripta::CellVDI{ "perform_prime", &GCodePath::perform_prime },
            scripta::CellVDI{ "fan_speed", &GCodePath::getFanSpeed },
            scripta::CellVDI{ "is_travel_path", &GCodePath::isTravelPath },
            scripta::CellVDI{ "extrusion_mm3_per_mm", &GCodePath::getExtrusionMM3perMM });

        extruder_plan.paths_ = slots::instance().modify<plugins::v0::SlotID::GCODE_PATHS_MODIFY>(extruder_plan.paths_, extruder_plan.extruder_nr_, layer_nr_);

        // Check if the plugin changed first_travel_destination and update it accordingly if it has
        if (! handled_initial_travel)
        {
            for (auto& path : extruder_plan.paths)
            {
                if (path.isTravelPath() && path.points.size() > 0)
                {
                    if (path.points.front() != first_travel_destination)
                    {
                        first_travel_destination = path.points.front();
                    }
                    handled_initial_travel = true;
                    break;
                }
            }
        }

        size_t removed_count = std::erase_if(
            extruder_plan.paths,
            [](GCodePath& path)
            {
                return path.points.empty();
            });
        if (removed_count > 0)
        {
            spdlog::warn("Removed {} empty paths after plugin slot GCODE_PATHS_MODIFY was executed", removed_count);
        }
        // Ensure that the output is at least valid enough to not cause crashes.
        if (extruder_plan.paths.size() == 0)
        {
            GCodePath* reinstated_path = getLatestPathWithConfig(configs_storage.travel_config_per_extruder[getExtruder()], SpaceFillType::None);
            addTravel_simple(first_travel_destination.value_or(getLastPlannedPositionOrStartingPosition()), reinstated_path);
        }

        scripta::log(
            "extruder_plan_1",
            extruder_plan.paths_,
            SectionType::NA,
            layer_nr_,
            scripta::CellVDI{ "flow", &GCodePath::flow },
            scripta::CellVDI{ "width_factor", &GCodePath::width_factor },
            scripta::CellVDI{ "spiralize", &GCodePath::spiralize },
            scripta::CellVDI{ "speed_factor", &GCodePath::speed_factor },
            scripta::CellVDI{ "speed_back_pressure_factor", &GCodePath::speed_back_pressure_factor },
            scripta::CellVDI{ "retract", &GCodePath::retract },
            scripta::CellVDI{ "unretract_before_last_travel_move", &GCodePath::unretract_before_last_travel_move },
            scripta::CellVDI{ "perform_z_hop", &GCodePath::perform_z_hop },
            scripta::CellVDI{ "perform_prime", &GCodePath::perform_prime },
            scripta::CellVDI{ "fan_speed", &GCodePath::getFanSpeed },
            scripta::CellVDI{ "is_travel_path", &GCodePath::isTravelPath },
            scripta::CellVDI{ "extrusion_mm3_per_mm", &GCodePath::getExtrusionMM3perMM });
    }

}

void LayerPlan::applyBackPressureCompensation()
{
    for (auto& extruder_plan : extruder_plans_)
    {
        const Ratio back_pressure_compensation
            = Application::getInstance().current_slice_->scene.extruders[extruder_plan.extruder_nr_].settings_.get<Ratio>("speed_equalize_flow_width_factor");
        if (back_pressure_compensation != 0.0)
        {
            extruder_plan.applyBackPressureCompensation(back_pressure_compensation);
        }
    }
}

LayerIndex LayerPlan::getLayerNr() const
{
    return layer_nr_;
}

Point2LL LayerPlan::getLastPlannedPositionOrStartingPosition() const
{
    return last_planned_position_.value_or(layer_start_pos_per_extruder_[getExtruder()]);
}

bool LayerPlan::getIsInsideMesh() const
{
    return was_inside_;
}

bool LayerPlan::getSkirtBrimIsPlanned(unsigned int extruder_nr) const
{
    return skirt_brim_is_processed_[extruder_nr];
}

void LayerPlan::setSkirtBrimIsPlanned(unsigned int extruder_nr)
{
    skirt_brim_is_processed_[extruder_nr] = true;
}

size_t LayerPlan::getExtruder() const
{
    return extruder_plans_.back().extruder_nr_;
}

void LayerPlan::setBridgeWallMask(const Shape& polys)
{
    bridge_wall_mask_ = polys;
}

void LayerPlan::setOverhangMask(const Shape& polys)
{
    overhang_mask_ = polys;
}

void LayerPlan::setSeamOverhangMask(const Shape& polys)
{
    seam_overhang_mask_ = polys;
}

void LayerPlan::setRoofingMask(const Shape& polys)
{
    roofing_mask_ = polys;
}

template void LayerPlan::addLinesByOptimizer(
    const OpenLinesSet& lines,
    const GCodePathConfig& config,
    const SpaceFillType space_fill_type,
    const bool enable_travel_optimization,
    const coord_t wipe_dist,
    const Ratio flow_ratio,
    const std::optional<Point2LL> near_start_location,
    const double fan_speed,
    const bool reverse_print_direction,
    const std::unordered_multimap<const Polyline*, const Polyline*>& order_requirements);

template void LayerPlan::addLinesByOptimizer(
    const ClosedLinesSet& lines,
    const GCodePathConfig& config,
    const SpaceFillType space_fill_type,
    const bool enable_travel_optimization,
    const coord_t wipe_dist,
    const Ratio flow_ratio,
    const std::optional<Point2LL> near_start_location,
    const double fan_speed,
    const bool reverse_print_direction,
    const std::unordered_multimap<const Polyline*, const Polyline*>& order_requirements);

} // namespace cura<|MERGE_RESOLUTION|>--- conflicted
+++ resolved
@@ -2088,17 +2088,12 @@
                 }
             }
         }
-<<<<<<< HEAD
         // Fan speed may already be set by plugin. Prevents two fan speed commands without move in between.
         if(!extruder_plan.paths.empty() && extruder_plan.paths.front().fan_speed == -1)
         {
-            gcode.writeFanCommand(extruder_plan.getFanSpeed());
-        }
-        std::vector<GCodePath>& paths = extruder_plan.paths;
-=======
-        gcode.writePrepareFansForExtrusion(extruder_plan.getFanSpeed());
+            gcode.writePrepareFansForExtrusion(extruder_plan.getFanSpeed());
+        }
         std::vector<GCodePath>& paths = extruder_plan.paths_;
->>>>>>> 9fb94a7b
 
         extruder_plan.inserts_.sort();
 
@@ -2582,12 +2577,8 @@
 
 void LayerPlan::applyModifyPlugin()
 {
-<<<<<<< HEAD
     bool handled_initial_travel = false;
-    for (auto& extruder_plan : extruder_plans)
-=======
     for (auto& extruder_plan : extruder_plans_)
->>>>>>> 9fb94a7b
     {
         scripta::log(
             "extruder_plan_0",
