--- conflicted
+++ resolved
@@ -1429,13 +1429,9 @@
     else if (speed > 0)
     {
         const bool should_scale_zero_to_one = Application::getInstance().current_slice_->scene.settings.get<bool>("machine_scale_fan_speed_zero_to_one");
-<<<<<<< HEAD
-        *output_stream_ << "M106 S" << PrecisionedDouble{ static_cast<uint8_t>((should_scale_zero_to_one ? 2u : 1u)), (should_scale_zero_to_one ? speed : speed * 255) / 100 };
-=======
         *output_stream_ << "M106 S"
                         << PrecisionedDouble{ (should_scale_zero_to_one ? static_cast<uint8_t>(2) : static_cast<uint8_t>(1)),
                                               (should_scale_zero_to_one ? speed : speed * 255) / 100 };
->>>>>>> 92cea657
         if (fan_number_)
         {
             *output_stream_ << " P" << fan_number_;
