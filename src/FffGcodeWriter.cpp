// Copyright (c) 2024 UltiMaker
// CuraEngine is released under the terms of the AGPLv3 or higher

#include "FffGcodeWriter.h"

#include <algorithm>
#include <limits> // numeric_limits
#include <list>
#include <memory>
#include <numbers>
#include <numeric>
#include <optional>
#include <unordered_set>

#include <range/v3/view/concat.hpp>
#include <spdlog/spdlog.h>

#include "Application.h"
#include "ExtruderTrain.h"
#include "FffProcessor.h"
#include "InsetOrderOptimizer.h"
#include "LayerPlan.h"
#include "PathOrderMonotonic.h" //Monotonic ordering of skin lines.
#include "PrimeTower/PrimeTower.h"
#include "Slice.h"
#include "WallToolPaths.h"
#include "bridge.h"
#include "communication/Communication.h" //To send layer view data.
#include "geometry/LinesSet.h"
#include "geometry/OpenPolyline.h"
#include "geometry/PointMatrix.h"
#include "infill.h"
#include "progress/Progress.h"
#include "raft.h"
#include "utils/Simplify.h" //Removing micro-segments created by offsetting.
#include "utils/ThreadPool.h"
#include "utils/linearAlg2D.h"
#include "utils/math.h"
#include "utils/orderOptimizer.h"
#include "utils/polygonUtils.h"

namespace cura
{
constexpr coord_t EPSILON = 5;

FffGcodeWriter::FffGcodeWriter()
    : max_object_height(0)
    , layer_plan_buffer(gcode)
    , slice_uuid(Application::getInstance().instance_uuid_)
{
    for (unsigned int extruder_nr = 0; extruder_nr < MAX_EXTRUDERS; extruder_nr++)
    { // initialize all as max layer_nr, so that they get updated to the lowest layer on which they are used.
        extruder_prime_layer_nr[extruder_nr] = std::numeric_limits<int>::max();
    }
}

void FffGcodeWriter::setTargetStream(std::ostream* stream)
{
    gcode.setOutputStream(stream);
}

double FffGcodeWriter::getTotalFilamentUsed(int extruder_nr)
{
    return gcode.getTotalFilamentUsed(extruder_nr);
}

std::vector<Duration> FffGcodeWriter::getTotalPrintTimePerFeature()
{
    return gcode.getTotalPrintTimePerFeature();
}

bool FffGcodeWriter::setTargetFile(const char* filename)
{
    output_file.open(filename);
    if (output_file.is_open())
    {
        gcode.setOutputStream(&output_file);
        return true;
    }
    return false;
}

void FffGcodeWriter::writeGCode(SliceDataStorage& storage, TimeKeeper& time_keeper)
{
    const size_t start_extruder_nr = getStartExtruder(storage);
    gcode.preSetup(start_extruder_nr);
    gcode.setSliceUUID(slice_uuid);

    Scene& scene = Application::getInstance().current_slice_->scene;
    if (scene.current_mesh_group == scene.mesh_groups.begin()) // First mesh group.
    {
        gcode.resetTotalPrintTimeAndFilament();
        gcode.setInitialAndBuildVolumeTemps(start_extruder_nr);
    }

    Application::getInstance().communication_->beginGCode();

    setConfigFanSpeedLayerTime();

    setConfigRetractionAndWipe(storage);

    if (scene.current_mesh_group == scene.mesh_groups.begin())
    {
        auto should_prime_extruder = gcode.initializeExtruderTrains(storage, start_extruder_nr);

        if (! should_prime_extruder)
        {
            // set to most negative number so that layer processing never primes this extruder anymore.
            extruder_prime_layer_nr[start_extruder_nr] = std::numeric_limits<int>::min();
        }
    }
    else
    {
        processNextMeshGroupCode(storage);
    }

    size_t total_layers = 0;
    for (std::shared_ptr<SliceMeshStorage>& mesh_ptr : storage.meshes)
    {
        auto& mesh = *mesh_ptr;
        size_t mesh_layer_num = mesh.layers.size();

        // calculation of _actual_ number of layers in loop.
        while (mesh_layer_num > 0 && mesh.layers[mesh_layer_num - 1].getOutlines().empty())
        {
            mesh_layer_num--;
        }

        total_layers = std::max(total_layers, mesh_layer_num);

        setInfillAndSkinAngles(mesh);
    }

    setSupportAngles(storage);

    gcode.writeLayerCountComment(total_layers);

    { // calculate the mesh order for each extruder
        const size_t extruder_count = Application::getInstance().current_slice_->scene.extruders.size();
        mesh_order_per_extruder.clear(); // Might be not empty in case of sequential printing.
        mesh_order_per_extruder.reserve(extruder_count);
        for (size_t extruder_nr = 0; extruder_nr < extruder_count; extruder_nr++)
        {
            mesh_order_per_extruder.push_back(calculateMeshOrder(storage, extruder_nr));
        }
    }
    const auto extruder_settings = Application::getInstance().current_slice_->scene.extruders[gcode.getExtruderNr()].settings_;
    // in case the prime blob is enabled the brim already starts from the closest start position which is blob location
    // also in case of one at a time printing the first move of every object shouldn't be start position of machine
    if (! extruder_settings.get<bool>("prime_blob_enable") and ! (extruder_settings.get<std::string>("print_sequence") == "one_at_a_time"))
    {
        // Setting first travel move of the first extruder to the machine start position
        Point3LL p(extruder_settings.get<coord_t>("machine_extruder_start_pos_x"), extruder_settings.get<coord_t>("machine_extruder_start_pos_y"), gcode.getPositionZ());
        gcode.writeTravel(p, extruder_settings.get<Velocity>("speed_travel"));
    }

    calculateExtruderOrderPerLayer(storage);
    calculatePrimeLayerPerExtruder(storage);

    if (scene.current_mesh_group->settings.get<bool>("magic_spiralize"))
    {
        findLayerSeamsForSpiralize(storage, total_layers);
    }

    int process_layer_starting_layer_nr = 0;
    const bool has_raft = scene.current_mesh_group->settings.get<EPlatformAdhesion>("adhesion_type") == EPlatformAdhesion::RAFT;
    if (has_raft)
    {
        processRaft(storage);
        // process filler layers to fill the airgap with helper object (support etc) so that they stick better to the raft.
        // only process the filler layers if there is anything to print in them.
        for (bool extruder_is_used_in_filler_layers : storage.getExtrudersUsed(-1))
        {
            if (extruder_is_used_in_filler_layers)
            {
                process_layer_starting_layer_nr = -Raft::getFillerLayerCount();
                break;
            }
        }
    }

    run_multiple_producers_ordered_consumer(
        process_layer_starting_layer_nr,
        total_layers,
        [&storage, total_layers, this](int layer_nr)
        {
            return std::make_optional(processLayer(storage, layer_nr, total_layers));
        },
        [this, total_layers](std::optional<ProcessLayerResult> result_opt)
        {
            const ProcessLayerResult& result = result_opt.value();
            Progress::messageProgressLayer(result.layer_plan->getLayerNr(), total_layers, result.total_elapsed_time, result.stages_times);
            layer_plan_buffer.handle(*result.layer_plan, gcode);
        });

    layer_plan_buffer.flush();

    Progress::messageProgressStage(Progress::Stage::FINISH, &time_keeper);

    // Store the object height for when we are printing multiple objects, as we need to clear every one of them when moving to the next position.
    max_object_height = std::max(max_object_height, storage.model_max.z_);


    constexpr bool force = true;
    gcode.writeRetraction(storage.retraction_wipe_config_per_extruder[gcode.getExtruderNr()].retraction_config, force); // retract after finishing each meshgroup
}

unsigned int FffGcodeWriter::findSpiralizedLayerSeamVertexIndex(const SliceDataStorage& storage, const SliceMeshStorage& mesh, const int layer_nr, const int last_layer_nr)
{
    const SliceLayer& layer = mesh.layers[layer_nr];

    // last_layer_nr will be < 0 until we have processed the first non-empty layer
    if (last_layer_nr < 0)
    {
        // If the user has specified a z-seam location, use the vertex closest to that location for the seam vertex
        // in the first layer that has a part with insets. This allows the user to alter the seam start location which
        // could be useful if the spiralization has a problem with a particular seam path.
        Point2LL seam_pos(0, 0);
        if (mesh.settings.get<EZSeamType>("z_seam_type") == EZSeamType::USER_SPECIFIED)
        {
            seam_pos = mesh.getZSeamHint();
        }
        return PolygonUtils::findClosest(seam_pos, layer.parts[0].spiral_wall[0]).point_idx_;
    }
    else
    {
        // note that the code below doesn't assume that last_layer_nr is one less than layer_nr but the print is going
        // to come out pretty weird if that isn't true as it implies that there are empty layers

        const Polygon& last_wall = (*storage.spiralize_wall_outlines[last_layer_nr])[0];
        // Even though this is just one (contiguous) part, the spiralize wall may still be multiple parts if the part is somewhere thinner than 1 line width.
        // This case is so rare that we don't bother with finding the best polygon to start with. Just start with the first polygon (`spiral_wall[0]`).
        const Polygon& wall = layer.parts[0].spiral_wall[0];
        const size_t n_points = wall.size();
        const Point2LL last_wall_seam_vertex = last_wall[storage.spiralize_seam_vertex_indices[last_layer_nr]];

        // seam_vertex_idx is going to be the index of the seam vertex in the current wall polygon
        // initially we choose the vertex that is closest to the seam vertex in the last spiralized layer processed

        int seam_vertex_idx = PolygonUtils::findNearestVert(last_wall_seam_vertex, wall);

        // now we check that the vertex following the seam vertex is to the left of the seam vertex in the last layer
        // and if it isn't, we move forward

        if (vSize(last_wall_seam_vertex - wall[seam_vertex_idx]) >= mesh.settings.get<coord_t>("meshfix_maximum_resolution"))
        {
            // get the inward normal of the last layer seam vertex
            Point2LL last_wall_seam_vertex_inward_normal = PolygonUtils::getVertexInwardNormal(last_wall, storage.spiralize_seam_vertex_indices[last_layer_nr]);

            // create a vector from the normal so that we can then test the vertex following the candidate seam vertex to make sure it is on the correct side
            Point2LL last_wall_seam_vertex_vector = last_wall_seam_vertex + last_wall_seam_vertex_inward_normal;

            // now test the vertex following the candidate seam vertex and if it lies to the left of the vector, it's good to use
            double a = LinearAlg2D::getAngleLeft(last_wall_seam_vertex_vector, last_wall_seam_vertex, wall[(seam_vertex_idx + 1) % n_points]);

            if (a <= 0 || a >= std::numbers::pi)
            {
                // the vertex was not on the left of the vector so move the seam vertex on
                seam_vertex_idx = (seam_vertex_idx + 1) % n_points;
                a = LinearAlg2D::getAngleLeft(last_wall_seam_vertex_vector, last_wall_seam_vertex, wall[(seam_vertex_idx + 1) % n_points]);
            }
        }

        return seam_vertex_idx;
    }
}

void FffGcodeWriter::findLayerSeamsForSpiralize(SliceDataStorage& storage, size_t total_layers)
{
    // The spiral has to continue on in an anti-clockwise direction from where the last layer finished, it can't jump backwards

    // we track the seam position for each layer and ensure that the seam position for next layer continues in the right direction

    storage.spiralize_wall_outlines.assign(total_layers, nullptr); // default is no information available
    storage.spiralize_seam_vertex_indices.assign(total_layers, 0);

    int last_layer_nr = -1; // layer number of the last non-empty layer processed (for any extruder or mesh)

    for (unsigned layer_nr = 0; layer_nr < total_layers; ++layer_nr)
    {
        bool done_this_layer = false;

        // iterate through extruders until we find a mesh that has a part with insets
        const std::vector<ExtruderUse> extruder_order = extruder_order_per_layer.get(layer_nr);
        for (unsigned int extruder_idx = 0; ! done_this_layer && extruder_idx < extruder_order.size(); ++extruder_idx)
        {
            const size_t extruder_nr = extruder_order[extruder_idx].extruder_nr;
            // iterate through this extruder's meshes until we find a part with insets
            const std::vector<size_t>& mesh_order = mesh_order_per_extruder[extruder_nr];
            for (unsigned int mesh_idx : mesh_order)
            {
                SliceMeshStorage& mesh = *storage.meshes[mesh_idx];
                // if this mesh has layer data for this layer process it
                if (! done_this_layer && mesh.layers.size() > layer_nr)
                {
                    SliceLayer& layer = mesh.layers[layer_nr];
                    // if the first part in the layer (if any) has insets, process it
                    if (! layer.parts.empty() && ! layer.parts[0].spiral_wall.empty())
                    {
                        // save the seam vertex index for this layer as we need it to determine the seam vertex index for the next layer
                        storage.spiralize_seam_vertex_indices[layer_nr] = findSpiralizedLayerSeamVertexIndex(storage, mesh, layer_nr, last_layer_nr);
                        // save the wall outline for this layer so it can be used in the spiralize interpolation calculation
                        storage.spiralize_wall_outlines[layer_nr] = &layer.parts[0].spiral_wall;
                        last_layer_nr = layer_nr;
                        // ignore any further meshes/extruders for this layer
                        done_this_layer = true;
                    }
                }
            }
        }
    }
}

void FffGcodeWriter::setConfigFanSpeedLayerTime()
{
    for (const ExtruderTrain& train : Application::getInstance().current_slice_->scene.extruders)
    {
        fan_speed_layer_time_settings_per_extruder.emplace_back();
        FanSpeedLayerTimeSettings& fan_speed_layer_time_settings = fan_speed_layer_time_settings_per_extruder.back();
        fan_speed_layer_time_settings.cool_min_layer_time = train.settings_.get<Duration>("cool_min_layer_time");
        fan_speed_layer_time_settings.cool_min_layer_time_fan_speed_max = train.settings_.get<Duration>("cool_min_layer_time_fan_speed_max");
        fan_speed_layer_time_settings.cool_fan_speed_0 = train.settings_.get<Ratio>("cool_fan_speed_0") * 100.0;
        fan_speed_layer_time_settings.cool_fan_speed_min = train.settings_.get<Ratio>("cool_fan_speed_min") * 100.0;
        fan_speed_layer_time_settings.cool_fan_speed_max = train.settings_.get<Ratio>("cool_fan_speed_max") * 100.0;
        fan_speed_layer_time_settings.cool_min_speed = train.settings_.get<Velocity>("cool_min_speed");
        fan_speed_layer_time_settings.cool_fan_full_layer = train.settings_.get<LayerIndex>("cool_fan_full_layer");
        if (! train.settings_.get<bool>("cool_fan_enabled"))
        {
            fan_speed_layer_time_settings.cool_fan_speed_0 = 0;
            fan_speed_layer_time_settings.cool_fan_speed_min = 0;
            fan_speed_layer_time_settings.cool_fan_speed_max = 0;
        }
    }
}

static void retractionAndWipeConfigFromSettings(const Settings& settings, RetractionAndWipeConfig* config)
{
    RetractionConfig& retraction_config = config->retraction_config;
    retraction_config.distance = (settings.get<bool>("retraction_enable")) ? settings.get<double>("retraction_amount") : 0; // Retraction distance in mm.
    retraction_config.prime_volume = settings.get<double>("retraction_extra_prime_amount"); // Extra prime volume in mm^3.
    retraction_config.speed = settings.get<Velocity>("retraction_retract_speed");
    retraction_config.primeSpeed = settings.get<Velocity>("retraction_prime_speed");
    retraction_config.zHop = settings.get<coord_t>("retraction_hop");
    retraction_config.retraction_min_travel_distance = settings.get<coord_t>("retraction_min_travel");
    retraction_config.retraction_extrusion_window = settings.get<double>("retraction_extrusion_window"); // Window to count retractions in in mm of extruded filament.
    retraction_config.retraction_count_max = settings.get<size_t>("retraction_count_max");

    config->retraction_hop_after_extruder_switch = settings.get<bool>("retraction_hop_after_extruder_switch");
    config->switch_extruder_extra_prime_amount = settings.get<double>("switch_extruder_extra_prime_amount");
    RetractionConfig& switch_retraction_config = config->extruder_switch_retraction_config;
    switch_retraction_config.distance = settings.get<double>("switch_extruder_retraction_amount"); // Retraction distance in mm.
    switch_retraction_config.prime_volume = 0.0;
    switch_retraction_config.speed = settings.get<Velocity>("switch_extruder_retraction_speed");
    switch_retraction_config.primeSpeed = settings.get<Velocity>("switch_extruder_prime_speed");
    switch_retraction_config.zHop = settings.get<coord_t>("retraction_hop_after_extruder_switch_height");
    switch_retraction_config.retraction_min_travel_distance = 0; // No limitation on travel distance for an extruder switch retract.
    switch_retraction_config.retraction_extrusion_window
        = 99999.9; // So that extruder switch retractions won't affect the retraction buffer (extruded_volume_at_previous_n_retractions).
    switch_retraction_config.retraction_count_max = 9999999; // Extruder switch retraction is never limited.

    WipeScriptConfig& wipe_config = config->wipe_config;

    wipe_config.retraction_enable = settings.get<bool>("wipe_retraction_enable");
    wipe_config.retraction_config.distance = settings.get<double>("wipe_retraction_amount");
    wipe_config.retraction_config.speed = settings.get<Velocity>("wipe_retraction_retract_speed");
    wipe_config.retraction_config.primeSpeed = settings.get<Velocity>("wipe_retraction_prime_speed");
    wipe_config.retraction_config.prime_volume = settings.get<double>("wipe_retraction_extra_prime_amount");
    wipe_config.retraction_config.retraction_min_travel_distance = 0;
    wipe_config.retraction_config.retraction_extrusion_window = std::numeric_limits<double>::max();
    wipe_config.retraction_config.retraction_count_max = std::numeric_limits<size_t>::max();

    wipe_config.pause = settings.get<Duration>("wipe_pause");

    wipe_config.hop_enable = settings.get<bool>("wipe_hop_enable");
    wipe_config.hop_amount = settings.get<coord_t>("wipe_hop_amount");
    wipe_config.hop_speed = settings.get<Velocity>("wipe_hop_speed");

    wipe_config.brush_pos_x = settings.get<coord_t>("wipe_brush_pos_x");
    wipe_config.repeat_count = settings.get<size_t>("wipe_repeat_count");
    wipe_config.move_distance = settings.get<coord_t>("wipe_move_distance");
    wipe_config.move_speed = settings.get<Velocity>("speed_travel");
    wipe_config.max_extrusion_mm3 = settings.get<double>("max_extrusion_before_wipe");
    wipe_config.clean_between_layers = settings.get<bool>("clean_between_layers");
}

void FffGcodeWriter::setConfigRetractionAndWipe(SliceDataStorage& storage)
{
    Scene& scene = Application::getInstance().current_slice_->scene;
    for (size_t extruder_index = 0; extruder_index < scene.extruders.size(); extruder_index++)
    {
        ExtruderTrain& train = scene.extruders[extruder_index];
        retractionAndWipeConfigFromSettings(train.settings_, &storage.retraction_wipe_config_per_extruder[extruder_index]);
    }
    for (std::shared_ptr<SliceMeshStorage>& mesh : storage.meshes)
    {
        retractionAndWipeConfigFromSettings(mesh->settings, &mesh->retraction_wipe_config);
    }
}

size_t FffGcodeWriter::getStartExtruder(const SliceDataStorage& storage) const
{
    const Settings& mesh_group_settings = Application::getInstance().current_slice_->scene.current_mesh_group->settings;
    const EPlatformAdhesion adhesion_type = mesh_group_settings.get<EPlatformAdhesion>("adhesion_type");
    const int skirt_brim_extruder_nr = mesh_group_settings.get<int>("skirt_brim_extruder_nr");
    const ExtruderTrain* skirt_brim_extruder = (skirt_brim_extruder_nr < 0) ? nullptr : &mesh_group_settings.get<ExtruderTrain&>("skirt_brim_extruder_nr");

    size_t start_extruder_nr;
    if (adhesion_type == EPlatformAdhesion::SKIRT && skirt_brim_extruder
        && (skirt_brim_extruder->settings_.get<int>("skirt_line_count") > 0 || skirt_brim_extruder->settings_.get<coord_t>("skirt_brim_minimal_length") > 0))
    {
        start_extruder_nr = skirt_brim_extruder->extruder_nr_;
    }

    else if (
        (adhesion_type == EPlatformAdhesion::BRIM || mesh_group_settings.get<bool>("prime_tower_brim_enable")) && skirt_brim_extruder
        && (skirt_brim_extruder->settings_.get<int>("brim_line_count") > 0 || skirt_brim_extruder->settings_.get<coord_t>("skirt_brim_minimal_length") > 0))
    {
        start_extruder_nr = skirt_brim_extruder->extruder_nr_;
    }
    else if (adhesion_type == EPlatformAdhesion::RAFT && skirt_brim_extruder)
    {
        start_extruder_nr = mesh_group_settings.get<ExtruderTrain&>("raft_base_extruder_nr").extruder_nr_;
    }
    else // No adhesion.
    {
        if (mesh_group_settings.get<bool>("support_enable") && mesh_group_settings.get<bool>("support_brim_enable"))
        {
            start_extruder_nr = mesh_group_settings.get<ExtruderTrain&>("support_infill_extruder_nr").extruder_nr_;
        }
        else
        {
            std::vector<bool> extruder_is_used = storage.getExtrudersUsed();
            for (size_t extruder_nr = 0; extruder_nr < extruder_is_used.size(); extruder_nr++)
            {
                start_extruder_nr = extruder_nr;
                if (extruder_is_used[extruder_nr])
                {
                    break;
                }
            }
        }
    }
    assert(start_extruder_nr < Application::getInstance().current_slice_->scene.extruders.size() && "start_extruder_nr must be a valid extruder");
    return start_extruder_nr;
}

void FffGcodeWriter::setInfillAndSkinAngles(SliceMeshStorage& mesh)
{
    if (mesh.infill_angles.size() == 0)
    {
        mesh.infill_angles = mesh.settings.get<std::vector<AngleDegrees>>("infill_angles");
        if (mesh.infill_angles.size() == 0)
        {
            // user has not specified any infill angles so use defaults
            const EFillMethod infill_pattern = mesh.settings.get<EFillMethod>("infill_pattern");
            if (infill_pattern == EFillMethod::CROSS || infill_pattern == EFillMethod::CROSS_3D)
            {
                mesh.infill_angles.push_back(22); // put most infill lines in between 45 and 0 degrees
            }
            else
            {
                mesh.infill_angles.push_back(45); // generally all infill patterns use 45 degrees
                if (infill_pattern == EFillMethod::LINES || infill_pattern == EFillMethod::ZIG_ZAG)
                {
                    // lines and zig zag patterns default to also using 135 degrees
                    mesh.infill_angles.push_back(135);
                }
            }
        }
    }

    if (mesh.roofing_angles.size() == 0)
    {
        mesh.roofing_angles = mesh.settings.get<std::vector<AngleDegrees>>("roofing_angles");
        if (mesh.roofing_angles.size() == 0)
        {
            // user has not specified any infill angles so use defaults
            mesh.roofing_angles.push_back(45);
            mesh.roofing_angles.push_back(135);
        }
    }

    if (mesh.skin_angles.size() == 0)
    {
        mesh.skin_angles = mesh.settings.get<std::vector<AngleDegrees>>("skin_angles");
        if (mesh.skin_angles.size() == 0)
        {
            // user has not specified any infill angles so use defaults
            mesh.skin_angles.push_back(45);
            mesh.skin_angles.push_back(135);
        }
    }
}

void FffGcodeWriter::setSupportAngles(SliceDataStorage& storage)
{
    const Settings& mesh_group_settings = Application::getInstance().current_slice_->scene.current_mesh_group->settings;
    const ExtruderTrain& support_infill_extruder = mesh_group_settings.get<ExtruderTrain&>("support_infill_extruder_nr");
    storage.support.support_infill_angles = support_infill_extruder.settings_.get<std::vector<AngleDegrees>>("support_infill_angles");
    if (storage.support.support_infill_angles.empty())
    {
        storage.support.support_infill_angles.push_back(0);
    }

    const ExtruderTrain& support_extruder_nr_layer_0 = mesh_group_settings.get<ExtruderTrain&>("support_extruder_nr_layer_0");
    storage.support.support_infill_angles_layer_0 = support_extruder_nr_layer_0.settings_.get<std::vector<AngleDegrees>>("support_infill_angles");
    if (storage.support.support_infill_angles_layer_0.empty())
    {
        storage.support.support_infill_angles_layer_0.push_back(0);
    }

    auto getInterfaceAngles
        = [&storage](const ExtruderTrain& extruder, const std::string& interface_angles_setting, const EFillMethod pattern, const std::string& interface_height_setting)
    {
        std::vector<AngleDegrees> angles = extruder.settings_.get<std::vector<AngleDegrees>>(interface_angles_setting);
        if (angles.empty())
        {
            if (pattern == EFillMethod::CONCENTRIC)
            {
                angles.push_back(0); // Concentric has no rotation.
            }
            else if (pattern == EFillMethod::TRIANGLES)
            {
                angles.push_back(90); // Triangular support interface shouldn't alternate every layer.
            }
            else
            {
                for (const auto& mesh : storage.meshes)
                {
                    if (mesh->settings.get<coord_t>(interface_height_setting)
                        >= 2 * Application::getInstance().current_slice_->scene.current_mesh_group->settings.get<coord_t>("layer_height"))
                    {
                        // Some roofs are quite thick.
                        // Alternate between the two kinds of diagonal: / and \ .
                        angles.push_back(45);
                        angles.push_back(135);
                    }
                }
                if (angles.empty())
                {
                    angles.push_back(90); // Perpendicular to support lines.
                }
            }
        }
        return angles;
    };

    const ExtruderTrain& roof_extruder = mesh_group_settings.get<ExtruderTrain&>("support_roof_extruder_nr");
    storage.support.support_roof_angles
        = getInterfaceAngles(roof_extruder, "support_roof_angles", roof_extruder.settings_.get<EFillMethod>("support_roof_pattern"), "support_roof_height");

    const ExtruderTrain& bottom_extruder = mesh_group_settings.get<ExtruderTrain&>("support_bottom_extruder_nr");
    storage.support.support_bottom_angles
        = getInterfaceAngles(bottom_extruder, "support_bottom_angles", bottom_extruder.settings_.get<EFillMethod>("support_bottom_pattern"), "support_bottom_height");
}

void FffGcodeWriter::processNextMeshGroupCode(const SliceDataStorage& storage)
{
    gcode.writeFanCommand(0);
    gcode.setZ(max_object_height + MM2INT(5));

    Application::getInstance().communication_->sendCurrentPosition(gcode.getPositionXY());
    gcode.writeTravel(gcode.getPositionXY(), Application::getInstance().current_slice_->scene.extruders[gcode.getExtruderNr()].settings_.get<Velocity>("speed_travel"));
    Point2LL start_pos(storage.model_min.x_, storage.model_min.y_);
    gcode.writeTravel(start_pos, Application::getInstance().current_slice_->scene.extruders[gcode.getExtruderNr()].settings_.get<Velocity>("speed_travel"));

    gcode.processInitialLayerTemperature(storage, gcode.getExtruderNr());
}

void FffGcodeWriter::processRaft(const SliceDataStorage& storage)
{
    Settings& mesh_group_settings = Application::getInstance().current_slice_->scene.current_mesh_group->settings;
    const size_t base_extruder_nr = mesh_group_settings.get<ExtruderTrain&>("raft_base_extruder_nr").extruder_nr_;
    const size_t interface_extruder_nr = mesh_group_settings.get<ExtruderTrain&>("raft_interface_extruder_nr").extruder_nr_;
    const size_t surface_extruder_nr = mesh_group_settings.get<ExtruderTrain&>("raft_surface_extruder_nr").extruder_nr_;

    coord_t z = 0;
    const LayerIndex initial_raft_layer_nr = -Raft::getTotalExtraLayers();
    const Settings& interface_settings = mesh_group_settings.get<ExtruderTrain&>("raft_interface_extruder_nr").settings_;
    const size_t num_interface_layers = interface_settings.get<size_t>("raft_interface_layers");
    const Settings& surface_settings = mesh_group_settings.get<ExtruderTrain&>("raft_surface_extruder_nr").settings_;
    const size_t num_surface_layers = surface_settings.get<size_t>("raft_surface_layers");

    // some infill config for all lines infill generation below
    constexpr int infill_multiplier = 1; // rafts use single lines
    constexpr int extra_infill_shift = 0;
    constexpr bool fill_gaps = true;
    constexpr bool retract_before_outer_wall = false;
    constexpr coord_t wipe_dist = 0;

    Shape raft_polygons;
    std::optional<Point2LL> last_planned_position = std::optional<Point2LL>();

    size_t current_extruder_nr = base_extruder_nr;

    { // raft base layer
        const Settings& base_settings = mesh_group_settings.get<ExtruderTrain&>("raft_base_extruder_nr").settings_;
        LayerIndex layer_nr = initial_raft_layer_nr;
        const coord_t layer_height = base_settings.get<coord_t>("raft_base_thickness");
        z += layer_height;
        const coord_t comb_offset = std::max(base_settings.get<coord_t>("raft_base_line_spacing"), base_settings.get<coord_t>("raft_base_line_width"));

        std::vector<FanSpeedLayerTimeSettings> fan_speed_layer_time_settings_per_extruder_raft_base
            = fan_speed_layer_time_settings_per_extruder; // copy so that we change only the local copy
        for (FanSpeedLayerTimeSettings& fan_speed_layer_time_settings : fan_speed_layer_time_settings_per_extruder_raft_base)
        {
            double regular_fan_speed = base_settings.get<Ratio>("raft_base_fan_speed") * 100.0;
            fan_speed_layer_time_settings.cool_fan_speed_min = regular_fan_speed;
            fan_speed_layer_time_settings.cool_fan_speed_0 = regular_fan_speed; // ignore initial layer fan speed stuff
        }

        const coord_t line_width = base_settings.get<coord_t>("raft_base_line_width");
        const coord_t avoid_distance = base_settings.get<coord_t>("travel_avoid_distance");
        LayerPlan& gcode_layer
            = *new LayerPlan(storage, layer_nr, z, layer_height, base_extruder_nr, fan_speed_layer_time_settings_per_extruder_raft_base, comb_offset, line_width, avoid_distance);
        gcode_layer.setIsInside(true);

        Application::getInstance().communication_->sendLayerComplete(layer_nr, z, layer_height);

        OpenLinesSet raft_lines;
        AngleDegrees fill_angle = (num_surface_layers + num_interface_layers) % 2 ? 45 : 135; // 90 degrees rotated from the interface layer.
        constexpr bool zig_zaggify_infill = false;
        constexpr bool connect_polygons = true; // causes less jerks, so better adhesion

        const size_t wall_line_count = base_settings.get<size_t>("raft_base_wall_count");
        const coord_t small_area_width = 0; // A raft never has a small region due to the large horizontal expansion.
        const coord_t line_spacing = base_settings.get<coord_t>("raft_base_line_spacing");
        const coord_t infill_overlap = base_settings.get<coord_t>("raft_base_infill_overlap_mm");
        const coord_t line_spacing_prime_tower = base_settings.get<coord_t>("prime_tower_raft_base_line_spacing");
        const Point2LL& infill_origin = Point2LL();
        constexpr bool skip_stitching = false;
        constexpr bool connected_zigzags = false;
        constexpr bool use_endpieces = true;
        constexpr bool skip_some_zags = false;
        constexpr int zag_skip_count = 0;
        constexpr coord_t pocket_size = 0;
        const coord_t max_resolution = base_settings.get<coord_t>("meshfix_maximum_resolution");
        const coord_t max_deviation = base_settings.get<coord_t>("meshfix_maximum_deviation");

        struct ParameterizedRaftPath
        {
            coord_t line_spacing;
            Shape outline;
        };

        std::vector<ParameterizedRaftPath> raft_outline_paths;
        raft_outline_paths.emplace_back(ParameterizedRaftPath{ line_spacing, storage.raft_base_outline });
        if (storage.prime_tower_)
        {
            const Shape raft_outline_prime_tower = Shape(storage.prime_tower_->getExtrusionOutline(layer_nr));
            if (line_spacing_prime_tower == line_spacing)
            {
                // Base layer is shared with prime tower base
                raft_outline_paths.front().outline = raft_outline_paths.front().outline.unionPolygons(raft_outline_prime_tower);
            }
            else
            {
                // Prime tower has a different line spacing, print them separately
                raft_outline_paths.front().outline = raft_outline_paths.front().outline.difference(raft_outline_prime_tower);
                raft_outline_paths.emplace_back(ParameterizedRaftPath{ line_spacing_prime_tower, raft_outline_prime_tower });
            }
        }

        for (const ParameterizedRaftPath& raft_outline_path : raft_outline_paths)
        {
            Infill infill_comp(
                EFillMethod::LINES,
                zig_zaggify_infill,
                connect_polygons,
                raft_outline_path.outline,
                gcode_layer.configs_storage_.raft_base_config.getLineWidth(),
                raft_outline_path.line_spacing,
                infill_overlap,
                infill_multiplier,
                fill_angle,
                z,
                extra_infill_shift,
                max_resolution,
                max_deviation,
                wall_line_count,
                small_area_width,
                infill_origin,
                skip_stitching,
                fill_gaps,
                connected_zigzags,
                use_endpieces,
                skip_some_zags,
                zag_skip_count,
                pocket_size);
            std::vector<VariableWidthLines> raft_paths;
            infill_comp.generate(raft_paths, raft_polygons, raft_lines, base_settings, layer_nr, SectionType::ADHESION);
            if (! raft_paths.empty())
            {
                const GCodePathConfig& config = gcode_layer.configs_storage_.raft_base_config;
                const ZSeamConfig z_seam_config(EZSeamType::SHORTEST, gcode_layer.getLastPlannedPositionOrStartingPosition(), EZSeamCornerPrefType::Z_SEAM_CORNER_PREF_NONE, false);
                InsetOrderOptimizer wall_orderer(
                    *this,
                    storage,
                    gcode_layer,
                    base_settings,
                    base_extruder_nr,
                    config,
                    config,
                    config,
                    config,
                    config,
                    config,
                    retract_before_outer_wall,
                    wipe_dist,
                    wipe_dist,
                    base_extruder_nr,
                    base_extruder_nr,
                    z_seam_config,
                    raft_paths,
                    storage.getModelBoundingBox().flatten().getMiddle());
                wall_orderer.addToLayer();
            }

            const auto wipe_dist = 0;
            const auto spiralize = false;
            const auto flow_ratio = 1.0_r;
            const auto enable_travel_optimization = false;
            const auto always_retract = false;
            const auto reverse_order = false;

            gcode_layer.addLinesByOptimizer(
                raft_lines,
                gcode_layer.configs_storage_.raft_base_config,
                SpaceFillType::Lines,
                enable_travel_optimization,
                wipe_dist,
                flow_ratio,
                last_planned_position);
            last_planned_position = gcode_layer.getLastPlannedPositionOrStartingPosition();
            gcode_layer.addPolygonsByOptimizer(
                raft_polygons,
                gcode_layer.configs_storage_.raft_base_config,
                ZSeamConfig(),
                wipe_dist,
                spiralize,
                flow_ratio,
                always_retract,
                reverse_order,
                last_planned_position);
            raft_polygons.clear();
            raft_lines.clear();
            last_planned_position = gcode_layer.getLastPlannedPositionOrStartingPosition();
        }

        endRaftLayer(storage, gcode_layer, layer_nr, current_extruder_nr, false);

        layer_plan_buffer.handle(gcode_layer, gcode);
    }

    const coord_t interface_layer_height = interface_settings.get<coord_t>("raft_interface_thickness");
    const coord_t interface_line_spacing = interface_settings.get<coord_t>("raft_interface_line_spacing");
    const Ratio interface_fan_speed = interface_settings.get<Ratio>("raft_interface_fan_speed");
    const coord_t interface_line_width = interface_settings.get<coord_t>("raft_interface_line_width");
    const coord_t interface_infill_overlap = interface_settings.get<coord_t>("raft_interface_infill_overlap_mm");
    const coord_t interface_avoid_distance = interface_settings.get<coord_t>("travel_avoid_distance");
    const coord_t interface_max_resolution = interface_settings.get<coord_t>("meshfix_maximum_resolution");
    const coord_t interface_max_deviation = interface_settings.get<coord_t>("meshfix_maximum_deviation");
    const coord_t raft_interface_z_offset = interface_settings.get<coord_t>("raft_interface_z_offset");

    z += raft_interface_z_offset;

    for (LayerIndex raft_interface_layer = 1; static_cast<size_t>(raft_interface_layer) <= num_interface_layers; ++raft_interface_layer)
    { // raft interface layer
        const LayerIndex layer_nr = initial_raft_layer_nr + raft_interface_layer;
        z += interface_layer_height;

        std::vector<FanSpeedLayerTimeSettings> fan_speed_layer_time_settings_per_extruder_raft_interface
            = fan_speed_layer_time_settings_per_extruder; // copy so that we change only the local copy
        for (FanSpeedLayerTimeSettings& fan_speed_layer_time_settings : fan_speed_layer_time_settings_per_extruder_raft_interface)
        {
            const double regular_fan_speed = interface_fan_speed * 100.0;
            fan_speed_layer_time_settings.cool_fan_speed_min = regular_fan_speed;
            fan_speed_layer_time_settings.cool_fan_speed_0 = regular_fan_speed; // ignore initial layer fan speed stuff
        }

        const coord_t comb_offset = std::max(interface_line_spacing, interface_line_width);
        LayerPlan& gcode_layer = *new LayerPlan(
            storage,
            layer_nr,
            z,
            interface_layer_height,
            current_extruder_nr,
            fan_speed_layer_time_settings_per_extruder_raft_interface,
            comb_offset,
            interface_line_width,
            interface_avoid_distance);

        gcode_layer.setIsInside(true);

        startRaftLayer(storage, gcode_layer, layer_nr, interface_extruder_nr, current_extruder_nr);

        Application::getInstance().communication_->sendLayerComplete(layer_nr, z, interface_layer_height);

        Shape raft_outline_path;
        const coord_t small_offset = gcode_layer.configs_storage_.raft_interface_config.getLineWidth()
                                   / 2; // Do this manually because of micron-movement created in corners when insetting a polygon that was offset with round joint type.
        raft_outline_path = storage.raft_interface_outline.offset(-small_offset);
        raft_outline_path = Simplify(interface_settings).polygon(raft_outline_path); // Remove those micron-movements.
        const coord_t infill_outline_width = gcode_layer.configs_storage_.raft_interface_config.getLineWidth();
        OpenLinesSet raft_lines;
        AngleDegrees fill_angle = (num_surface_layers + num_interface_layers - raft_interface_layer) % 2 ? 45 : 135; // 90 degrees rotated from the first top layer.
        constexpr bool zig_zaggify_infill = true;
        constexpr bool connect_polygons = true; // why not?

        const size_t wall_line_count = interface_settings.get<size_t>("raft_interface_wall_count");
        const coord_t small_area_width = 0; // A raft never has a small region due to the large horizontal expansion.
        const Point2LL infill_origin = Point2LL();
        constexpr bool skip_stitching = false;
        constexpr bool connected_zigzags = false;
        constexpr bool use_endpieces = true;
        constexpr bool skip_some_zags = false;
        constexpr int zag_skip_count = 0;
        constexpr coord_t pocket_size = 0;

        if (storage.prime_tower_)
        {
            // Interface layer excludes prime tower base
            raft_outline_path = raft_outline_path.difference(storage.prime_tower_->getExtrusionOutline(layer_nr));
        }

        Infill infill_comp(
            EFillMethod::ZIG_ZAG,
            zig_zaggify_infill,
            connect_polygons,
            raft_outline_path,
            infill_outline_width,
            interface_line_spacing,
            interface_infill_overlap,
            infill_multiplier,
            fill_angle,
            z,
            extra_infill_shift,
            interface_max_resolution,
            interface_max_deviation,
            wall_line_count,
            small_area_width,
            infill_origin,
            skip_stitching,
            fill_gaps,
            connected_zigzags,
            use_endpieces,
            skip_some_zags,
            zag_skip_count,
            pocket_size);
        std::vector<VariableWidthLines> raft_paths;
        infill_comp.generate(raft_paths, raft_polygons, raft_lines, interface_settings, layer_nr, SectionType::ADHESION);
        if (! raft_paths.empty())
        {
            const GCodePathConfig& config = gcode_layer.configs_storage_.raft_interface_config;
            const ZSeamConfig z_seam_config(EZSeamType::SHORTEST, gcode_layer.getLastPlannedPositionOrStartingPosition(), EZSeamCornerPrefType::Z_SEAM_CORNER_PREF_NONE, false);
            InsetOrderOptimizer wall_orderer(
                *this,
                storage,
                gcode_layer,
                interface_settings,
                interface_extruder_nr,
                config,
                config,
                config,
                config,
                config,
                config,
                retract_before_outer_wall,
                wipe_dist,
                wipe_dist,
                interface_extruder_nr,
                interface_extruder_nr,
                z_seam_config,
                raft_paths,
                storage.getModelBoundingBox().flatten().getMiddle());
            wall_orderer.addToLayer();
        }

        const auto wipe_dist = 0;
        const auto spiralize = false;
        const auto flow_ratio = 1.0_r;
        const auto enable_travel_optimization = false;
        const auto always_retract = false;
        const auto reverse_order = false;

        gcode_layer.addLinesByOptimizer(
            raft_lines,
            gcode_layer.configs_storage_.raft_interface_config,
            SpaceFillType::Lines,
            enable_travel_optimization,
            wipe_dist,
            flow_ratio,
            last_planned_position);
        last_planned_position = gcode_layer.getLastPlannedPositionOrStartingPosition();
        gcode_layer.addPolygonsByOptimizer(
            raft_polygons,
            gcode_layer.configs_storage_.raft_interface_config,
            ZSeamConfig(),
            wipe_dist,
            spiralize,
            flow_ratio,
            always_retract,
            reverse_order,
            last_planned_position);

        raft_polygons.clear();
        raft_lines.clear();

        endRaftLayer(storage, gcode_layer, layer_nr, current_extruder_nr);

        layer_plan_buffer.handle(gcode_layer, gcode);
        last_planned_position = gcode_layer.getLastPlannedPositionOrStartingPosition();
    }

    const coord_t surface_layer_height = surface_settings.get<coord_t>("raft_surface_thickness");
    const coord_t surface_line_spacing = surface_settings.get<coord_t>("raft_surface_line_spacing");
    const coord_t surface_max_resolution = surface_settings.get<coord_t>("meshfix_maximum_resolution");
    const coord_t surface_max_deviation = surface_settings.get<coord_t>("meshfix_maximum_deviation");
    const coord_t surface_line_width = surface_settings.get<coord_t>("raft_surface_line_width");
    const coord_t surface_infill_overlap = surface_settings.get<coord_t>("raft_surface_infill_overlap_mm");
    const coord_t surface_avoid_distance = surface_settings.get<coord_t>("travel_avoid_distance");
    const Ratio surface_fan_speed = surface_settings.get<Ratio>("raft_surface_fan_speed");
    const bool surface_monotonic = surface_settings.get<bool>("raft_surface_monotonic");
    const coord_t raft_surface_z_offset = interface_settings.get<coord_t>("raft_surface_z_offset");

    z += raft_surface_z_offset;

    for (LayerIndex raft_surface_layer = 1; static_cast<size_t>(raft_surface_layer) <= num_surface_layers; raft_surface_layer++)
    { // raft surface layers
        const LayerIndex layer_nr = initial_raft_layer_nr + 1 + num_interface_layers + raft_surface_layer - 1; // +1: 1 base layer
        z += surface_layer_height;

        std::vector<FanSpeedLayerTimeSettings> fan_speed_layer_time_settings_per_extruder_raft_surface
            = fan_speed_layer_time_settings_per_extruder; // copy so that we change only the local copy
        for (FanSpeedLayerTimeSettings& fan_speed_layer_time_settings : fan_speed_layer_time_settings_per_extruder_raft_surface)
        {
            const double regular_fan_speed = surface_fan_speed * 100.0;
            fan_speed_layer_time_settings.cool_fan_speed_min = regular_fan_speed;
            fan_speed_layer_time_settings.cool_fan_speed_0 = regular_fan_speed; // ignore initial layer fan speed stuff
        }

        const coord_t comb_offset = std::max(surface_line_spacing, surface_line_width);
        LayerPlan& gcode_layer = *new LayerPlan(
            storage,
            layer_nr,
            z,
            surface_layer_height,
            current_extruder_nr,
            fan_speed_layer_time_settings_per_extruder_raft_surface,
            comb_offset,
            surface_line_width,
            surface_avoid_distance);

        gcode_layer.setIsInside(true);

        // make sure that we are using the correct extruder to print raft
        startRaftLayer(storage, gcode_layer, layer_nr, surface_extruder_nr, current_extruder_nr);

        Application::getInstance().communication_->sendLayerComplete(layer_nr, z, surface_layer_height);

        Shape raft_outline_path;
        const coord_t small_offset = gcode_layer.configs_storage_.raft_interface_config.getLineWidth()
                                   / 2; // Do this manually because of micron-movement created in corners when insetting a polygon that was offset with round joint type.
        raft_outline_path = storage.raft_surface_outline.offset(-small_offset);
        raft_outline_path = Simplify(interface_settings).polygon(raft_outline_path); // Remove those micron-movements.
        const coord_t infill_outline_width = gcode_layer.configs_storage_.raft_surface_config.getLineWidth();
        OpenLinesSet raft_lines;
        AngleDegrees fill_angle
            = (num_surface_layers - raft_surface_layer) % 2 ? 45 : 135; // Alternate between -45 and +45 degrees, ending up 90 degrees rotated from the default skin angle.
        constexpr bool zig_zaggify_infill = true;

        const size_t wall_line_count = surface_settings.get<size_t>("raft_surface_wall_count");
        const coord_t small_area_width = 0; // A raft never has a small region due to the large horizontal expansion.
        const Point2LL& infill_origin = Point2LL();
        const GCodePathConfig& config = gcode_layer.configs_storage_.raft_surface_config;
        const bool monotonic = (raft_surface_layer == num_surface_layers && surface_monotonic);
        const bool skip_stitching = monotonic;
        constexpr bool connected_zigzags = false;
        constexpr bool connect_polygons = false; // midway connections between polygons can make the surface less smooth
        constexpr bool use_endpieces = true;
        constexpr bool skip_some_zags = false;
        constexpr size_t zag_skip_count = 0;
        constexpr coord_t pocket_size = 0;

        if (storage.prime_tower_)
        {
            // Surface layers exclude prime tower base
            raft_outline_path = raft_outline_path.difference(storage.prime_tower_->getExtrusionOutline(layer_nr));
        }

        for (const Shape& raft_island : raft_outline_path.splitIntoParts())
        {
            Infill infill_comp(
                EFillMethod::ZIG_ZAG,
                zig_zaggify_infill,
                connect_polygons,
                raft_island,
                infill_outline_width,
                surface_line_spacing,
                surface_infill_overlap,
                infill_multiplier,
                fill_angle,
                z,
                extra_infill_shift,
                surface_max_resolution,
                surface_max_deviation,
                wall_line_count,
                small_area_width,
                infill_origin,
                skip_stitching,
                fill_gaps,
                connected_zigzags,
                use_endpieces,
                skip_some_zags,
                zag_skip_count,
                pocket_size);

            std::vector<VariableWidthLines> raft_paths;
            infill_comp.generate(raft_paths, raft_polygons, raft_lines, surface_settings, layer_nr, SectionType::ADHESION);

            if (! raft_paths.empty())
            {
                const ZSeamConfig z_seam_config(EZSeamType::SHORTEST, gcode_layer.getLastPlannedPositionOrStartingPosition(), EZSeamCornerPrefType::Z_SEAM_CORNER_PREF_NONE, false);
                InsetOrderOptimizer wall_orderer(
                    *this,
                    storage,
                    gcode_layer,
                    surface_settings,
                    surface_extruder_nr,
                    config,
                    config,
                    config,
                    config,
                    config,
                    config,
                    retract_before_outer_wall,
                    wipe_dist,
                    wipe_dist,
                    surface_extruder_nr,
                    surface_extruder_nr,
                    z_seam_config,
                    raft_paths,
                    storage.getModelBoundingBox().flatten().getMiddle());
                wall_orderer.addToLayer();
            }

            const auto wipe_dist = 0;
            const auto spiralize = false;
            const auto flow_ratio = 1.0_r;
            const auto enable_travel_optimization = false;
            const auto always_retract = false;
            const auto reverse_order = false;

            if (monotonic)
            {
                const AngleRadians monotonic_direction = fill_angle;
                constexpr SpaceFillType space_fill_type = SpaceFillType::PolyLines;
                const coord_t max_adjacent_distance = surface_line_spacing;

                gcode_layer.addLinesMonotonic(raft_island, raft_lines, config, space_fill_type, monotonic_direction, max_adjacent_distance);
            }
            else
            {
                gcode_layer.addLinesByOptimizer(
                    raft_lines,
                    gcode_layer.configs_storage_.raft_surface_config,
                    SpaceFillType::Lines,
                    enable_travel_optimization,
                    wipe_dist,
                    flow_ratio,
                    last_planned_position);
                last_planned_position = gcode_layer.getLastPlannedPositionOrStartingPosition();
                gcode_layer.addPolygonsByOptimizer(
                    raft_polygons,
                    gcode_layer.configs_storage_.raft_surface_config,
                    ZSeamConfig(),
                    wipe_dist,
                    spiralize,
                    flow_ratio,
                    always_retract,
                    reverse_order,
                    last_planned_position);
                last_planned_position = gcode_layer.getLastPlannedPositionOrStartingPosition();
            }

            raft_polygons.clear();
            raft_lines.clear();
        }

        endRaftLayer(storage, gcode_layer, layer_nr, current_extruder_nr);

        layer_plan_buffer.handle(gcode_layer, gcode);
    }
}

void FffGcodeWriter::startRaftLayer(const SliceDataStorage& storage, LayerPlan& gcode_layer, const LayerIndex layer_nr, size_t layer_extruder, size_t& current_extruder)
{
    // If required, fill prime tower with previous extruder
    setExtruder_addPrime(storage, gcode_layer, current_extruder);

    if (current_extruder != layer_extruder)
    {
        // Switch to new extruder and prime
        setExtruder_addPrime(storage, gcode_layer, layer_extruder);
        current_extruder = layer_extruder;
    }
}

void FffGcodeWriter::endRaftLayer(const SliceDataStorage& storage, LayerPlan& gcode_layer, const LayerIndex layer_nr, size_t& current_extruder, const bool append_to_prime_tower)
{
    // If required, fill prime tower with current extruder
    setExtruder_addPrime(storage, gcode_layer, current_extruder, append_to_prime_tower);

    // If required, fill prime tower for other extruders
    for (const ExtruderUse& extruder_use : extruder_order_per_layer.get(layer_nr))
    {
        if (! append_to_prime_tower || (! gcode_layer.getPrimeTowerIsPlanned(extruder_use.extruder_nr) && extruder_use.prime != ExtruderPrime::None))
        {
            setExtruder_addPrime(storage, gcode_layer, extruder_use.extruder_nr, append_to_prime_tower);
            current_extruder = extruder_use.extruder_nr;
        }
    }
}

FffGcodeWriter::ProcessLayerResult FffGcodeWriter::processLayer(const SliceDataStorage& storage, LayerIndex layer_nr, const size_t total_layers) const
{
    spdlog::debug("GcodeWriter processing layer {} of {}", layer_nr, total_layers);
    TimeKeeper time_keeper;
    spdlog::stopwatch timer_total;

    const Settings& mesh_group_settings = Application::getInstance().current_slice_->scene.current_mesh_group->settings;
    coord_t layer_thickness = mesh_group_settings.get<coord_t>("layer_height");
    coord_t z;
    bool include_helper_parts = true;
    if (layer_nr < 0)
    {
#ifdef DEBUG
        assert(mesh_group_settings.get<EPlatformAdhesion>("adhesion_type") == EPlatformAdhesion::RAFT && "negative layer_number means post-raft, pre-model layer!");
#endif // DEBUG
        const int filler_layer_count = Raft::getFillerLayerCount();
        layer_thickness = Raft::getFillerLayerHeight();
        z = Raft::getTotalThickness() + (filler_layer_count + layer_nr + 1) * layer_thickness;
    }
    else
    {
        z = storage.meshes[0]->layers[layer_nr].printZ; // stub default
        // find printZ of first actual printed mesh
        for (const std::shared_ptr<SliceMeshStorage>& mesh_ptr : storage.meshes)
        {
            const auto& mesh = *mesh_ptr;
            if (layer_nr >= static_cast<int>(mesh.layers.size()) || mesh.settings.get<bool>("support_mesh") || mesh.settings.get<bool>("anti_overhang_mesh")
                || mesh.settings.get<bool>("cutting_mesh") || mesh.settings.get<bool>("infill_mesh"))
            {
                continue;
            }
            z = mesh.layers[layer_nr].printZ;
            layer_thickness = mesh.layers[layer_nr].thickness;
            break;
        }

        if (layer_nr < 0 && mesh_group_settings.get<EPlatformAdhesion>("adhesion_type") == EPlatformAdhesion::RAFT)
        {
            include_helper_parts = false;
        }
    }

    const Scene& scene = Application::getInstance().current_slice_->scene;

    coord_t avoid_distance = 0; // minimal avoid distance is zero
    const std::vector<bool> extruder_is_used = storage.getExtrudersUsed();
    for (size_t extruder_nr = 0; extruder_nr < scene.extruders.size(); extruder_nr++)
    {
        if (extruder_is_used[extruder_nr])
        {
            const ExtruderTrain& extruder = scene.extruders[extruder_nr];

            if (extruder.settings_.get<bool>("travel_avoid_other_parts"))
            {
                avoid_distance = std::max(avoid_distance, extruder.settings_.get<coord_t>("travel_avoid_distance"));
            }
        }
    }

    coord_t max_inner_wall_width = 0;
    for (const std::shared_ptr<SliceMeshStorage>& mesh_ptr : storage.meshes)
    {
        const auto& mesh = *mesh_ptr;
        coord_t mesh_inner_wall_width = mesh.settings.get<coord_t>((mesh.settings.get<size_t>("wall_line_count") > 1) ? "wall_line_width_x" : "wall_line_width_0");
        if (layer_nr == 0)
        {
            const ExtruderTrain& train = mesh.settings.get<ExtruderTrain&>((mesh.settings.get<size_t>("wall_line_count") > 1) ? "wall_0_extruder_nr" : "wall_x_extruder_nr");
            mesh_inner_wall_width *= train.settings_.get<Ratio>("initial_layer_line_width_factor");
        }
        max_inner_wall_width = std::max(max_inner_wall_width, mesh_inner_wall_width);
    }
    const coord_t comb_offset_from_outlines = max_inner_wall_width * 2;

    const size_t first_extruder = findUsedExtruderIndex(storage, layer_nr, false);

    const std::vector<ExtruderUse> extruder_order = extruder_order_per_layer.get(layer_nr);

    const coord_t first_outer_wall_line_width = scene.extruders[first_extruder].settings_.get<coord_t>("wall_line_width_0");
    LayerPlan& gcode_layer = *new LayerPlan(
        storage,
        layer_nr,
        z,
        layer_thickness,
        first_extruder,
        fan_speed_layer_time_settings_per_extruder,
        comb_offset_from_outlines,
        first_outer_wall_line_width,
        avoid_distance);
    time_keeper.registerTime("Init");

    if (include_helper_parts)
    {
        // process the skirt or the brim of the starting extruder.
        auto extruder_nr = gcode_layer.getExtruder();
        if (storage.skirt_brim[extruder_nr].size() > 0)
        {
            processSkirtBrim(storage, gcode_layer, extruder_nr, layer_nr);
            time_keeper.registerTime("Skirt/brim");
        }

        // handle shield(s) first in a layer so that chances are higher that the other nozzle is wiped (for the ooze shield)
        processOozeShield(storage, gcode_layer);
        time_keeper.registerTime("Ooze shield");

        processDraftShield(storage, gcode_layer);
        time_keeper.registerTime("Draft shield");
    }

    const size_t support_roof_extruder_nr = mesh_group_settings.get<ExtruderTrain&>("support_roof_extruder_nr").extruder_nr_;
    const size_t support_bottom_extruder_nr = mesh_group_settings.get<ExtruderTrain&>("support_bottom_extruder_nr").extruder_nr_;
    const size_t support_infill_extruder_nr = (layer_nr <= 0) ? mesh_group_settings.get<ExtruderTrain&>("support_extruder_nr_layer_0").extruder_nr_
                                                              : mesh_group_settings.get<ExtruderTrain&>("support_infill_extruder_nr").extruder_nr_;

    for (const ExtruderUse& extruder_use : extruder_order)
    {
        const size_t extruder_nr = extruder_use.extruder_nr;

        // Set extruder (if needed) and prime (if needed)
        setExtruder_addPrime(storage, gcode_layer, extruder_nr);
        time_keeper.registerTime("Prime tower");

        if (include_helper_parts && (extruder_nr == support_infill_extruder_nr || extruder_nr == support_roof_extruder_nr || extruder_nr == support_bottom_extruder_nr))
        {
            addSupportToGCode(storage, gcode_layer, extruder_nr);
            time_keeper.registerTime("Supports");
        }
        if (layer_nr >= 0)
        {
            const std::vector<size_t>& mesh_order = mesh_order_per_extruder[extruder_nr];
            for (size_t mesh_idx : mesh_order)
            {
                const std::shared_ptr<SliceMeshStorage>& mesh = storage.meshes[mesh_idx];
                const MeshPathConfigs& mesh_config = gcode_layer.configs_storage_.mesh_configs[mesh_idx];
                if (mesh->settings.get<ESurfaceMode>("magic_mesh_surface_mode") == ESurfaceMode::SURFACE
                    && extruder_nr
                           == mesh->settings.get<ExtruderTrain&>("wall_0_extruder_nr").extruder_nr_ // mesh surface mode should always only be printed with the outer wall extruder!
                )
                {
                    addMeshLayerToGCode_meshSurfaceMode(*mesh, mesh_config, gcode_layer);
                }
                else
                {
                    addMeshLayerToGCode(storage, mesh, extruder_nr, mesh_config, gcode_layer);
                }
                time_keeper.registerTime(fmt::format("Mesh {}", mesh_idx));
            }
        }
    }

    gcode_layer.applyModifyPlugin();
    time_keeper.registerTime("Modify plugin");

    gcode_layer.applyBackPressureCompensation();
    time_keeper.registerTime("Back pressure comp.");

    return { &gcode_layer, timer_total.elapsed().count(), time_keeper.getRegisteredTimes() };
}

bool FffGcodeWriter::getExtruderNeedPrimeBlobDuringFirstLayer(const SliceDataStorage& storage, const size_t extruder_nr) const
{
    auto need_prime_blob = gcode.needPrimeBlob();

    // check the settings if the prime blob is disabled
    if (need_prime_blob)
    {
        const bool is_extruder_used_overall = storage.getExtrudersUsed()[extruder_nr];
        const bool extruder_prime_blob_enabled = storage.getExtruderPrimeBlobEnabled(extruder_nr);

        need_prime_blob = is_extruder_used_overall && extruder_prime_blob_enabled;
    }

    return need_prime_blob;
}

void FffGcodeWriter::processSkirtBrim(const SliceDataStorage& storage, LayerPlan& gcode_layer, unsigned int extruder_nr, LayerIndex layer_nr) const
{
    const ExtruderTrain& train = Application::getInstance().current_slice_->scene.extruders[extruder_nr];
    const int skirt_height = train.settings_.get<int>("skirt_height");
    const bool is_skirt = train.settings_.get<EPlatformAdhesion>("adhesion_type") == EPlatformAdhesion::SKIRT;
    // only create a multilayer SkirtBrim for a skirt for the height of skirt_height
    if (layer_nr != 0 && (layer_nr >= skirt_height || ! is_skirt))
    {
        return;
    }
    if (gcode_layer.getSkirtBrimIsPlanned(extruder_nr))
    {
        return;
    }
    gcode_layer.setSkirtBrimIsPlanned(extruder_nr);

    const auto& original_skirt_brim = storage.skirt_brim[extruder_nr];
    if (original_skirt_brim.size() == 0)
    {
        return;
    }

    // Start brim close to the prime location
    Point2LL start_close_to;
    if (train.settings_.get<bool>("prime_blob_enable"))
    {
        const auto prime_pos_is_abs = train.settings_.get<bool>("extruder_prime_pos_abs");
        const auto prime_pos = Point2LL(train.settings_.get<coord_t>("extruder_prime_pos_x"), train.settings_.get<coord_t>("extruder_prime_pos_y"));
        start_close_to = prime_pos_is_abs ? prime_pos : gcode_layer.getLastPlannedPositionOrStartingPosition() + prime_pos;
    }
    else
    {
        start_close_to = gcode_layer.getLastPlannedPositionOrStartingPosition();
    }

    // figure out order requirements
    struct BrimLineReference
    {
        const size_t inset_idx;
        const Polyline* poly;
    };

    size_t total_line_count = 0;
    for (const MixedLinesSet& lines : storage.skirt_brim[extruder_nr])
    {
        total_line_count += lines.size();

        // For layer_nr != 0 add only the innermost brim line (which is only the case if skirt_height > 1)
        if (layer_nr != 0)
        {
            break;
        }
    }

    MixedLinesSet all_brim_lines;
    all_brim_lines.reserve(total_line_count);

    const coord_t line_w = train.settings_.get<coord_t>("skirt_brim_line_width") * train.settings_.get<Ratio>("initial_layer_line_width_factor");
    const coord_t searching_radius = line_w * 2;
    using GridT = SparsePointGridInclusive<BrimLineReference>;
    GridT grid(searching_radius);

    for (size_t inset_idx = 0; inset_idx < storage.skirt_brim[extruder_nr].size(); inset_idx++)
    {
        const MixedLinesSet& offset = storage.skirt_brim[extruder_nr][inset_idx];
        for (const PolylinePtr& line : offset)
        {
            if (line->segmentsCount() > 0)
            {
                all_brim_lines.push_back(line);
                for (const Point2LL& p : *line)
                {
                    grid.insert(p, BrimLineReference{ inset_idx, line.get() });
                }
            }
        }

        // For layer_nr != 0 add only the innermost brim line (which is only the case if skirt_height > 1)
        if (layer_nr != 0)
        {
            break;
        }
    }

    const auto smart_brim_ordering = train.settings_.get<bool>("brim_smart_ordering") && train.settings_.get<EPlatformAdhesion>("adhesion_type") == EPlatformAdhesion::BRIM;
    std::unordered_multimap<const Polyline*, const Polyline*> order_requirements;
    for (const std::pair<SquareGrid::GridPoint, SparsePointGridInclusiveImpl::SparsePointGridInclusiveElem<BrimLineReference>>& p : grid)
    {
        const BrimLineReference& here = p.second.val;
        Point2LL loc_here = p.second.point;
        std::vector<BrimLineReference> nearby_verts = grid.getNearbyVals(loc_here, searching_radius);
        for (const BrimLineReference& nearby : nearby_verts)
        {
            if (nearby.poly == here.poly || nearby.inset_idx == here.inset_idx)
            {
                continue;
            }

            const BrimLineReference& lower_inset = here.inset_idx < nearby.inset_idx ? here : nearby;
            const BrimLineReference& higher_inset = here.inset_idx < nearby.inset_idx ? nearby : here;

            if (smart_brim_ordering)
            {
                // apply "smart brim ordering" by swapping innermost and second innermost brim lines
                // The "order requirements" tree should look like: n -> n-1 -> ... -> 3 -> 2 -> 0 -> 1
                if (lower_inset.inset_idx == 0 && higher_inset.inset_idx == 1)
                {
                    order_requirements.emplace(lower_inset.poly, higher_inset.poly);
                    continue;
                }
                else if (lower_inset.inset_idx == 0 && higher_inset.inset_idx == 2)
                {
                    order_requirements.emplace(higher_inset.poly, lower_inset.poly);
                    continue;
                }
                else if (lower_inset.inset_idx == 1 && higher_inset.inset_idx == 2)
                {
                    // not directly adjacent
                    continue;
                }
            }

            if (higher_inset.inset_idx > lower_inset.inset_idx + 1)
            {
                // not directly adjacent
                continue;
            }

            order_requirements.emplace(higher_inset.poly, lower_inset.poly);
        }
    }
    assert(all_brim_lines.size() == total_line_count); // Otherwise pointers would have gotten invalidated

    const bool enable_travel_optimization = true; // Use the combing outline while deciding in which order to print the lines. Can't hurt for only one layer.
    const coord_t wipe_dist = 0u;
    const Ratio flow_ratio = 1.0;
    const double fan_speed = GCodePathConfig::FAN_SPEED_DEFAULT;
    const bool reverse_print_direction = false;

    if (! all_brim_lines.empty())
    {
        gcode_layer.addLinesByOptimizer(
            all_brim_lines,
            gcode_layer.configs_storage_.skirt_brim_config_per_extruder[extruder_nr],
            SpaceFillType::PolyLines,
            enable_travel_optimization,
            wipe_dist,
            flow_ratio,
            start_close_to,
            fan_speed,
            reverse_print_direction,
            layer_nr == 0 ? order_requirements : PathOrderOptimizer<const Polyline*>::no_order_requirements_);
    }


    // Add the support brim after the skirt_brim to gcode_layer
    // Support brim is only added in layer 0
    // For support brim we don't care about the order, because support doesn't need to be accurate.
    const Settings& mesh_group_settings = Application::getInstance().current_slice_->scene.current_mesh_group->settings;
    if ((layer_nr == 0) && (extruder_nr == mesh_group_settings.get<ExtruderTrain&>("support_extruder_nr_layer_0").extruder_nr_))
    {
        total_line_count += storage.support_brim.size();
        gcode_layer.addLinesByOptimizer(
            storage.support_brim,
            gcode_layer.configs_storage_.skirt_brim_config_per_extruder[extruder_nr],
            SpaceFillType::PolyLines,
            enable_travel_optimization,
            wipe_dist,
            flow_ratio,
            start_close_to,
            fan_speed,
            reverse_print_direction,
            order_requirements = {});
    }
}

void FffGcodeWriter::processOozeShield(const SliceDataStorage& storage, LayerPlan& gcode_layer) const
{
    LayerIndex layer_nr = std::max(LayerIndex{ 0 }, gcode_layer.getLayerNr());
    if (layer_nr == 0 && Application::getInstance().current_slice_->scene.current_mesh_group->settings.get<EPlatformAdhesion>("adhesion_type") == EPlatformAdhesion::BRIM)
    {
        return; // ooze shield already generated by brim
    }
    if (storage.ooze_shield.size() > 0 && layer_nr < storage.ooze_shield.size())
    {
        gcode_layer.addPolygonsByOptimizer(storage.ooze_shield[layer_nr], gcode_layer.configs_storage_.skirt_brim_config_per_extruder[0]);
    }
}

void FffGcodeWriter::processDraftShield(const SliceDataStorage& storage, LayerPlan& gcode_layer) const
{
    const Settings& mesh_group_settings = Application::getInstance().current_slice_->scene.current_mesh_group->settings;
    const LayerIndex layer_nr = std::max(LayerIndex{ 0 }, gcode_layer.getLayerNr());
    if (storage.draft_protection_shield.size() == 0)
    {
        return;
    }
    if (! mesh_group_settings.get<bool>("draft_shield_enabled"))
    {
        return;
    }
    if (layer_nr == 0 && Application::getInstance().current_slice_->scene.current_mesh_group->settings.get<EPlatformAdhesion>("adhesion_type") == EPlatformAdhesion::BRIM)
    {
        return; // draft shield already generated by brim
    }

    if (mesh_group_settings.get<DraftShieldHeightLimitation>("draft_shield_height_limitation") == DraftShieldHeightLimitation::LIMITED)
    {
        const coord_t draft_shield_height = mesh_group_settings.get<coord_t>("draft_shield_height");
        const coord_t layer_height_0 = mesh_group_settings.get<coord_t>("layer_height_0");
        const coord_t layer_height = mesh_group_settings.get<coord_t>("layer_height");
        const LayerIndex max_screen_layer = (draft_shield_height - layer_height_0) / layer_height + 1;
        if (layer_nr > max_screen_layer)
        {
            return;
        }
    }

    gcode_layer.addPolygonsByOptimizer(storage.draft_protection_shield, gcode_layer.configs_storage_.skirt_brim_config_per_extruder[0]);
}

void FffGcodeWriter::calculateExtruderOrderPerLayer(const SliceDataStorage& storage)
{
    size_t last_extruder;
    // set the initial extruder of this meshgroup
    Scene& scene = Application::getInstance().current_slice_->scene;
    size_t start_extruder;
    if (scene.current_mesh_group == scene.mesh_groups.begin())
    { // first meshgroup
        start_extruder = getStartExtruder(storage);
    }
    else
    {
        start_extruder = gcode.getExtruderNr();
    }
    last_extruder = start_extruder;

    extruder_order_per_layer.init(true, storage.print_layer_count);

    const std::vector<bool> extruders_used = storage.getExtrudersUsed();
    for (LayerIndex layer_nr = -Raft::getTotalExtraLayers(); layer_nr < static_cast<LayerIndex>(storage.print_layer_count); layer_nr++)
    {
        std::vector<ExtruderUse> extruder_order = getUsedExtrudersOnLayer(storage, last_extruder, layer_nr, extruders_used);
        extruder_order_per_layer.push_back(extruder_order);

        if (! extruder_order.empty())
        {
            last_extruder = extruder_order.back().extruder_nr;
        }
    }

    if (storage.prime_tower_)
    {
        storage.prime_tower_->processExtrudersUse(extruder_order_per_layer, start_extruder);
    }
}

void FffGcodeWriter::calculatePrimeLayerPerExtruder(const SliceDataStorage& storage)
{
    LayerIndex first_print_layer = -Raft::getTotalExtraLayers();
    for (size_t extruder_nr = 0; extruder_nr < MAX_EXTRUDERS; ++extruder_nr)
    {
        if (getExtruderNeedPrimeBlobDuringFirstLayer(storage, extruder_nr))
        {
            // Extruders requiring a prime blob have to be primed at first layer
            extruder_prime_layer_nr[extruder_nr] = std::min(extruder_prime_layer_nr[extruder_nr], first_print_layer);
        }
    }

    for (LayerIndex layer_nr = first_print_layer; layer_nr < static_cast<LayerIndex>(storage.print_layer_count); ++layer_nr)
    {
        const std::vector<bool> used_extruders = storage.getExtrudersUsed(layer_nr);
        for (size_t extruder_nr = 0; extruder_nr < used_extruders.size(); ++extruder_nr)
        {
            if (used_extruders[extruder_nr])
            {
                extruder_prime_layer_nr[extruder_nr] = std::min(extruder_prime_layer_nr[extruder_nr], layer_nr);
            }
        }
    }
}

std::vector<ExtruderUse> FffGcodeWriter::getUsedExtrudersOnLayer(
    const SliceDataStorage& storage,
    const size_t start_extruder,
    const LayerIndex& layer_nr,
    const std::vector<bool>& global_extruders_used) const
{
    const Settings& mesh_group_settings = Application::getInstance().current_slice_->scene.current_mesh_group->settings;
    size_t extruder_count = global_extruders_used.size();
    assert(static_cast<int>(extruder_count) > 0);
    std::vector<ExtruderUse> ret;
    std::vector<bool> extruder_is_used_on_this_layer = storage.getExtrudersUsed(layer_nr);
    const LayerIndex raft_base_layer_nr = -Raft::getTotalExtraLayers();
    Raft::LayerType layer_type = Raft::getLayerType(layer_nr);

    if (layer_type == Raft::RaftBase)
    {
        // Raft base layers area treated apart because they don't have a proper prime tower
        const size_t raft_base_extruder_nr = mesh_group_settings.get<ExtruderTrain&>("raft_base_extruder_nr").extruder_nr_;
        ret.push_back(ExtruderUse{ raft_base_extruder_nr, ExtruderPrime::None });

        // check if we need prime blob on the first layer
        if (layer_nr == raft_base_layer_nr)
        {
            for (size_t extruder_nr = 0; extruder_nr < extruder_is_used_on_this_layer.size(); extruder_nr++)
            {
                if (extruder_nr != raft_base_extruder_nr && getExtruderNeedPrimeBlobDuringFirstLayer(storage, extruder_nr))
                {
                    ret.push_back(ExtruderUse{ extruder_nr, ExtruderPrime::None });
                }
            }
        }

        return ret;
    }

    // check if we are on the first layer
    if (layer_nr == raft_base_layer_nr)
    {
        // check if we need prime blob on the first layer
        for (size_t used_idx = 0; used_idx < extruder_is_used_on_this_layer.size(); used_idx++)
        {
            if (getExtruderNeedPrimeBlobDuringFirstLayer(storage, used_idx))
            {
                extruder_is_used_on_this_layer[used_idx] = true;
            }
        }
    }

    // Make a temp list with the potential ordered extruders
    std::vector<size_t> ordered_extruders;
    ordered_extruders.push_back(start_extruder);
    for (size_t extruder_nr = 0; extruder_nr < extruder_count; extruder_nr++)
    {
        if (extruder_nr != start_extruder && global_extruders_used[extruder_nr])
        {
            ordered_extruders.push_back(extruder_nr);
        }
    }

    // Now check whether extruders should really be used, and how
    size_t last_extruder = start_extruder;
    for (size_t extruder_nr : ordered_extruders)
    {
        ExtruderPrime prime = ExtruderPrime::None;

        if (storage.prime_tower_)
        {
            prime = storage.prime_tower_->getExtruderPrime(extruder_is_used_on_this_layer, extruder_nr, last_extruder, storage, layer_nr);
        }

        if (extruder_is_used_on_this_layer[extruder_nr] || prime != ExtruderPrime::None)
        {
            ret.push_back(ExtruderUse{ extruder_nr, prime });
            last_extruder = extruder_nr;
        }
    }

    assert(ret.size() <= (size_t)extruder_count && "Not more extruders may be planned in a layer than there are extruders!");
    return ret;
}

std::vector<size_t> FffGcodeWriter::calculateMeshOrder(const SliceDataStorage& storage, const size_t extruder_nr) const
{
    OrderOptimizer<size_t> mesh_idx_order_optimizer;

    std::vector<MeshGroup>::iterator mesh_group = Application::getInstance().current_slice_->scene.current_mesh_group;
    for (unsigned int mesh_idx = 0; mesh_idx < storage.meshes.size(); mesh_idx++)
    {
        const SliceMeshStorage& mesh = *storage.meshes[mesh_idx];
        if (mesh.getExtruderIsUsed(extruder_nr))
        {
            const Mesh& mesh_data = mesh_group->meshes[mesh_idx];
            const Point3LL middle = (mesh_data.getAABB().min_ + mesh_data.getAABB().max_) / 2;
            mesh_idx_order_optimizer.addItem(Point2LL(middle.x_, middle.y_), mesh_idx);
        }
    }
    const ExtruderTrain& train = Application::getInstance().current_slice_->scene.extruders[extruder_nr];
    const Point2LL layer_start_position(train.settings_.get<coord_t>("layer_start_x"), train.settings_.get<coord_t>("layer_start_y"));
    std::list<size_t> mesh_indices_order = mesh_idx_order_optimizer.optimize(layer_start_position);

    std::vector<size_t> ret;
    ret.reserve(mesh_indices_order.size());

    for (size_t i : mesh_indices_order)
    {
        const size_t mesh_idx = mesh_idx_order_optimizer.items[i].second;
        ret.push_back(mesh_idx);
    }
    return ret;
}

void FffGcodeWriter::addMeshLayerToGCode_meshSurfaceMode(const SliceMeshStorage& mesh, const MeshPathConfigs& mesh_config, LayerPlan& gcode_layer) const
{
    if (gcode_layer.getLayerNr() > mesh.layer_nr_max_filled_layer)
    {
        return;
    }

    if (mesh.settings.get<bool>("anti_overhang_mesh") || mesh.settings.get<bool>("support_mesh"))
    {
        return;
    }

    const SliceLayer* layer = &mesh.layers[gcode_layer.getLayerNr()];


    Shape polygons;
    for (const SliceLayerPart& part : layer->parts)
    {
        if (! part.outline.empty())
        {
            polygons.push_back(part.outline);
        }
    }

    polygons = Simplify(mesh.settings).polygon(polygons);

    ZSeamConfig z_seam_config(
        mesh.settings.get<EZSeamType>("z_seam_type"),
        mesh.getZSeamHint(),
        mesh.settings.get<EZSeamCornerPrefType>("z_seam_corner"),
        mesh.settings.get<coord_t>("wall_line_width_0") * 2);
    const bool spiralize = Application::getInstance().current_slice_->scene.current_mesh_group->settings.get<bool>("magic_spiralize");
    gcode_layer.addPolygonsByOptimizer(polygons, mesh_config.inset0_config, z_seam_config, mesh.settings.get<coord_t>("wall_0_wipe_dist"), spiralize);

    addMeshOpenPolyLinesToGCode(mesh, mesh_config, gcode_layer);
}

void FffGcodeWriter::addMeshOpenPolyLinesToGCode(const SliceMeshStorage& mesh, const MeshPathConfigs& mesh_config, LayerPlan& gcode_layer) const
{
    const SliceLayer* layer = &mesh.layers[gcode_layer.getLayerNr()];

    gcode_layer.addLinesByOptimizer(layer->open_polylines, mesh_config.inset0_config, SpaceFillType::PolyLines);
}

void FffGcodeWriter::addMeshLayerToGCode(
    const SliceDataStorage& storage,
    const std::shared_ptr<SliceMeshStorage>& mesh_ptr,
    const size_t extruder_nr,
    const MeshPathConfigs& mesh_config,
    LayerPlan& gcode_layer) const
{
    const auto& mesh = *mesh_ptr;
    if (gcode_layer.getLayerNr() > mesh.layer_nr_max_filled_layer)
    {
        return;
    }

    if (mesh.settings.get<bool>("anti_overhang_mesh") || mesh.settings.get<bool>("support_mesh"))
    {
        return;
    }

    const SliceLayer& layer = mesh.layers[gcode_layer.getLayerNr()];

    if (layer.parts.empty())
    {
        return;
    }

    gcode_layer.setMesh(mesh_ptr);

    ZSeamConfig z_seam_config;
    if (mesh.isPrinted()) //"normal" meshes with walls, skin, infill, etc. get the traditional part ordering based on the z-seam settings.
    {
        z_seam_config = ZSeamConfig(
            mesh.settings.get<EZSeamType>("z_seam_type"),
            mesh.getZSeamHint(),
            mesh.settings.get<EZSeamCornerPrefType>("z_seam_corner"),
            mesh.settings.get<coord_t>("wall_line_width_0") * 2);
    }
    PathOrderOptimizer<const SliceLayerPart*> part_order_optimizer(gcode_layer.getLastPlannedPositionOrStartingPosition(), z_seam_config);
    for (const SliceLayerPart& part : layer.parts)
    {
        if (part.outline.empty())
        {
            continue;
        }
        part_order_optimizer.addPolygon(&part);
    }

    part_order_optimizer.optimize(false);

    for (const PathOrdering<const SliceLayerPart*>& path : part_order_optimizer.paths_)
    {
        addMeshPartToGCode(storage, mesh, extruder_nr, mesh_config, *path.vertices_, gcode_layer);
    }

    const std::string extruder_identifier = (mesh.settings.get<size_t>("roofing_layer_count") > 0) ? "roofing_extruder_nr" : "top_bottom_extruder_nr";
    if (extruder_nr == mesh.settings.get<ExtruderTrain&>(extruder_identifier).extruder_nr_)
    {
        processIroning(storage, mesh, layer, mesh_config.ironing_config, gcode_layer);
    }
    if (mesh.settings.get<ESurfaceMode>("magic_mesh_surface_mode") != ESurfaceMode::NORMAL && extruder_nr == mesh.settings.get<ExtruderTrain&>("wall_0_extruder_nr").extruder_nr_)
    {
        addMeshOpenPolyLinesToGCode(mesh, mesh_config, gcode_layer);
    }
    gcode_layer.setMesh(nullptr);
}

void FffGcodeWriter::addMeshPartToGCode(
    const SliceDataStorage& storage,
    const SliceMeshStorage& mesh,
    const size_t extruder_nr,
    const MeshPathConfigs& mesh_config,
    const SliceLayerPart& part,
    LayerPlan& gcode_layer) const
{
    const Settings& mesh_group_settings = Application::getInstance().current_slice_->scene.current_mesh_group->settings;

    bool added_something = false;

    if (mesh.settings.get<bool>("infill_before_walls"))
    {
        added_something = added_something | processInfill(storage, gcode_layer, mesh, extruder_nr, mesh_config, part);
    }

    added_something = added_something | processInsets(storage, gcode_layer, mesh, extruder_nr, mesh_config, part);

    if (! mesh.settings.get<bool>("infill_before_walls"))
    {
        added_something = added_something | processInfill(storage, gcode_layer, mesh, extruder_nr, mesh_config, part);
    }

    added_something = added_something | processSkin(storage, gcode_layer, mesh, extruder_nr, mesh_config, part);

    // After a layer part, make sure the nozzle is inside the comb boundary, so we do not retract on the perimeter.
    if (added_something
        && (! mesh_group_settings.get<bool>("magic_spiralize") || gcode_layer.getLayerNr() < static_cast<LayerIndex>(mesh.settings.get<size_t>("initial_bottom_layers"))))
    {
        coord_t innermost_wall_line_width = mesh.settings.get<coord_t>((mesh.settings.get<size_t>("wall_line_count") > 1) ? "wall_line_width_x" : "wall_line_width_0");
        if (gcode_layer.getLayerNr() == 0)
        {
            innermost_wall_line_width *= mesh.settings.get<Ratio>("initial_layer_line_width_factor");
        }
        gcode_layer.moveInsideCombBoundary(innermost_wall_line_width, part);
    }

    gcode_layer.setIsInside(false);
}

bool FffGcodeWriter::processInfill(
    const SliceDataStorage& storage,
    LayerPlan& gcode_layer,
    const SliceMeshStorage& mesh,
    const size_t extruder_nr,
    const MeshPathConfigs& mesh_config,
    const SliceLayerPart& part) const
{
    if (extruder_nr != mesh.settings.get<ExtruderTrain&>("infill_extruder_nr").extruder_nr_)
    {
        return false;
    }
    bool added_something = processMultiLayerInfill(gcode_layer, mesh, extruder_nr, mesh_config, part);
    added_something = added_something | processSingleLayerInfill(storage, gcode_layer, mesh, extruder_nr, mesh_config, part);
    return added_something;
}

bool FffGcodeWriter::processMultiLayerInfill(
    LayerPlan& gcode_layer,
    const SliceMeshStorage& mesh,
    const size_t extruder_nr,
    const MeshPathConfigs& mesh_config,
    const SliceLayerPart& part) const
{
    if (extruder_nr != mesh.settings.get<ExtruderTrain&>("infill_extruder_nr").extruder_nr_)
    {
        return false;
    }
    const coord_t infill_line_distance = mesh.settings.get<coord_t>("infill_line_distance");
    if (infill_line_distance <= 0)
    {
        return false;
    }
    coord_t max_resolution = mesh.settings.get<coord_t>("meshfix_maximum_resolution");
    coord_t max_deviation = mesh.settings.get<coord_t>("meshfix_maximum_deviation");
    AngleDegrees infill_angle = 45; // Original default. This will get updated to an element from mesh->infill_angles.
    if (! mesh.infill_angles.empty())
    {
        const size_t combined_infill_layers
            = std::max(uint64_t(1), round_divide(mesh.settings.get<coord_t>("infill_sparse_thickness"), std::max(mesh.settings.get<coord_t>("layer_height"), coord_t(1))));
        infill_angle = mesh.infill_angles.at((gcode_layer.getLayerNr() / combined_infill_layers) % mesh.infill_angles.size());
    }
    const Point3LL mesh_middle = mesh.bounding_box.getMiddle();
    const Point2LL infill_origin(mesh_middle.x_ + mesh.settings.get<coord_t>("infill_offset_x"), mesh_middle.y_ + mesh.settings.get<coord_t>("infill_offset_y"));

    // Print the thicker infill lines first. (double or more layer thickness, infill combined with previous layers)
    bool added_something = false;
    for (unsigned int combine_idx = 1; combine_idx < part.infill_area_per_combine_per_density[0].size(); combine_idx++)
    {
        const coord_t infill_line_width = mesh_config.infill_config[combine_idx].getLineWidth();
        const EFillMethod infill_pattern = mesh.settings.get<EFillMethod>("infill_pattern");
        const bool zig_zaggify_infill = mesh.settings.get<bool>("zig_zaggify_infill") || infill_pattern == EFillMethod::ZIG_ZAG;
        const bool connect_polygons = mesh.settings.get<bool>("connect_infill_polygons");
        const size_t infill_multiplier = mesh.settings.get<size_t>("infill_multiplier");
        Shape infill_polygons;
        OpenLinesSet infill_lines;
        std::vector<VariableWidthLines> infill_paths = part.infill_wall_toolpaths;
        for (size_t density_idx = part.infill_area_per_combine_per_density.size() - 1; (int)density_idx >= 0; density_idx--)
        { // combine different density infill areas (for gradual infill)
            size_t density_factor = 2 << density_idx; // == pow(2, density_idx + 1)
            coord_t infill_line_distance_here = infill_line_distance * density_factor; // the highest density infill combines with the next to create a grid with density_factor 1
            coord_t infill_shift = infill_line_distance_here / 2;
            if (density_idx == part.infill_area_per_combine_per_density.size() - 1 || infill_pattern == EFillMethod::CROSS || infill_pattern == EFillMethod::CROSS_3D)
            {
                infill_line_distance_here /= 2;
            }

            constexpr size_t wall_line_count = 0; // wall toolpaths are when gradual infill areas are determined
            const coord_t small_area_width = 0;
            const coord_t infill_overlap = mesh.settings.get<coord_t>("infill_overlap_mm");
            constexpr bool skip_stitching = false;
            constexpr bool connected_zigzags = false;
            constexpr bool use_endpieces = true;
            constexpr bool skip_some_zags = false;
            constexpr size_t zag_skip_count = 0;
            const bool fill_gaps = density_idx == 0; // Only fill gaps for the lowest density.

            std::shared_ptr<LightningLayer> lightning_layer = nullptr;
            if (mesh.lightning_generator)
            {
                lightning_layer = std::make_shared<LightningLayer>(mesh.lightning_generator->getTreesForLayer(gcode_layer.getLayerNr()));
            }
            Infill infill_comp(
                infill_pattern,
                zig_zaggify_infill,
                connect_polygons,
                part.infill_area_per_combine_per_density[density_idx][combine_idx],
                infill_line_width,
                infill_line_distance_here,
                infill_overlap,
                infill_multiplier,
                infill_angle,
                gcode_layer.z_,
                infill_shift,
                max_resolution,
                max_deviation,
                wall_line_count,
                small_area_width,
                infill_origin,
                skip_stitching,
                fill_gaps,
                connected_zigzags,
                use_endpieces,
                skip_some_zags,
                zag_skip_count,
                mesh.settings.get<coord_t>("cross_infill_pocket_size"));
            infill_comp.generate(
                infill_paths,
                infill_polygons,
                infill_lines,
                mesh.settings,
                gcode_layer.getLayerNr(),
                SectionType::INFILL,
                mesh.cross_fill_provider,
                lightning_layer,
                &mesh);
        }
        if (! infill_lines.empty() || ! infill_polygons.empty())
        {
            added_something = true;
            gcode_layer.setIsInside(true); // going to print stuff inside print object

            if (! infill_polygons.empty())
            {
                constexpr bool force_comb_retract = false;
                gcode_layer.addTravel(infill_polygons[0][0], force_comb_retract);
                gcode_layer.addPolygonsByOptimizer(infill_polygons, mesh_config.infill_config[combine_idx]);
            }

            if (! infill_lines.empty())
            {
                std::optional<Point2LL> near_start_location;
                if (mesh.settings.get<bool>("infill_randomize_start_location"))
                {
                    srand(gcode_layer.getLayerNr());
                    near_start_location = infill_lines[rand() % infill_lines.size()][0];
                }

                const bool enable_travel_optimization = mesh.settings.get<bool>("infill_enable_travel_optimization");
                gcode_layer.addLinesByOptimizer(
                    infill_lines,
                    mesh_config.infill_config[combine_idx],
                    zig_zaggify_infill ? SpaceFillType::PolyLines : SpaceFillType::Lines,
                    enable_travel_optimization,
                    /*wipe_dist = */ 0,
                    /* flow = */ 1.0,
                    near_start_location);
            }
        }
    }
    return added_something;
}

// Return a set of parallel lines at a given angle within an area
// which cover a set of points
void getLinesForArea(OpenLinesSet& result_lines, const Shape& area, const AngleDegrees& angle, const PointsSet& points, coord_t line_width)
{
    OpenLinesSet candidate_lines;
    Shape unused_skin_polygons;
    std::vector<VariableWidthLines> unused_skin_paths;

    // We just want a set of lines which cover a Shape, and reusing this
    // code seems like the best way.
    Infill infill_comp(EFillMethod::LINES, false, false, area, line_width, line_width, 0, 1, angle, 0, 0, 0, 0);

    infill_comp.generate(unused_skin_paths, unused_skin_polygons, candidate_lines, {}, 0, SectionType::INFILL);

    // Select only lines which are needed to support points
    for (const auto& line : candidate_lines)
    {
        for (const auto& point : points)
        {
            if (LinearAlg2D::getDist2FromLineSegment(line.front(), point, line.back()) <= (line_width / 2) * (line_width / 2))
            {
                result_lines.push_back(line);
                break;
            }
        }
    }
}

// Return a set of parallel lines within an area which
// fully support (cover) a set of points.
void getBestAngledLinesToSupportPoints(OpenLinesSet& result_lines, const Shape& area, const PointsSet& points, coord_t line_width)
{
    OpenLinesSet candidate_lines;

<<<<<<< HEAD
    struct CompareAngles
    {
        bool operator()(const AngleDegrees& a, const AngleDegrees& b) const
        {
            constexpr double small_angle = 5;
            if (std::fmod(a - b + 360, 180) < small_angle)
            {
                return false; // Consider them as equal (near duplicates)
            }
            return (a < b);
        }
    };
    std::set<AngleDegrees, CompareAngles> candidate_angles;

    // heuristic that usually chooses a goodish angle
    for (size_t i = 1; i < points.size(); i *= 2)
    {
        candidate_angles.insert(angle(points[i] - points[i / 2]));
    }

    candidate_angles.insert({ 0, 90 });
=======
    constexpr int numAngles = 16;
    const double angleStep = 180.0 / numAngles; // Step size between angles
>>>>>>> 922645a4

    for (const auto& angle : candidate_angles)
    {
        candidate_lines.clear();
        getLinesForArea(candidate_lines, area, angle, points, line_width);
        if (candidate_lines.length() < result_lines.length() || result_lines.length() == 0)
        {
            result_lines = std::move(candidate_lines);
        }
    }
}

// Add a supporting line by cutting a few existing lines.
// We do this because supporting lines are hanging over air,
// and therefore print best as part of a continuous print move,
// rather than having a travel move before and after them.
//
// We also double-insert most lines, since that allows the
// elimination of all travel moves, and overlap isn't an issue
// because the lines are hanging.
void integrateSupportingLine(OpenLinesSet& infill_lines, const OpenPolyline& line_to_add)
{
    // Returns the line index and the index of the point within an infill_line, null for no match found.
    const auto findMatchingSegment = [&](Point2LL p) -> std::optional<std::tuple<int, int>>
    {
        for (size_t i = 0; i < infill_lines.size(); ++i)
        {
            for (size_t j = 1; j < infill_lines[i].size(); ++j)
            {
                Point2LL closest_here = LinearAlg2D::getClosestOnLineSegment(p, infill_lines[i][j - 1], infill_lines[i][j]);
                int64_t dist = vSize2(p - closest_here);

                if (dist < EPSILON * EPSILON) // rounding
                {
                    return std::make_tuple(i, j);
                }
            }
        }
        return std::nullopt;
    };

    auto front_match = findMatchingSegment(line_to_add.front());
    auto back_match = findMatchingSegment(line_to_add.back());

    if (front_match && back_match)
    {
        const auto& [front_line_index, front_point_index] = *front_match;
        const auto& [back_line_index, back_point_index] = *back_match;

        if (front_line_index == back_line_index)
        {
            /* both ends intersect with the same line.
             * If the inserted line has ends x, y
             * and the original line was A--(x)--B---C--(y)--D
             * Then the new line will be A--x--y--C---B--x--y--D
             * Note that the middle part of the line is reversed.
             */
            OpenPolyline& old_line = infill_lines[front_line_index];
            OpenPolyline new_line;
            Point2LL x, y;
            size_t x_index, y_index;
            if (front_point_index < back_point_index)
            {
                x = line_to_add.front();
                y = line_to_add.back();
                x_index = front_point_index;
                y_index = back_point_index;
            }
            else
            {
                y = line_to_add.front();
                x = line_to_add.back();
                y_index = front_point_index;
                x_index = back_point_index;
            }
            new_line.insert(new_line.end(), old_line.begin(), old_line.begin() + x_index);
            new_line.push_back(x);
            new_line.push_back(y);
            new_line.insert(new_line.end(), old_line.rend() - y_index, old_line.rend() - x_index);
            new_line.push_back(x);
            new_line.push_back(y);
            new_line.insert(new_line.end(), old_line.begin() + y_index, old_line.end());
            old_line.setPoints(std::move(new_line.getPoints()));
        }
        else
        {
            /* Different lines
             * If the line_to_add has ends [front, back]
             * Existing line (intersects front):       A B front C D E
             * Other existing line (intersects back):  M N back O P Q
             * Result is Line:   A B front back O P Q
             * And line:         M N back front C D E
             */
            OpenPolyline& old_front = infill_lines[front_line_index];
            OpenPolyline& old_back = infill_lines[back_line_index];
            OpenPolyline new_front, new_back;
            new_front.insert(new_front.end(), old_front.begin(), old_front.begin() + front_point_index);
            new_front.push_back(line_to_add.front());
            new_front.push_back(line_to_add.back());
            new_front.insert(new_front.end(), old_back.begin() + back_point_index, old_back.end());
            new_back.insert(new_back.end(), old_back.begin(), old_back.begin() + back_point_index);
            new_back.push_back(line_to_add.back());
            new_back.push_back(line_to_add.front());
            new_back.insert(new_back.end(), old_front.begin() + front_point_index, old_front.end());
            old_front.setPoints(std::move(new_front.getPoints()));
            old_back.setPoints(std::move(new_back.getPoints()));
        }
    }
    else
    {
        // One or other end touches something other than infill
        // we will just suffer a travel move in this case
        infill_lines.push_back(line_to_add);
    }
}

void wall_tool_paths2lines(const std::vector<std::vector<VariableWidthLines>>& wall_tool_paths, OpenLinesSet& result)
{
    // We just want to grab all lines out of this datastructure
    for (const auto& a : wall_tool_paths)
    {
        for (const VariableWidthLines& b : a)
        {
            for (const ExtrusionLine& c : b)
            {
                const Polygon& poly = c.toPolygon();
                if (c.is_closed_)
                {
                    result.push_back(poly.toPseudoOpenPolyline());
                }
            }
        }
    }
}

/* Create a set of extra lines to support skins above.
 *
 * Skins above need to be held up.
 * A straight line needs support just at the ends.
 * A curve needs support at various points along the curve.
 *
 * The strategy here is to figure out is currently printed on
 * this layer within the infill area by taking all currently printed
 * lines and turning them into a giant hole-y shape.
 *
 * Then figure out what will be printed on the layer above
 * (all extruded lines, walls, polygons, all combined).
 *
 * Then intersect these two things.   For every 'hole', we 'simplify'
 * the line through the hole, reducing curves to a few points.
 *
 * Then figure out extra infill_lines to add to support all points
 * that lie within a hole.  The extra lines will always be straight
 * and will always go between existing infill lines.
 *
 * Results get added to infill_lines.
 */
void addExtraLinesToSupportSurfacesAbove(
    OpenLinesSet& infill_lines,
    const Shape& infill_polygons,
    const std::vector<std::vector<VariableWidthLines>>& wall_tool_paths,
    const SliceLayerPart& part,
    coord_t infill_line_width,
    const LayerPlan& gcode_layer,
    const SliceMeshStorage& mesh)
{
    // Where needs support?

    const auto enabled = mesh.settings.get<EExtraInfillLinesToSupportSkins>("extra_infill_lines_to_support_skins");
    if (enabled == EExtraInfillLinesToSupportSkins::NONE)
    {
        return;
    }

    const size_t skin_layer_nr = gcode_layer.getLayerNr() + 1 + mesh.settings.get<size_t>("skin_edge_support_layers");
    if (skin_layer_nr >= mesh.layers.size())
    {
        return;
    }

    OpenLinesSet printed_lines_on_layer_above;
    for (const SliceLayerPart& part_i : mesh.layers[skin_layer_nr].parts)
    {
        for (const SkinPart& skin_part : part_i.skin_parts)
        {
            OpenLinesSet skin_lines;
            Shape skin_polygons;
            std::vector<VariableWidthLines> skin_paths;

            AngleDegrees skin_angle = 45;
            if (mesh.skin_angles.size() > 0)
            {
                skin_angle = mesh.skin_angles.at(skin_layer_nr % mesh.skin_angles.size());
            }

            // Approximation of the skin.
            Infill infill_comp(
                mesh.settings.get<EFillMethod>("top_bottom_pattern"),
                false,
                false,
                skin_part.outline,
                infill_line_width,
                infill_line_width,
                0,
                1,
                skin_angle,
                0,
                0,
                0,
                0,
                mesh.settings.get<size_t>("skin_outline_count"),
                0,
                {},
                false);
            infill_comp.generate(skin_paths, skin_polygons, skin_lines, mesh.settings, 0, SectionType::SKIN);

            wall_tool_paths2lines({ skin_paths }, printed_lines_on_layer_above);
            if (enabled == EExtraInfillLinesToSupportSkins::WALLS_AND_LINES)
            {
                for (const Polygon& poly : skin_polygons)
                {
                    printed_lines_on_layer_above.push_back(poly.toPseudoOpenPolyline());
                }
                printed_lines_on_layer_above.push_back(skin_lines);
            }
        }
    }

    /* move all points "inwards" by line_width to ensure a good overlap.
     * Eg.     Old Point                New Point
     *              |                       |
     *              |                      X|
     *       -------X               ---------
     */
    for (OpenPolyline& poly : printed_lines_on_layer_above)
    {
        OpenPolyline copy = poly;
        auto orig_it = poly.begin();
        for (auto it = copy.begin(); it != copy.end(); ++it, ++orig_it)
        {
            if (it > copy.begin())
            {
                *orig_it += normal(*(it - 1) - *(it), infill_line_width / 2);
            }
            if (it < copy.end() - 1)
            {
                *orig_it += normal(*(it + 1) - *(it), infill_line_width / 2);
            }
        }
    }

    if (printed_lines_on_layer_above.empty())
    {
        return;
    }

    // What shape is the supporting infill?
    OpenLinesSet support_lines;
    support_lines.push_back(infill_lines);
    // The edge of the infill area is also considered supported
    for (const auto& poly : part.getOwnInfillArea())
    {
        support_lines.push_back(poly.toPseudoOpenPolyline());
    }
    // Infill walls can support the layer above
    wall_tool_paths2lines(wall_tool_paths, support_lines);

    // Turn the lines into a giant shape.
    Shape supported_area = support_lines.offset(infill_line_width / 2);
    if (supported_area.empty())
    {
        return;
    }

    // invert the supported_area by adding one huge polygon around the outside
    supported_area.push_back(AABB{ supported_area }.toPolygon());

    const Shape& inv_supported_area = supported_area.intersection(part.getOwnInfillArea());

    OpenLinesSet unsupported_line_segments = inv_supported_area.intersection(printed_lines_on_layer_above);

    // This is to work around a rounding issue in the shape library with border points.
    const Shape& expanded_inv_supported_area = inv_supported_area.offset(-EPSILON);

    Simplify s{ MM2INT(1000), // max() doesnt work here, so just pick a big number.
                infill_line_width,
                std::numeric_limits<coord_t>::max() };
    // map each point into its area
    std::map<size_t, PointsSet> map;

    for (const OpenPolyline& a : unsupported_line_segments)
    {
        const OpenPolyline& simplified = s.polyline(a);
        for (const Point2LL& point : simplified)
        {
            size_t idx = expanded_inv_supported_area.findInside(point);
            if (idx == NO_INDEX)
            {
                continue;
            }

            map[idx].push_back(point);
        }
    }

    for (const auto& pair : map)
    {
        const Polygon& area = expanded_inv_supported_area[pair.first];
        const PointsSet& points = pair.second;

        OpenLinesSet result_lines;
        getBestAngledLinesToSupportPoints(result_lines, Shape(area).offset(infill_line_width / 2 + EPSILON), points, infill_line_width);

        for (const auto& line : part.getOwnInfillArea().intersection(result_lines))
        {
            integrateSupportingLine(infill_lines, line);
        }
    }
}

bool FffGcodeWriter::processSingleLayerInfill(
    const SliceDataStorage& storage,
    LayerPlan& gcode_layer,
    const SliceMeshStorage& mesh,
    const size_t extruder_nr,
    const MeshPathConfigs& mesh_config,
    const SliceLayerPart& part) const
{
    if (extruder_nr != mesh.settings.get<ExtruderTrain&>("infill_extruder_nr").extruder_nr_)
    {
        return false;
    }
    const auto infill_line_distance = mesh.settings.get<coord_t>("infill_line_distance");
    if (infill_line_distance == 0 || part.infill_area_per_combine_per_density[0].empty())
    {
        return false;
    }
    bool added_something = false;
    const coord_t infill_line_width = mesh_config.infill_config[0].getLineWidth();

    // Combine the 1 layer thick infill with the top/bottom skin and print that as one thing.
    Shape infill_polygons;
    std::vector<std::vector<VariableWidthLines>> wall_tool_paths; // All wall toolpaths binned by inset_idx (inner) and by density_idx (outer)
    OpenLinesSet infill_lines;

    const auto pattern = mesh.settings.get<EFillMethod>("infill_pattern");
    const bool zig_zaggify_infill = mesh.settings.get<bool>("zig_zaggify_infill") || pattern == EFillMethod::ZIG_ZAG;
    const bool connect_polygons = mesh.settings.get<bool>("connect_infill_polygons");
    const auto infill_overlap = mesh.settings.get<coord_t>("infill_overlap_mm");
    const auto infill_multiplier = mesh.settings.get<size_t>("infill_multiplier");
    const auto wall_line_count = mesh.settings.get<size_t>("infill_wall_line_count");
    const size_t last_idx = part.infill_area_per_combine_per_density.size() - 1;
    const auto max_resolution = mesh.settings.get<coord_t>("meshfix_maximum_resolution");
    const auto max_deviation = mesh.settings.get<coord_t>("meshfix_maximum_deviation");
    AngleDegrees infill_angle = 45; // Original default. This will get updated to an element from mesh->infill_angles.
    if (! mesh.infill_angles.empty())
    {
        const size_t combined_infill_layers
            = std::max(uint64_t(1), round_divide(mesh.settings.get<coord_t>("infill_sparse_thickness"), std::max(mesh.settings.get<coord_t>("layer_height"), coord_t(1))));
        infill_angle = mesh.infill_angles.at((static_cast<size_t>(gcode_layer.getLayerNr()) / combined_infill_layers) % mesh.infill_angles.size());
    }
    const Point3LL mesh_middle = mesh.bounding_box.getMiddle();
    const Point2LL infill_origin(mesh_middle.x_ + mesh.settings.get<coord_t>("infill_offset_x"), mesh_middle.y_ + mesh.settings.get<coord_t>("infill_offset_y"));

    auto get_cut_offset = [](const bool zig_zaggify, const coord_t line_width, const size_t line_count)
    {
        if (zig_zaggify)
        {
            return -line_width / 2 - static_cast<coord_t>(line_count) * line_width - 5;
        }
        return -static_cast<coord_t>(line_count) * line_width;
    };

    Shape sparse_in_outline = part.infill_area_per_combine_per_density[last_idx][0];

    // if infill walls are required below the boundaries of skin regions above, partition the infill along the
    // boundary edge
    Shape infill_below_skin;
    Shape infill_not_below_skin;
    const bool hasSkinEdgeSupport = partitionInfillBySkinAbove(infill_below_skin, infill_not_below_skin, gcode_layer, mesh, part, infill_line_width);

    const auto pocket_size = mesh.settings.get<coord_t>("cross_infill_pocket_size");
    constexpr bool skip_stitching = false;
    constexpr bool connected_zigzags = false;
    const bool use_endpieces = part.infill_area_per_combine_per_density.size() == 1; // Only use endpieces when not using gradual infill, since they will then overlap.
    constexpr bool skip_some_zags = false;
    constexpr int zag_skip_count = 0;

    for (size_t density_idx = last_idx; static_cast<int>(density_idx) >= 0; density_idx--)
    {
        // Only process dense areas when they're initialized
        if (part.infill_area_per_combine_per_density[density_idx][0].empty())
        {
            continue;
        }

        OpenLinesSet infill_lines_here;
        Shape infill_polygons_here;

        // the highest density infill combines with the next to create a grid with density_factor 1
        int infill_line_distance_here = infill_line_distance << (density_idx + 1);
        int infill_shift = infill_line_distance_here / 2;

        /* infill shift explanation: [>]=shift ["]=line_dist

         :       |       :       |       :       |       :       |         > furthest from top
         :   |   |   |   :   |   |   |   :   |   |   |   :   |   |   |     > further from top
         : | | | | | | | : | | | | | | | : | | | | | | | : | | | | | | |   > near top
         >>"""""
         :       |       :       |       :       |       :       |         > furthest from top
         :   |   |   |   :   |   |   |   :   |   |   |   :   |   |   |     > further from top
         : | | | | | | | : | | | | | | | : | | | | | | | : | | | | | | |   > near top
         >>>>"""""""""
         :       |       :       |       :       |       :       |         > furthest from top
         :   |   |   |   :   |   |   |   :   |   |   |   :   |   |   |     > further from top
         : | | | | | | | : | | | | | | | : | | | | | | | : | | | | | | |   > near top
         >>>>>>>>"""""""""""""""""
         */

        // All of that doesn't hold for the Cross patterns; they should just always be multiplied by 2.
        if (density_idx == part.infill_area_per_combine_per_density.size() - 1 || pattern == EFillMethod::CROSS || pattern == EFillMethod::CROSS_3D)
        {
            /* the least dense infill should fill up all remaining gaps
             :       |       :       |       :       |       :       |       :  > furthest from top
             :   |   |   |   :   |   |   |   :   |   |   |   :   |   |   |   :  > further from top
             : | | | | | | | : | | | | | | | : | | | | | | | : | | | | | | | :  > near top
               .   .     .       .           .               .       .       .
               :   :     :       :           :               :       :       :
               `"""'     `"""""""'           `"""""""""""""""'       `"""""""'
                                                                         ^   new line distance for lowest density infill
                                                   ^ infill_line_distance_here for lowest density infill up till here
                             ^ middle density line dist
                 ^   highest density line dist*/

            // All of that doesn't hold for the Cross patterns; they should just always be multiplied by 2 for every density index.
            infill_line_distance_here /= 2;
        }

        Shape in_outline = part.infill_area_per_combine_per_density[density_idx][0];

        std::shared_ptr<LightningLayer> lightning_layer;
        if (mesh.lightning_generator)
        {
            lightning_layer = std::make_shared<LightningLayer>(mesh.lightning_generator->getTreesForLayer(gcode_layer.getLayerNr()));
        }

        const bool fill_gaps = density_idx == 0; // Only fill gaps in the lowest infill density pattern.
        if (hasSkinEdgeSupport)
        {
            // infill region with skin above has to have at least one infill wall line
            const size_t min_skin_below_wall_count = wall_line_count > 0 ? wall_line_count : 1;
            const size_t skin_below_wall_count = density_idx == last_idx ? min_skin_below_wall_count : 0;
            const coord_t small_area_width = 0;
            wall_tool_paths.emplace_back(std::vector<VariableWidthLines>());
            const coord_t overlap = infill_overlap - (density_idx == last_idx ? 0 : wall_line_count * infill_line_width);
            Infill infill_comp(
                pattern,
                zig_zaggify_infill,
                connect_polygons,
                infill_below_skin,
                infill_line_width,
                infill_line_distance_here,
                overlap,
                infill_multiplier,
                infill_angle,
                gcode_layer.z_,
                infill_shift,
                max_resolution,
                max_deviation,
                skin_below_wall_count,
                small_area_width,
                infill_origin,
                skip_stitching,
                fill_gaps,
                connected_zigzags,
                use_endpieces,
                skip_some_zags,
                zag_skip_count,
                pocket_size);
            infill_comp.generate(
                wall_tool_paths.back(),
                infill_polygons,
                infill_lines,
                mesh.settings,
                gcode_layer.getLayerNr(),
                SectionType::INFILL,
                mesh.cross_fill_provider,
                lightning_layer,
                &mesh);
            if (density_idx < last_idx)
            {
                const coord_t cut_offset = get_cut_offset(zig_zaggify_infill, infill_line_width, min_skin_below_wall_count);
                Shape tool = infill_below_skin.offset(static_cast<int>(cut_offset));
                infill_lines_here = tool.intersection(infill_lines_here);
            }
            infill_lines.push_back(infill_lines_here);
            // normal processing for the infill that isn't below skin
            in_outline = infill_not_below_skin;
            if (density_idx == last_idx)
            {
                sparse_in_outline = infill_not_below_skin;
            }
        }

        const coord_t circumference = in_outline.length();
        // Originally an area of 0.4*0.4*2 (2 line width squares) was found to be a good threshold for removal.
        // However we found that this doesn't scale well with polygons with larger circumference (https://github.com/Ultimaker/Cura/issues/3992).
        // Given that the original test worked for approximately 2x2cm models, this scaling by circumference should make it work for any size.
        constexpr double minimum_small_area_factor = 0.4 * 0.4 / 40000;
        const double minimum_small_area = minimum_small_area_factor * circumference;

        // This is only for density infill, because after generating the infill might appear unnecessary infill on walls
        // especially on vertical surfaces
        in_outline.removeSmallAreas(minimum_small_area);

        constexpr size_t wall_line_count_here = 0; // Wall toolpaths were generated in generateGradualInfill for the sparsest density, denser parts don't have walls by default
        const coord_t small_area_width = 0;
        const coord_t overlap = mesh.settings.get<coord_t>("infill_overlap_mm");

        wall_tool_paths.emplace_back();
        Infill infill_comp(
            pattern,
            zig_zaggify_infill,
            connect_polygons,
            in_outline,
            infill_line_width,
            infill_line_distance_here,
            overlap,
            infill_multiplier,
            infill_angle,
            gcode_layer.z_,
            infill_shift,
            max_resolution,
            max_deviation,
            wall_line_count_here,
            small_area_width,
            infill_origin,
            skip_stitching,
            fill_gaps,
            connected_zigzags,
            use_endpieces,
            skip_some_zags,
            zag_skip_count,
            pocket_size);
        infill_comp.generate(
            wall_tool_paths.back(),
            infill_polygons,
            infill_lines,
            mesh.settings,
            gcode_layer.getLayerNr(),
            SectionType::INFILL,
            mesh.cross_fill_provider,
            lightning_layer,
            &mesh);
        if (density_idx < last_idx)
        {
            const coord_t cut_offset = get_cut_offset(zig_zaggify_infill, infill_line_width, wall_line_count);
            Shape tool = sparse_in_outline.offset(static_cast<int>(cut_offset));
            infill_lines_here = tool.intersection(infill_lines_here);
        }
        infill_lines.push_back(infill_lines_here);
        infill_polygons.push_back(infill_polygons_here);
    }

    wall_tool_paths.emplace_back(part.infill_wall_toolpaths); // The extra infill walls were generated separately. Add these too.

    if (mesh.settings.get<coord_t>("wall_line_count") // Disable feature if no walls - it can leave dangling lines at edges
        && pattern != EFillMethod::LIGHTNING // Lightning doesn't make enclosed regions
        && pattern != EFillMethod::CONCENTRIC // Doesn't handle 'holes' in infill lines very well
        && pattern != EFillMethod::CROSS // Ditto
        && pattern != EFillMethod::CROSS_3D) // Ditto
        addExtraLinesToSupportSurfacesAbove(infill_lines, infill_polygons, wall_tool_paths, part, infill_line_width, gcode_layer, mesh);

    const bool walls_generated = std::any_of(
        wall_tool_paths.cbegin(),
        wall_tool_paths.cend(),
        [](const std::vector<VariableWidthLines>& tp)
        {
            return ! (
                tp.empty()
                || std::all_of(
                    tp.begin(),
                    tp.end(),
                    [](const VariableWidthLines& vwl)
                    {
                        return vwl.empty();
                    }));
        });
    if (! infill_lines.empty() || ! infill_polygons.empty() || walls_generated)
    {
        added_something = true;
        gcode_layer.setIsInside(true); // going to print stuff inside print object
        std::optional<Point2LL> near_start_location;
        if (mesh.settings.get<bool>("infill_randomize_start_location"))
        {
            srand(gcode_layer.getLayerNr());
            if (! infill_lines.empty())
            {
                near_start_location = infill_lines[rand() % infill_lines.size()][0];
            }
            else if (! infill_polygons.empty())
            {
                const Polygon& start_poly = infill_polygons[rand() % infill_polygons.size()];
                near_start_location = start_poly[rand() % start_poly.size()];
            }
            else // So walls_generated must be true.
            {
                std::vector<VariableWidthLines>* start_paths = &wall_tool_paths[rand() % wall_tool_paths.size()];
                while (start_paths->empty() || (*start_paths)[0].empty()) // We know for sure (because walls_generated) that one of them is not empty. So randomise until we hit
                                                                          // it. Should almost always be very quick.
                {
                    start_paths = &wall_tool_paths[rand() % wall_tool_paths.size()];
                }
                near_start_location = (*start_paths)[0][0].junctions_[0].p_;
            }
        }
        if (walls_generated)
        {
            for (const std::vector<VariableWidthLines>& tool_paths : wall_tool_paths)
            {
                constexpr bool retract_before_outer_wall = false;
                constexpr coord_t wipe_dist = 0;
                const ZSeamConfig z_seam_config(
                    mesh.settings.get<EZSeamType>("z_seam_type"),
                    mesh.getZSeamHint(),
                    mesh.settings.get<EZSeamCornerPrefType>("z_seam_corner"),
                    mesh_config.infill_config[0].getLineWidth() * 2);
                InsetOrderOptimizer wall_orderer(
                    *this,
                    storage,
                    gcode_layer,
                    mesh.settings,
                    extruder_nr,
                    mesh_config.infill_config[0],
                    mesh_config.infill_config[0],
                    mesh_config.infill_config[0],
                    mesh_config.infill_config[0],
                    mesh_config.infill_config[0],
                    mesh_config.infill_config[0],
                    retract_before_outer_wall,
                    wipe_dist,
                    wipe_dist,
                    extruder_nr,
                    extruder_nr,
                    z_seam_config,
                    tool_paths,
                    mesh.bounding_box.flatten().getMiddle());
                added_something |= wall_orderer.addToLayer();
            }
        }
        if (! infill_polygons.empty())
        {
            constexpr bool force_comb_retract = false;
            // start the infill polygons at the nearest vertex to the current location
            gcode_layer.addTravel(PolygonUtils::findNearestVert(gcode_layer.getLastPlannedPositionOrStartingPosition(), infill_polygons).p(), force_comb_retract);
            gcode_layer.addPolygonsByOptimizer(infill_polygons, mesh_config.infill_config[0], ZSeamConfig(), 0, false, 1.0_r, false, false, near_start_location);
        }
        const bool enable_travel_optimization = mesh.settings.get<bool>("infill_enable_travel_optimization");
        if (pattern == EFillMethod::GRID || pattern == EFillMethod::LINES || pattern == EFillMethod::TRIANGLES || pattern == EFillMethod::CUBIC
            || pattern == EFillMethod::TETRAHEDRAL || pattern == EFillMethod::QUARTER_CUBIC || pattern == EFillMethod::CUBICSUBDIV || pattern == EFillMethod::LIGHTNING)
        {
            gcode_layer.addLinesByOptimizer(
                infill_lines,
                mesh_config.infill_config[0],
                SpaceFillType::Lines,
                enable_travel_optimization,
                mesh.settings.get<coord_t>("infill_wipe_dist"),
                /*float_ratio = */ 1.0,
                near_start_location);
        }
        else
        {
            gcode_layer.addLinesByOptimizer(
                infill_lines,
                mesh_config.infill_config[0],
                (pattern == EFillMethod::ZIG_ZAG) ? SpaceFillType::PolyLines : SpaceFillType::Lines,
                enable_travel_optimization,
                /* wipe_dist = */ 0,
                /*float_ratio = */ 1.0,
                near_start_location);
        }
    }
    return added_something;
}

bool FffGcodeWriter::partitionInfillBySkinAbove(
    Shape& infill_below_skin,
    Shape& infill_not_below_skin,
    const LayerPlan& gcode_layer,
    const SliceMeshStorage& mesh,
    const SliceLayerPart& part,
    coord_t infill_line_width)
{
    constexpr coord_t tiny_infill_offset = 20;
    const auto skin_edge_support_layers = mesh.settings.get<size_t>("skin_edge_support_layers");
    Shape skin_above_combined; // skin regions on the layers above combined with small gaps between

    // working from the highest layer downwards, combine the regions of skin on all the layers
    // but don't let the regions merge together
    // otherwise "terraced" skin regions on separate layers will look like a single region of unbroken skin
    for (size_t i = skin_edge_support_layers; i > 0; --i)
    {
        const size_t skin_layer_nr = gcode_layer.getLayerNr() + i;
        if (skin_layer_nr < mesh.layers.size())
        {
            for (const SliceLayerPart& part_i : mesh.layers[skin_layer_nr].parts)
            {
                for (const SkinPart& skin_part : part_i.skin_parts)
                {
                    // Limit considered areas to the ones that should have infill underneath at the current layer.
                    const Shape relevant_outline = skin_part.outline.intersection(part.getOwnInfillArea());

                    if (! skin_above_combined.empty())
                    {
                        // does this skin part overlap with any of the skin parts on the layers above?
                        const Shape overlap = skin_above_combined.intersection(relevant_outline);
                        if (! overlap.empty())
                        {
                            // yes, it overlaps, need to leave a gap between this skin part and the others
                            if (i > 1) // this layer is the 2nd or higher layer above the layer whose infill we're printing
                            {
                                // looking from the side, if the combined regions so far look like this...
                                //
                                //     ----------------------------------
                                //
                                // and the new skin part looks like this...
                                //
                                //             -------------------------------------
                                //
                                // the result should be like this...
                                //
                                //     ------- -------------------------- ----------

                                // expand the overlap region slightly to make a small gap
                                const Shape overlap_expanded = overlap.offset(tiny_infill_offset);
                                // subtract the expanded overlap region from the regions accumulated from higher layers
                                skin_above_combined = skin_above_combined.difference(overlap_expanded);
                                // subtract the expanded overlap region from this skin part and add the remainder to the overlap region
                                skin_above_combined.push_back(relevant_outline.difference(overlap_expanded));
                                // and add the overlap area as well
                                skin_above_combined.push_back(overlap);
                            }
                            else // this layer is the 1st layer above the layer whose infill we're printing
                            {
                                // add this layer's skin region without subtracting the overlap but still make a gap between this skin region and what has been accumulated so
                                // far we do this so that these skin region edges will definitely have infill walls below them

                                // looking from the side, if the combined regions so far look like this...
                                //
                                //     ----------------------------------
                                //
                                // and the new skin part looks like this...
                                //
                                //             -------------------------------------
                                //
                                // the result should be like this...
                                //
                                //     ------- -------------------------------------

                                skin_above_combined = skin_above_combined.difference(relevant_outline.offset(tiny_infill_offset));
                                skin_above_combined.push_back(relevant_outline);
                            }
                        }
                        else // no overlap
                        {
                            skin_above_combined.push_back(relevant_outline);
                        }
                    }
                    else // this is the first skin region we have looked at
                    {
                        skin_above_combined.push_back(relevant_outline);
                    }
                }
            }
        }

        // the shrink/expand here is to remove regions of infill below skin that are narrower than the width of the infill walls otherwise the infill walls could merge and form
        // a bump
        infill_below_skin = skin_above_combined.intersection(part.infill_area_per_combine_per_density.back().front()).offset(-infill_line_width).offset(infill_line_width);

        constexpr bool remove_small_holes_from_infill_below_skin = true;
        constexpr double min_area_multiplier = 25;
        const double min_area = INT2MM(infill_line_width) * INT2MM(infill_line_width) * min_area_multiplier;
        infill_below_skin.removeSmallAreas(min_area, remove_small_holes_from_infill_below_skin);

        // there is infill below skin, is there also infill that isn't below skin?
        infill_not_below_skin = part.infill_area_per_combine_per_density.back().front().difference(infill_below_skin);
        infill_not_below_skin.removeSmallAreas(min_area);
    }

    // need to take skin/infill overlap that was added in SkinInfillAreaComputation::generateInfill() into account
    const coord_t infill_skin_overlap = mesh.settings.get<coord_t>((part.wall_toolpaths.size() > 1) ? "wall_line_width_x" : "wall_line_width_0") / 2;
    const Shape infill_below_skin_overlap = infill_below_skin.offset(-(infill_skin_overlap + tiny_infill_offset));

    return ! infill_below_skin_overlap.empty() && ! infill_not_below_skin.empty();
}

size_t FffGcodeWriter::findUsedExtruderIndex(const SliceDataStorage& storage, const LayerIndex& layer_nr, bool last) const
{
    const std::vector<ExtruderUse> extruder_use = extruder_order_per_layer.get(layer_nr);

    if (! extruder_use.empty())
    {
        return last ? extruder_use.back().extruder_nr : extruder_use.front().extruder_nr;
    }
    else if (layer_nr <= -Raft::getTotalExtraLayers())
    {
        // Asking for extruder use below first layer, give first extruder
        return getStartExtruder(storage);
    }
    else
    {
        // Asking for extruder on an empty layer, get the last one from layer below
        return findUsedExtruderIndex(storage, layer_nr - 1, true);
    }
}

void FffGcodeWriter::processSpiralizedWall(
    const SliceDataStorage& storage,
    LayerPlan& gcode_layer,
    const MeshPathConfigs& mesh_config,
    const SliceLayerPart& part,
    const SliceMeshStorage& mesh) const
{
    if (part.spiral_wall.empty())
    {
        // wall doesn't have usable outline
        return;
    }
    const Polygon* last_wall_outline = &(part.spiral_wall[0]); // default to current wall outline
    int last_seam_vertex_idx = -1; // last layer seam vertex index
    int layer_nr = gcode_layer.getLayerNr();
    if (layer_nr > 0)
    {
        if (storage.spiralize_wall_outlines[layer_nr - 1] != nullptr)
        {
            // use the wall outline from the previous layer
            last_wall_outline = &(storage.spiralize_wall_outlines[layer_nr - 1]->front());
            // and the seam vertex index pre-computed for that layer
            last_seam_vertex_idx = storage.spiralize_seam_vertex_indices[layer_nr - 1];
        }
    }
    const bool is_bottom_layer = (layer_nr == mesh.settings.get<LayerIndex>("initial_bottom_layers"));
    const bool is_top_layer = ((size_t)layer_nr == (storage.spiralize_wall_outlines.size() - 1) || storage.spiralize_wall_outlines[layer_nr + 1] == nullptr);
    const int seam_vertex_idx = storage.spiralize_seam_vertex_indices[layer_nr]; // use pre-computed seam vertex index for current layer
    // output a wall slice that is interpolated between the last and current walls
    for (const Polygon& wall_outline : part.spiral_wall)
    {
        gcode_layer.spiralizeWallSlice(mesh_config.inset0_config, wall_outline, *last_wall_outline, seam_vertex_idx, last_seam_vertex_idx, is_top_layer, is_bottom_layer);
    }
}

bool FffGcodeWriter::processInsets(
    const SliceDataStorage& storage,
    LayerPlan& gcode_layer,
    const SliceMeshStorage& mesh,
    const size_t extruder_nr,
    const MeshPathConfigs& mesh_config,
    const SliceLayerPart& part) const
{
    bool added_something = false;
    if (extruder_nr != mesh.settings.get<ExtruderTrain&>("wall_0_extruder_nr").extruder_nr_ && extruder_nr != mesh.settings.get<ExtruderTrain&>("wall_x_extruder_nr").extruder_nr_)
    {
        return added_something;
    }
    if (mesh.settings.get<size_t>("wall_line_count") <= 0)
    {
        return added_something;
    }

    bool spiralize = false;
    if (Application::getInstance().current_slice_->scene.current_mesh_group->settings.get<bool>("magic_spiralize"))
    {
        const size_t initial_bottom_layers = mesh.settings.get<size_t>("initial_bottom_layers");
        const int layer_nr = gcode_layer.getLayerNr();
        if ((layer_nr < static_cast<LayerIndex>(initial_bottom_layers)
             && part.wall_toolpaths.empty()) // The bottom layers in spiralize mode are generated using the variable width paths
            || (layer_nr >= static_cast<LayerIndex>(initial_bottom_layers) && part.spiral_wall.empty())) // The rest of the layers in spiralize mode are using the spiral wall
        {
            // nothing to do
            return false;
        }
        if (gcode_layer.getLayerNr() >= static_cast<LayerIndex>(initial_bottom_layers))
        {
            spiralize = true;
        }
        if (spiralize && gcode_layer.getLayerNr() == static_cast<LayerIndex>(initial_bottom_layers)
            && extruder_nr == mesh.settings.get<ExtruderTrain&>("wall_0_extruder_nr").extruder_nr_)
        { // on the last normal layer first make the outer wall normally and then start a second outer wall from the same hight, but gradually moving upward
            added_something = true;
            gcode_layer.setIsInside(true); // going to print stuff inside print object
            // start this first wall at the same vertex the spiral starts
            const Polygon& spiral_inset = part.spiral_wall[0];
            const size_t spiral_start_vertex = storage.spiralize_seam_vertex_indices[initial_bottom_layers];
            if (spiral_start_vertex < spiral_inset.size())
            {
                gcode_layer.addTravel(spiral_inset[spiral_start_vertex]);
            }
            int wall_0_wipe_dist(0);
            gcode_layer.addPolygonsByOptimizer(part.spiral_wall, mesh_config.inset0_config, ZSeamConfig(), wall_0_wipe_dist);
        }
    }
    // for non-spiralized layers, determine the shape of the unsupported areas below this part
    if (! spiralize && gcode_layer.getLayerNr() > 0)
    {
        // accumulate the outlines of all of the parts that are on the layer below

        Shape outlines_below;
        AABB boundaryBox(part.outline);
        for (const std::shared_ptr<SliceMeshStorage>& mesh_ptr : storage.meshes)
        {
            const auto& m = *mesh_ptr;
            if (m.isPrinted())
            {
                for (const SliceLayerPart& prevLayerPart : m.layers[gcode_layer.getLayerNr() - 1].parts)
                {
                    if (boundaryBox.hit(prevLayerPart.boundaryBox))
                    {
                        outlines_below.push_back(prevLayerPart.outline);
                    }
                }
            }
        }

        const coord_t layer_height = mesh_config.inset0_config.getLayerThickness();

        // if support is enabled, add the support outlines also so we don't generate bridges over support

        const Settings& mesh_group_settings = Application::getInstance().current_slice_->scene.current_mesh_group->settings;
        if (mesh_group_settings.get<bool>("support_enable"))
        {
            const coord_t z_distance_top = mesh.settings.get<coord_t>("support_top_distance");
            const size_t z_distance_top_layers = (z_distance_top / layer_height) + 1;
            const int support_layer_nr = gcode_layer.getLayerNr() - z_distance_top_layers;

            if (support_layer_nr > 0)
            {
                const SupportLayer& support_layer = storage.support.supportLayers[support_layer_nr];

                if (! support_layer.support_roof.empty())
                {
                    AABB support_roof_bb(support_layer.support_roof);
                    if (boundaryBox.hit(support_roof_bb))
                    {
                        outlines_below.push_back(support_layer.support_roof);
                    }
                }
                else
                {
                    for (const SupportInfillPart& support_part : support_layer.support_infill_parts)
                    {
                        AABB support_part_bb(support_part.getInfillArea());
                        if (boundaryBox.hit(support_part_bb))
                        {
                            outlines_below.push_back(support_part.getInfillArea());
                        }
                    }
                }
            }
        }

        const int half_outer_wall_width = mesh_config.inset0_config.getLineWidth() / 2;

        // remove those parts of the layer below that are narrower than a wall line width as they will not be printed

        outlines_below = outlines_below.offset(-half_outer_wall_width).offset(half_outer_wall_width);

        if (mesh.settings.get<bool>("bridge_settings_enabled"))
        {
            // max_air_gap is the max allowed width of the unsupported region below the wall line
            // if the unsupported region is wider than max_air_gap, the wall line will be printed using bridge settings

            const coord_t max_air_gap = half_outer_wall_width;

            // subtract the outlines of the parts below this part to give the shapes of the unsupported regions and then
            // shrink those shapes so that any that are narrower than two times max_air_gap will be removed

            Shape compressed_air(part.outline.difference(outlines_below).offset(-max_air_gap));

            // now expand the air regions by the same amount as they were shrunk plus half the outer wall line width
            // which is required because when the walls are being generated, the vertices do not fall on the part's outline
            // but, instead, are 1/2 a line width inset from the outline

            gcode_layer.setBridgeWallMask(compressed_air.offset(max_air_gap + half_outer_wall_width));
        }
        else
        {
            // clear to disable use of bridging settings
            gcode_layer.setBridgeWallMask(Shape());
        }

        const auto get_overhang_region = [&](const AngleDegrees overhang_angle) -> Shape
        {
            if (overhang_angle >= 90)
            {
                return Shape(); // keep empty to disable overhang detection
            }
            // the overhang mask is set to the area of the current part's outline minus the region that is considered to be supported
            // the supported region is made up of those areas that really are supported by either model or support on the layer below
            // expanded to take into account the overhang angle, the greater the overhang angle, the larger the supported area is
            // considered to be
            const coord_t overhang_width = layer_height * std::tan(overhang_angle / (180 / std::numbers::pi));
            return part.outline.offset(-half_outer_wall_width).difference(outlines_below.offset(10 + overhang_width - half_outer_wall_width)).offset(10);
        };
        gcode_layer.setOverhangMask(get_overhang_region(mesh.settings.get<AngleDegrees>("wall_overhang_angle")));
        gcode_layer.setSeamOverhangMask(get_overhang_region(mesh.settings.get<AngleDegrees>("seam_overhang_angle")));

        const auto roofing_mask_fn = [&]() -> Shape
        {
            const size_t roofing_layer_count = std::min(mesh.settings.get<size_t>("roofing_layer_count"), mesh.settings.get<size_t>("top_layers"));

            auto roofing_mask = storage.getMachineBorder(mesh.settings.get<ExtruderTrain&>("wall_0_extruder_nr").extruder_nr_);

            if (gcode_layer.getLayerNr() + roofing_layer_count >= mesh.layers.size())
            {
                return roofing_mask;
            }

            const auto wall_line_width_0 = mesh.settings.get<coord_t>("wall_line_width_0");
            for (const auto& layer_part : mesh.layers[gcode_layer.getLayerNr() + roofing_layer_count].parts)
            {
                if (boundaryBox.hit(layer_part.boundaryBox))
                {
                    roofing_mask = roofing_mask.difference(layer_part.outline.offset(-wall_line_width_0 / 4));
                }
            }
            return roofing_mask;
        }();

        gcode_layer.setRoofingMask(roofing_mask_fn);
    }
    else
    {
        // clear to disable use of bridging settings
        gcode_layer.setBridgeWallMask(Shape());
        // clear to disable overhang detection
        gcode_layer.setOverhangMask(Shape());
        // clear to disable overhang detection
        gcode_layer.setSeamOverhangMask(Shape());
        // clear to disable use of roofing settings
        gcode_layer.setRoofingMask(Shape());
    }

    if (spiralize && extruder_nr == mesh.settings.get<ExtruderTrain&>("wall_0_extruder_nr").extruder_nr_ && ! part.spiral_wall.empty())
    {
        added_something = true;
        gcode_layer.setIsInside(true); // going to print stuff inside print object

        // Only spiralize the first part in the mesh, any other parts will be printed using the normal, non-spiralize codepath.
        // This sounds weird but actually does the right thing when you have a model that has multiple parts at the bottom that merge into
        // one part higher up. Once all the parts have merged, layers above that level will be spiralized
        if (&mesh.layers[gcode_layer.getLayerNr()].parts[0] == &part)
        {
            processSpiralizedWall(storage, gcode_layer, mesh_config, part, mesh);
        }
        else
        {
            // Print the spiral walls of other parts as single walls without Z gradient.
            gcode_layer.addWalls(part.spiral_wall, mesh.settings, mesh_config.inset0_config, mesh_config.inset0_config, mesh_config.inset0_config);
        }
    }
    else
    {
        // Main case: Optimize the insets with the InsetOrderOptimizer.
        const coord_t wall_x_wipe_dist = 0;
        const ZSeamConfig z_seam_config(
            mesh.settings.get<EZSeamType>("z_seam_type"),
            mesh.getZSeamHint(),
            mesh.settings.get<EZSeamCornerPrefType>("z_seam_corner"),
            mesh.settings.get<coord_t>("wall_line_width_0") * 2);
        InsetOrderOptimizer wall_orderer(
            *this,
            storage,
            gcode_layer,
            mesh.settings,
            extruder_nr,
            mesh_config.inset0_config,
            mesh_config.insetX_config,
            mesh_config.inset0_roofing_config,
            mesh_config.insetX_roofing_config,
            mesh_config.bridge_inset0_config,
            mesh_config.bridge_insetX_config,
            mesh.settings.get<bool>("travel_retract_before_outer_wall"),
            mesh.settings.get<coord_t>("wall_0_wipe_dist"),
            wall_x_wipe_dist,
            mesh.settings.get<ExtruderTrain&>("wall_0_extruder_nr").extruder_nr_,
            mesh.settings.get<ExtruderTrain&>("wall_x_extruder_nr").extruder_nr_,
            z_seam_config,
            part.wall_toolpaths,
            mesh.bounding_box.flatten().getMiddle());
        added_something |= wall_orderer.addToLayer();
    }
    return added_something;
}

std::optional<Point2LL> FffGcodeWriter::getSeamAvoidingLocation(const Shape& filling_part, int filling_angle, Point2LL last_position) const
{
    if (filling_part.empty())
    {
        return std::optional<Point2LL>();
    }
    // start with the BB of the outline
    AABB skin_part_bb(filling_part);
    PointMatrix rot((double)((-filling_angle + 90) % 360)); // create a matrix to rotate a vector so that it is normal to the skin angle
    const Point2LL bb_middle = skin_part_bb.getMiddle();
    // create a vector from the middle of the BB whose length is such that it can be rotated
    // around the middle of the BB and the end will always be a long way outside of the part's outline
    // and rotate the vector so that it is normal to the skin angle
    const Point2LL vec = rot.apply(Point2LL(0, vSize(skin_part_bb.max_ - bb_middle) * 100));
    // find the vertex in the outline that is closest to the end of the rotated vector
    const PolygonsPointIndex pa = PolygonUtils::findNearestVert(bb_middle + vec, filling_part);
    // and find another outline vertex, this time using the vector + 180 deg
    const PolygonsPointIndex pb = PolygonUtils::findNearestVert(bb_middle - vec, filling_part);
    if (! pa.initialized() || ! pb.initialized())
    {
        return std::optional<Point2LL>();
    }
    // now go to whichever of those vertices that is closest to where we are now
    if (vSize2(pa.p() - last_position) < vSize2(pb.p() - last_position))
    {
        return std::optional<Point2LL>(std::in_place, pa.p());
    }
    else
    {
        return std::optional<Point2LL>(std::in_place, pb.p());
    }
}

bool FffGcodeWriter::processSkin(
    const SliceDataStorage& storage,
    LayerPlan& gcode_layer,
    const SliceMeshStorage& mesh,
    const size_t extruder_nr,
    const MeshPathConfigs& mesh_config,
    const SliceLayerPart& part) const
{
    const size_t top_bottom_extruder_nr = mesh.settings.get<ExtruderTrain&>("top_bottom_extruder_nr").extruder_nr_;
    const size_t roofing_extruder_nr = mesh.settings.get<ExtruderTrain&>("roofing_extruder_nr").extruder_nr_;
    const size_t wall_0_extruder_nr = mesh.settings.get<ExtruderTrain&>("wall_0_extruder_nr").extruder_nr_;
    const size_t roofing_layer_count = std::min(mesh.settings.get<size_t>("roofing_layer_count"), mesh.settings.get<size_t>("top_layers"));
    if (extruder_nr != top_bottom_extruder_nr && extruder_nr != wall_0_extruder_nr && (extruder_nr != roofing_extruder_nr || roofing_layer_count <= 0))
    {
        return false;
    }
    bool added_something = false;

    PathOrderOptimizer<const SkinPart*> part_order_optimizer(gcode_layer.getLastPlannedPositionOrStartingPosition());
    for (const SkinPart& skin_part : part.skin_parts)
    {
        part_order_optimizer.addPolygon(&skin_part);
    }
    part_order_optimizer.optimize();

    for (const PathOrdering<const SkinPart*>& path : part_order_optimizer.paths_)
    {
        const SkinPart& skin_part = *path.vertices_;

        added_something = added_something | processSkinPart(storage, gcode_layer, mesh, extruder_nr, mesh_config, skin_part);
    }

    return added_something;
}

bool FffGcodeWriter::processSkinPart(
    const SliceDataStorage& storage,
    LayerPlan& gcode_layer,
    const SliceMeshStorage& mesh,
    const size_t extruder_nr,
    const MeshPathConfigs& mesh_config,
    const SkinPart& skin_part) const
{
    bool added_something = false;

    gcode_layer.mode_skip_agressive_merge_ = true;

    processRoofing(storage, gcode_layer, mesh, extruder_nr, mesh_config, skin_part, added_something);
    processTopBottom(storage, gcode_layer, mesh, extruder_nr, mesh_config, skin_part, added_something);

    gcode_layer.mode_skip_agressive_merge_ = false;
    return added_something;
}

void FffGcodeWriter::processRoofing(
    const SliceDataStorage& storage,
    LayerPlan& gcode_layer,
    const SliceMeshStorage& mesh,
    const size_t extruder_nr,
    const MeshPathConfigs& mesh_config,
    const SkinPart& skin_part,
    bool& added_something) const
{
    const size_t roofing_extruder_nr = mesh.settings.get<ExtruderTrain&>("roofing_extruder_nr").extruder_nr_;
    if (extruder_nr != roofing_extruder_nr)
    {
        return;
    }

    const EFillMethod pattern = mesh.settings.get<EFillMethod>("roofing_pattern");
    AngleDegrees roofing_angle = 45;
    if (mesh.roofing_angles.size() > 0)
    {
        roofing_angle = mesh.roofing_angles.at(gcode_layer.getLayerNr() % mesh.roofing_angles.size());
    }

    const Ratio skin_density = 1.0;
    const coord_t skin_overlap = 0; // skinfill already expanded over the roofing areas; don't overlap with perimeters
    const bool monotonic = mesh.settings.get<bool>("roofing_monotonic");
    processSkinPrintFeature(
        storage,
        gcode_layer,
        mesh,
        extruder_nr,
        skin_part.roofing_fill,
        mesh_config.roofing_config,
        pattern,
        roofing_angle,
        skin_overlap,
        skin_density,
        monotonic,
        added_something);
}

void FffGcodeWriter::processTopBottom(
    const SliceDataStorage& storage,
    LayerPlan& gcode_layer,
    const SliceMeshStorage& mesh,
    const size_t extruder_nr,
    const MeshPathConfigs& mesh_config,
    const SkinPart& skin_part,
    bool& added_something) const
{
    if (skin_part.skin_fill.empty())
    {
        return; // bridgeAngle requires a non-empty skin_fill.
    }
    const size_t top_bottom_extruder_nr = mesh.settings.get<ExtruderTrain&>("top_bottom_extruder_nr").extruder_nr_;
    if (extruder_nr != top_bottom_extruder_nr)
    {
        return;
    }
    const Settings& mesh_group_settings = Application::getInstance().current_slice_->scene.current_mesh_group->settings;

    const size_t layer_nr = gcode_layer.getLayerNr();

    EFillMethod pattern = (layer_nr == 0) ? mesh.settings.get<EFillMethod>("top_bottom_pattern_0") : mesh.settings.get<EFillMethod>("top_bottom_pattern");

    AngleDegrees skin_angle = 45;
    if (mesh.skin_angles.size() > 0)
    {
        skin_angle = mesh.skin_angles.at(layer_nr % mesh.skin_angles.size());
    }

    // generate skin_polygons and skin_lines
    const GCodePathConfig* skin_config = &mesh_config.skin_config;
    Ratio skin_density = 1.0;
    const coord_t skin_overlap = 0; // Skin overlap offset is applied in skin.cpp more overlap might be beneficial for curved bridges, but makes it worse in general.
    const bool bridge_settings_enabled = mesh.settings.get<bool>("bridge_settings_enabled");
    const bool bridge_enable_more_layers = bridge_settings_enabled && mesh.settings.get<bool>("bridge_enable_more_layers");
    const Ratio support_threshold = bridge_settings_enabled ? mesh.settings.get<Ratio>("bridge_skin_support_threshold") : 0.0_r;
    const size_t bottom_layers = mesh.settings.get<size_t>("bottom_layers");

    // if support is enabled, consider the support outlines so we don't generate bridges over support

    int support_layer_nr = -1;
    const SupportLayer* support_layer = nullptr;

    if (mesh_group_settings.get<bool>("support_enable"))
    {
        const coord_t layer_height = mesh_config.inset0_config.getLayerThickness();
        const coord_t z_distance_top = mesh.settings.get<coord_t>("support_top_distance");
        const size_t z_distance_top_layers = (z_distance_top / layer_height) + 1;
        support_layer_nr = layer_nr - z_distance_top_layers;
    }

    // helper function that detects skin regions that have no support and modifies their print settings (config, line angle, density, etc.)

    auto handle_bridge_skin = [&](const int bridge_layer, const GCodePathConfig* config, const double density) // bridge_layer = 1, 2 or 3
    {
        if (support_layer_nr >= (bridge_layer - 1))
        {
            support_layer = &storage.support.supportLayers[support_layer_nr - (bridge_layer - 1)];
        }

        Shape supported_skin_part_regions;

        const double angle = bridgeAngle(mesh.settings, skin_part.skin_fill, storage, layer_nr, bridge_layer, support_layer, supported_skin_part_regions);

        if (angle > -1 || (support_threshold > 0 && (supported_skin_part_regions.area() / (skin_part.skin_fill.area() + 1) < support_threshold)))
        {
            if (angle > -1)
            {
                switch (bridge_layer)
                {
                default:
                case 1:
                    skin_angle = angle;
                    break;

                case 2:
                    if (bottom_layers > 2)
                    {
                        // orientate second bridge skin at +45 deg to first
                        skin_angle = angle + 45;
                    }
                    else
                    {
                        // orientate second bridge skin at 90 deg to first
                        skin_angle = angle + 90;
                    }
                    break;

                case 3:
                    // orientate third bridge skin at 135 (same result as -45) deg to first
                    skin_angle = angle + 135;
                    break;
                }
            }
            pattern = EFillMethod::LINES; // force lines pattern when bridging
            if (bridge_settings_enabled)
            {
                skin_config = config;
                skin_density = density;
            }
            return true;
        }

        return false;
    };

    bool is_bridge_skin = false;
    if (layer_nr > 0)
    {
        is_bridge_skin = handle_bridge_skin(1, &mesh_config.bridge_skin_config, mesh.settings.get<Ratio>("bridge_skin_density"));
    }
    if (bridge_enable_more_layers && ! is_bridge_skin && layer_nr > 1 && bottom_layers > 1)
    {
        is_bridge_skin = handle_bridge_skin(2, &mesh_config.bridge_skin_config2, mesh.settings.get<Ratio>("bridge_skin_density_2"));

        if (! is_bridge_skin && layer_nr > 2 && bottom_layers > 2)
        {
            is_bridge_skin = handle_bridge_skin(3, &mesh_config.bridge_skin_config3, mesh.settings.get<Ratio>("bridge_skin_density_3"));
        }
    }

    double fan_speed = GCodePathConfig::FAN_SPEED_DEFAULT;

    if (layer_nr > 0 && skin_config == &mesh_config.skin_config && support_layer_nr >= 0 && mesh.settings.get<bool>("support_fan_enable"))
    {
        // skin isn't a bridge but is it above support and we need to modify the fan speed?

        AABB skin_bb(skin_part.skin_fill);

        support_layer = &storage.support.supportLayers[support_layer_nr];

        bool supported = false;

        if (! support_layer->support_roof.empty())
        {
            AABB support_roof_bb(support_layer->support_roof);
            if (skin_bb.hit(support_roof_bb))
            {
                supported = ! skin_part.skin_fill.intersection(support_layer->support_roof).empty();
            }
        }
        else
        {
            for (auto support_part : support_layer->support_infill_parts)
            {
                AABB support_part_bb(support_part.getInfillArea());
                if (skin_bb.hit(support_part_bb))
                {
                    supported = ! skin_part.skin_fill.intersection(support_part.getInfillArea()).empty();

                    if (supported)
                    {
                        break;
                    }
                }
            }
        }

        if (supported)
        {
            fan_speed = mesh.settings.get<Ratio>("support_supported_skin_fan_speed") * 100.0;
        }
    }
    const bool monotonic = mesh.settings.get<bool>("skin_monotonic");
    processSkinPrintFeature(
        storage,
        gcode_layer,
        mesh,
        extruder_nr,
        skin_part.skin_fill,
        *skin_config,
        pattern,
        skin_angle,
        skin_overlap,
        skin_density,
        monotonic,
        added_something,
        fan_speed);
}

void FffGcodeWriter::processSkinPrintFeature(
    const SliceDataStorage& storage,
    LayerPlan& gcode_layer,
    const SliceMeshStorage& mesh,
    const size_t extruder_nr,
    const Shape& area,
    const GCodePathConfig& config,
    EFillMethod pattern,
    const AngleDegrees skin_angle,
    const coord_t skin_overlap,
    const Ratio skin_density,
    const bool monotonic,
    bool& added_something,
    double fan_speed) const
{
    Shape skin_polygons;
    OpenLinesSet skin_lines;
    std::vector<VariableWidthLines> skin_paths;

    constexpr int infill_multiplier = 1;
    constexpr int extra_infill_shift = 0;
    const size_t wall_line_count = mesh.settings.get<size_t>("skin_outline_count");
    const coord_t small_area_width = mesh.settings.get<coord_t>("small_skin_width");
    const bool zig_zaggify_infill = pattern == EFillMethod::ZIG_ZAG;
    const bool connect_polygons = mesh.settings.get<bool>("connect_skin_polygons");
    coord_t max_resolution = mesh.settings.get<coord_t>("meshfix_maximum_resolution");
    coord_t max_deviation = mesh.settings.get<coord_t>("meshfix_maximum_deviation");
    const Point2LL infill_origin;
    const bool skip_line_stitching = monotonic;
    constexpr bool fill_gaps = true;
    constexpr bool connected_zigzags = false;
    constexpr bool use_endpieces = true;
    constexpr bool skip_some_zags = false;
    constexpr int zag_skip_count = 0;
    constexpr coord_t pocket_size = 0;
    const bool small_areas_on_surface = mesh.settings.get<bool>("small_skin_on_surface");
    const auto& current_layer = mesh.layers[gcode_layer.getLayerNr()];
    const auto& exposed_to_air = current_layer.top_surface.areas.unionPolygons(current_layer.bottom_surface);

    Infill infill_comp(
        pattern,
        zig_zaggify_infill,
        connect_polygons,
        area,
        config.getLineWidth(),
        config.getLineWidth() / skin_density,
        skin_overlap,
        infill_multiplier,
        skin_angle,
        gcode_layer.z_,
        extra_infill_shift,
        max_resolution,
        max_deviation,
        wall_line_count,
        small_area_width,
        infill_origin,
        skip_line_stitching,
        fill_gaps,
        connected_zigzags,
        use_endpieces,
        skip_some_zags,
        zag_skip_count,
        pocket_size);
    infill_comp.generate(
        skin_paths,
        skin_polygons,
        skin_lines,
        mesh.settings,
        gcode_layer.getLayerNr(),
        SectionType::SKIN,
        nullptr,
        nullptr,
        nullptr,
        small_areas_on_surface ? Shape() : exposed_to_air);

    // add paths
    if (! skin_polygons.empty() || ! skin_lines.empty() || ! skin_paths.empty())
    {
        added_something = true;
        gcode_layer.setIsInside(true); // going to print stuff inside print object
        if (! skin_paths.empty())
        {
            // Add skin-walls a.k.a. skin-perimeters, skin-insets.
            const size_t skin_extruder_nr = mesh.settings.get<ExtruderTrain&>("top_bottom_extruder_nr").extruder_nr_;
            if (extruder_nr == skin_extruder_nr)
            {
                constexpr bool retract_before_outer_wall = false;
                constexpr coord_t wipe_dist = 0;
                const ZSeamConfig z_seam_config(
                    mesh.settings.get<EZSeamType>("z_seam_type"),
                    mesh.getZSeamHint(),
                    mesh.settings.get<EZSeamCornerPrefType>("z_seam_corner"),
                    config.getLineWidth() * 2);
                InsetOrderOptimizer wall_orderer(
                    *this,
                    storage,
                    gcode_layer,
                    mesh.settings,
                    extruder_nr,
                    config,
                    config,
                    config,
                    config,
                    config,
                    config,
                    retract_before_outer_wall,
                    wipe_dist,
                    wipe_dist,
                    skin_extruder_nr,
                    skin_extruder_nr,
                    z_seam_config,
                    skin_paths,
                    mesh.bounding_box.flatten().getMiddle());
                added_something |= wall_orderer.addToLayer();
            }
        }
        if (! skin_polygons.empty())
        {
            constexpr bool force_comb_retract = false;
            gcode_layer.addTravel(skin_polygons[0][0], force_comb_retract);
            gcode_layer.addPolygonsByOptimizer(skin_polygons, config);
        }

        if (monotonic)
        {
            const coord_t exclude_distance = config.getLineWidth() * 0.8;

            const AngleRadians monotonic_direction = AngleRadians(skin_angle);
            constexpr Ratio flow = 1.0_r;
            const coord_t max_adjacent_distance
                = config.getLineWidth()
                * 1.1; // Lines are considered adjacent if they are 1 line width apart, with 10% extra play. The monotonic order is enforced if they are adjacent.
            if (pattern == EFillMethod::GRID || pattern == EFillMethod::LINES || pattern == EFillMethod::TRIANGLES || pattern == EFillMethod::CUBIC
                || pattern == EFillMethod::TETRAHEDRAL || pattern == EFillMethod::QUARTER_CUBIC || pattern == EFillMethod::CUBICSUBDIV || pattern == EFillMethod::LIGHTNING)
            {
                gcode_layer.addLinesMonotonic(
                    area,
                    skin_lines,
                    config,
                    SpaceFillType::Lines,
                    monotonic_direction,
                    max_adjacent_distance,
                    exclude_distance,
                    mesh.settings.get<coord_t>("infill_wipe_dist"),
                    flow,
                    fan_speed);
            }
            else
            {
                const SpaceFillType space_fill_type = (pattern == EFillMethod::ZIG_ZAG) ? SpaceFillType::PolyLines : SpaceFillType::Lines;
                constexpr coord_t wipe_dist = 0;
                gcode_layer.addLinesMonotonic(area, skin_lines, config, space_fill_type, monotonic_direction, max_adjacent_distance, exclude_distance, wipe_dist, flow, fan_speed);
            }
        }
        else
        {
            std::optional<Point2LL> near_start_location;
            const EFillMethod actual_pattern
                = (gcode_layer.getLayerNr() == 0) ? mesh.settings.get<EFillMethod>("top_bottom_pattern_0") : mesh.settings.get<EFillMethod>("top_bottom_pattern");
            if (actual_pattern == EFillMethod::LINES || actual_pattern == EFillMethod::ZIG_ZAG)
            { // update near_start_location to a location which tries to avoid seams in skin
                near_start_location = getSeamAvoidingLocation(area, skin_angle, gcode_layer.getLastPlannedPositionOrStartingPosition());
            }

            constexpr bool enable_travel_optimization = false;
            constexpr double flow = 1.0;
            if (actual_pattern == EFillMethod::GRID || actual_pattern == EFillMethod::LINES || actual_pattern == EFillMethod::TRIANGLES || actual_pattern == EFillMethod::CUBIC
                || actual_pattern == EFillMethod::TETRAHEDRAL || actual_pattern == EFillMethod::QUARTER_CUBIC || actual_pattern == EFillMethod::CUBICSUBDIV
                || actual_pattern == EFillMethod::LIGHTNING)
            {
                gcode_layer.addLinesByOptimizer(
                    skin_lines,
                    config,
                    SpaceFillType::Lines,
                    enable_travel_optimization,
                    mesh.settings.get<coord_t>("infill_wipe_dist"),
                    flow,
                    near_start_location,
                    fan_speed);
            }
            else
            {
                SpaceFillType space_fill_type = (actual_pattern == EFillMethod::ZIG_ZAG) ? SpaceFillType::PolyLines : SpaceFillType::Lines;
                constexpr coord_t wipe_dist = 0;
                gcode_layer.addLinesByOptimizer(skin_lines, config, space_fill_type, enable_travel_optimization, wipe_dist, flow, near_start_location, fan_speed);
            }
        }
    }
}

bool FffGcodeWriter::processIroning(
    const SliceDataStorage& storage,
    const SliceMeshStorage& mesh,
    const SliceLayer& layer,
    const GCodePathConfig& line_config,
    LayerPlan& gcode_layer) const
{
    bool added_something = false;
    const bool ironing_enabled = mesh.settings.get<bool>("ironing_enabled");
    const bool ironing_only_highest_layer = mesh.settings.get<bool>("ironing_only_highest_layer");
    if (ironing_enabled && (! ironing_only_highest_layer || mesh.layer_nr_max_filled_layer == gcode_layer.getLayerNr()))
    {
        // Since we are ironing after all the parts are completed, it believes that it is outside.
        // But the truth is that we are inside a part, so we need to change it before we do the ironing
        // See CURA-8615
        gcode_layer.setIsInside(true);
        added_something |= layer.top_surface.ironing(storage, mesh, line_config, gcode_layer, *this);
        gcode_layer.setIsInside(false);
    }
    return added_something;
}


bool FffGcodeWriter::addSupportToGCode(const SliceDataStorage& storage, LayerPlan& gcode_layer, const size_t extruder_nr) const
{
    bool support_added = false;
    if (! storage.support.generated || gcode_layer.getLayerNr() > storage.support.layer_nr_max_filled_layer)
    {
        return support_added;
    }

    const Settings& mesh_group_settings = Application::getInstance().current_slice_->scene.current_mesh_group->settings;
    const size_t support_roof_extruder_nr = mesh_group_settings.get<ExtruderTrain&>("support_roof_extruder_nr").extruder_nr_;
    const size_t support_bottom_extruder_nr = mesh_group_settings.get<ExtruderTrain&>("support_bottom_extruder_nr").extruder_nr_;
    size_t support_infill_extruder_nr = (gcode_layer.getLayerNr() <= 0) ? mesh_group_settings.get<ExtruderTrain&>("support_extruder_nr_layer_0").extruder_nr_
                                                                        : mesh_group_settings.get<ExtruderTrain&>("support_infill_extruder_nr").extruder_nr_;

    const SupportLayer& support_layer = storage.support.supportLayers[std::max(LayerIndex{ 0 }, gcode_layer.getLayerNr())];
    if (support_layer.support_bottom.empty() && support_layer.support_roof.empty() && support_layer.support_infill_parts.empty())
    {
        return support_added;
    }

    if (extruder_nr == support_roof_extruder_nr)
    {
        support_added |= addSupportRoofsToGCode(storage, support_layer.support_fractional_roof, gcode_layer.configs_storage_.support_fractional_roof_config, gcode_layer);
    }
    if (extruder_nr == support_infill_extruder_nr)
    {
        support_added |= processSupportInfill(storage, gcode_layer);
    }
    if (extruder_nr == support_roof_extruder_nr)
    {
        support_added |= addSupportRoofsToGCode(
            storage,
            support_layer.support_roof.difference(support_layer.support_fractional_roof),
            gcode_layer.configs_storage_.support_roof_config,
            gcode_layer);
    }
    if (extruder_nr == support_bottom_extruder_nr)
    {
        support_added |= addSupportBottomsToGCode(storage, gcode_layer);
    }
    return support_added;
}


bool FffGcodeWriter::processSupportInfill(const SliceDataStorage& storage, LayerPlan& gcode_layer) const
{
    bool added_something = false;
    const SupportLayer& support_layer
        = storage.support.supportLayers[std::max(LayerIndex{ 0 }, gcode_layer.getLayerNr())]; // account for negative layer numbers for raft filler layers

    if (gcode_layer.getLayerNr() > storage.support.layer_nr_max_filled_layer || support_layer.support_infill_parts.empty())
    {
        return added_something;
    }

    const Settings& mesh_group_settings = Application::getInstance().current_slice_->scene.current_mesh_group->settings;
    const size_t extruder_nr = (gcode_layer.getLayerNr() <= 0) ? mesh_group_settings.get<ExtruderTrain&>("support_extruder_nr_layer_0").extruder_nr_
                                                               : mesh_group_settings.get<ExtruderTrain&>("support_infill_extruder_nr").extruder_nr_;
    const ExtruderTrain& infill_extruder = Application::getInstance().current_slice_->scene.extruders[extruder_nr];

    coord_t default_support_line_distance = infill_extruder.settings_.get<coord_t>("support_line_distance");

    // To improve adhesion for the "support initial layer" the first layer might have different properties
    if (gcode_layer.getLayerNr() == 0)
    {
        default_support_line_distance = infill_extruder.settings_.get<coord_t>("support_initial_layer_line_distance");
    }

    const coord_t default_support_infill_overlap = infill_extruder.settings_.get<coord_t>("infill_overlap_mm");

    // Helper to get the support infill angle
    const auto get_support_infill_angle = [](const SupportStorage& support_storage, const int layer_nr)
    {
        if (layer_nr <= 0)
        {
            // handle negative layer numbers
            const size_t divisor = support_storage.support_infill_angles_layer_0.size();
            const size_t index = ((layer_nr % divisor) + divisor) % divisor;
            return support_storage.support_infill_angles_layer_0.at(index);
        }
        return support_storage.support_infill_angles.at(static_cast<size_t>(layer_nr) % support_storage.support_infill_angles.size());
    };
    const AngleDegrees support_infill_angle = get_support_infill_angle(storage.support, gcode_layer.getLayerNr());

    constexpr size_t infill_multiplier = 1; // there is no frontend setting for this (yet)
    size_t infill_density_multiplier = 1;
    if (gcode_layer.getLayerNr() <= 0)
    {
        infill_density_multiplier = infill_extruder.settings_.get<size_t>("support_infill_density_multiplier_initial_layer");
    }

    const size_t wall_line_count = infill_extruder.settings_.get<size_t>("support_wall_count");
    const coord_t max_resolution = infill_extruder.settings_.get<coord_t>("meshfix_maximum_resolution");
    const coord_t max_deviation = infill_extruder.settings_.get<coord_t>("meshfix_maximum_deviation");
    coord_t default_support_line_width = infill_extruder.settings_.get<coord_t>("support_line_width");
    if (gcode_layer.getLayerNr() == 0 && mesh_group_settings.get<EPlatformAdhesion>("adhesion_type") != EPlatformAdhesion::RAFT)
    {
        default_support_line_width *= infill_extruder.settings_.get<Ratio>("initial_layer_line_width_factor");
    }

    // Helper to get the support pattern
    const auto get_support_pattern = [](const EFillMethod pattern, const int layer_nr)
    {
        if (layer_nr <= 0 && (pattern == EFillMethod::LINES || pattern == EFillMethod::ZIG_ZAG))
        {
            return EFillMethod::GRID;
        }
        return pattern;
    };
    const EFillMethod support_pattern = get_support_pattern(infill_extruder.settings_.get<EFillMethod>("support_pattern"), gcode_layer.getLayerNr());

    const auto zig_zaggify_infill = infill_extruder.settings_.get<bool>("zig_zaggify_support");
    const auto skip_some_zags = infill_extruder.settings_.get<bool>("support_skip_some_zags");
    const auto zag_skip_count = infill_extruder.settings_.get<size_t>("support_zag_skip_count");

    // create a list of outlines and use PathOrderOptimizer to optimize the travel move
    PathOrderOptimizer<const SupportInfillPart*> island_order_optimizer_initial(gcode_layer.getLastPlannedPositionOrStartingPosition());
    PathOrderOptimizer<const SupportInfillPart*> island_order_optimizer(gcode_layer.getLastPlannedPositionOrStartingPosition());
    for (const SupportInfillPart& part : support_layer.support_infill_parts)
    {
        (part.use_fractional_config_ ? island_order_optimizer_initial : island_order_optimizer).addPolygon(&part);
    }
    island_order_optimizer_initial.optimize();
    island_order_optimizer.optimize();

    const auto support_connect_zigzags = infill_extruder.settings_.get<bool>("support_connect_zigzags");
    const auto support_structure = infill_extruder.settings_.get<ESupportStructure>("support_structure");
    const Point2LL infill_origin;

    constexpr bool use_endpieces = true;
    constexpr coord_t pocket_size = 0;
    constexpr bool connect_polygons = false; // polygons are too distant to connect for sparse support
    bool need_travel_to_end_of_last_spiral = true;

    // Print the thicker infill lines first. (double or more layer thickness, infill combined with previous layers)
    for (const PathOrdering<const SupportInfillPart*>& path : ranges::views::concat(island_order_optimizer_initial.paths_, island_order_optimizer.paths_))
    {
        const SupportInfillPart& part = *path.vertices_;
        const auto& configs = part.use_fractional_config_ ? gcode_layer.configs_storage_.support_fractional_infill_config : gcode_layer.configs_storage_.support_infill_config;

        // always process the wall overlap if walls are generated
        const int current_support_infill_overlap = (part.inset_count_to_generate_ > 0) ? default_support_infill_overlap : 0;

        // The support infill walls were generated separately, first. Always add them, regardless of how many densities we have.
        std::vector<VariableWidthLines> wall_toolpaths = part.wall_toolpaths_;

        if (! wall_toolpaths.empty())
        {
            const GCodePathConfig& config = configs[0];
            constexpr bool retract_before_outer_wall = false;
            constexpr coord_t wipe_dist = 0;
            const LayerIndex layer_nr = gcode_layer.getLayerNr();
            ZSeamConfig z_seam_config
                = ZSeamConfig(EZSeamType::SHORTEST, gcode_layer.getLastPlannedPositionOrStartingPosition(), EZSeamCornerPrefType::Z_SEAM_CORNER_PREF_NONE, false);
            Shape disallowed_area_for_seams{};
            if (infill_extruder.settings_.get<bool>("support_z_seam_away_from_model") && (layer_nr >= 0))
            {
                for (std::shared_ptr<SliceMeshStorage> mesh_ptr : storage.meshes)
                {
                    auto& mesh = *mesh_ptr;
                    for (auto& part : mesh.layers[layer_nr].parts)
                    {
                        disallowed_area_for_seams.push_back(part.print_outline);
                    }
                }
                if (! disallowed_area_for_seams.empty())
                {
                    coord_t min_distance = infill_extruder.settings_.get<coord_t>("support_z_seam_min_distance");
                    disallowed_area_for_seams = disallowed_area_for_seams.offset(min_distance, ClipperLib::jtRound);
                }
            }

            InsetOrderOptimizer wall_orderer(
                *this,
                storage,
                gcode_layer,
                infill_extruder.settings_,
                extruder_nr,
                config,
                config,
                config,
                config,
                config,
                config,
                retract_before_outer_wall,
                wipe_dist,
                wipe_dist,
                extruder_nr,
                extruder_nr,
                z_seam_config,
                wall_toolpaths,
                storage.getModelBoundingBox().flatten().getMiddle(),
                disallowed_area_for_seams);
            added_something |= wall_orderer.addToLayer();
        }

        if ((default_support_line_distance <= 0 && support_structure != ESupportStructure::TREE) || part.infill_area_per_combine_per_density_.empty())
        {
            continue;
        }

        for (unsigned int combine_idx = 0; combine_idx < part.infill_area_per_combine_per_density_[0].size(); ++combine_idx)
        {
            const coord_t support_line_width = default_support_line_width * (combine_idx + 1);

            Shape support_polygons;
            std::vector<VariableWidthLines> wall_toolpaths_here;
            OpenLinesSet support_lines;
            const size_t max_density_idx = part.infill_area_per_combine_per_density_.size() - 1;
            for (size_t density_idx = max_density_idx; (density_idx + 1) > 0; --density_idx)
            {
                if (combine_idx >= part.infill_area_per_combine_per_density_[density_idx].size())
                {
                    continue;
                }

                const unsigned int density_factor = 2 << density_idx; // == pow(2, density_idx + 1)
                coord_t support_line_distance_here
                    = (part.custom_line_distance_ > 0
                           ? part.custom_line_distance_
                           : default_support_line_distance * density_factor); // the highest density infill combines with the next to create a grid with density_factor 1
                if (support_line_distance_here != 0 && infill_density_multiplier > 1)
                {
                    support_line_distance_here /= (1 << (infill_density_multiplier - 1));
                    support_line_distance_here = std::max(support_line_distance_here, support_line_width);
                }
                const int support_shift = support_line_distance_here / 2;
                if (part.custom_line_distance_ == 0 && (density_idx == max_density_idx || support_pattern == EFillMethod::CROSS || support_pattern == EFillMethod::CROSS_3D))
                {
                    support_line_distance_here /= 2;
                }
                const Shape& area = Simplify(infill_extruder.settings_).polygon(part.infill_area_per_combine_per_density_[density_idx][combine_idx]);

                constexpr size_t wall_count = 0; // Walls are generated somewhere else, so their layers aren't vertically combined.
                const coord_t small_area_width = 0;
                constexpr bool skip_stitching = false;
                const bool fill_gaps = density_idx == 0; // Only fill gaps for one of the densities.
                Infill infill_comp(
                    support_pattern,
                    zig_zaggify_infill,
                    connect_polygons,
                    area,
                    support_line_width,
                    support_line_distance_here,
                    current_support_infill_overlap - (density_idx == max_density_idx ? 0 : wall_line_count * support_line_width),
                    infill_multiplier,
                    support_infill_angle,
                    gcode_layer.z_ + configs[combine_idx].z_offset,
                    support_shift,
                    max_resolution,
                    max_deviation,
                    wall_count,
                    small_area_width,
                    infill_origin,
                    skip_stitching,
                    fill_gaps,
                    support_connect_zigzags,
                    use_endpieces,
                    skip_some_zags,
                    zag_skip_count,
                    pocket_size);
                infill_comp.generate(
                    wall_toolpaths_here,
                    support_polygons,
                    support_lines,
                    infill_extruder.settings_,
                    gcode_layer.getLayerNr(),
                    SectionType::SUPPORT,
                    storage.support.cross_fill_provider);
            }

            if (need_travel_to_end_of_last_spiral && infill_extruder.settings_.get<bool>("magic_spiralize"))
            {
                if ((! wall_toolpaths.empty() || ! support_polygons.empty() || ! support_lines.empty()))
                {
                    int layer_nr = gcode_layer.getLayerNr();
                    if (layer_nr > (int)infill_extruder.settings_.get<size_t>("initial_bottom_layers"))
                    {
                        // bit of subtlety here... support is being used on a spiralized model and to ensure the travel move from the end of the last spiral
                        // to the start of the support does not go through the model we have to tell the slicer what the current location of the nozzle is
                        // by adding a travel move to the end vertex of the last spiral. Of course, if the slicer could track the final location on the previous
                        // layer then this wouldn't be necessary but that's not done due to the multi-threading.
                        const Shape* last_wall_outline = storage.spiralize_wall_outlines[layer_nr - 1];
                        if (last_wall_outline != nullptr)
                        {
                            gcode_layer.addTravel((*last_wall_outline)[0][storage.spiralize_seam_vertex_indices[layer_nr - 1]]);
                            need_travel_to_end_of_last_spiral = false;
                        }
                    }
                }
            }

            gcode_layer.setIsInside(false); // going to print stuff outside print object, i.e. support

            const bool alternate_inset_direction = infill_extruder.settings_.get<bool>("material_alternate_walls");
            const bool alternate_layer_print_direction = alternate_inset_direction && gcode_layer.getLayerNr() % 2 == 1;

            if (! support_polygons.empty())
            {
                constexpr bool force_comb_retract = false;
                gcode_layer.addTravel(support_polygons[0][0], force_comb_retract);

                const ZSeamConfig& z_seam_config = ZSeamConfig();
                constexpr coord_t wall_0_wipe_dist = 0;
                constexpr bool spiralize = false;
                constexpr Ratio flow_ratio = 1.0_r;
                constexpr bool always_retract = false;
                const std::optional<Point2LL> start_near_location = std::optional<Point2LL>();

                gcode_layer.addPolygonsByOptimizer(
                    support_polygons,
                    configs[combine_idx],
                    z_seam_config,
                    wall_0_wipe_dist,
                    spiralize,
                    flow_ratio,
                    always_retract,
                    alternate_layer_print_direction,
                    start_near_location);
                added_something = true;
            }

            if (! support_lines.empty())
            {
                constexpr bool enable_travel_optimization = false;
                constexpr coord_t wipe_dist = 0;
                constexpr Ratio flow_ratio = 1.0;
                const std::optional<Point2LL> near_start_location = std::optional<Point2LL>();
                constexpr double fan_speed = GCodePathConfig::FAN_SPEED_DEFAULT;

                gcode_layer.addLinesByOptimizer(
                    support_lines,
                    configs[combine_idx],
                    (support_pattern == EFillMethod::ZIG_ZAG) ? SpaceFillType::PolyLines : SpaceFillType::Lines,
                    enable_travel_optimization,
                    wipe_dist,
                    flow_ratio,
                    near_start_location,
                    fan_speed,
                    alternate_layer_print_direction);

                added_something = true;
            }

            // If we're printing with a support wall, that support wall generates gap filling as well.
            // If not, the pattern may still generate gap filling (if it's connected infill or zigzag). We still want to print those.
            if (wall_line_count == 0 || ! wall_toolpaths_here.empty())
            {
                const GCodePathConfig& config = configs[0];
                constexpr bool retract_before_outer_wall = false;
                constexpr coord_t wipe_dist = 0;
                constexpr coord_t simplify_curvature = 0;
                const ZSeamConfig z_seam_config(
                    EZSeamType::SHORTEST,
                    gcode_layer.getLastPlannedPositionOrStartingPosition(),
                    EZSeamCornerPrefType::Z_SEAM_CORNER_PREF_NONE,
                    simplify_curvature);
                InsetOrderOptimizer wall_orderer(
                    *this,
                    storage,
                    gcode_layer,
                    infill_extruder.settings_,
                    extruder_nr,
                    config,
                    config,
                    config,
                    config,
                    config,
                    config,
                    retract_before_outer_wall,
                    wipe_dist,
                    wipe_dist,
                    extruder_nr,
                    extruder_nr,
                    z_seam_config,
                    wall_toolpaths_here,
                    storage.getModelBoundingBox().flatten().getMiddle());
                added_something |= wall_orderer.addToLayer();
            }
        }
    }

    return added_something;
}


bool FffGcodeWriter::addSupportRoofsToGCode(const SliceDataStorage& storage, const Shape& support_roof_outlines, const GCodePathConfig& current_roof_config, LayerPlan& gcode_layer)
    const
{
    const SupportLayer& support_layer = storage.support.supportLayers[std::max(LayerIndex{ 0 }, gcode_layer.getLayerNr())];

    if (! storage.support.generated || gcode_layer.getLayerNr() > storage.support.layer_nr_max_filled_layer || support_layer.support_roof.empty())
    {
        return false; // No need to generate support roof if there's no support.
    }

    const size_t roof_extruder_nr = Application::getInstance().current_slice_->scene.current_mesh_group->settings.get<ExtruderTrain&>("support_roof_extruder_nr").extruder_nr_;
    const ExtruderTrain& roof_extruder = Application::getInstance().current_slice_->scene.extruders[roof_extruder_nr];

    const EFillMethod pattern = roof_extruder.settings_.get<EFillMethod>("support_roof_pattern");
    AngleDegrees fill_angle = 0;
    if (! storage.support.support_roof_angles.empty())
    {
        // handle negative layer numbers
        int divisor = static_cast<int>(storage.support.support_roof_angles.size());
        int index = ((gcode_layer.getLayerNr() % divisor) + divisor) % divisor;
        fill_angle = storage.support.support_roof_angles.at(index);
    }
    const bool zig_zaggify_infill = pattern == EFillMethod::ZIG_ZAG;
    const bool connect_polygons = false; // connections might happen in mid air in between the infill lines
    constexpr coord_t support_roof_overlap = 0; // the roofs should never be expanded outwards
    constexpr size_t infill_multiplier = 1;
    constexpr coord_t extra_infill_shift = 0;
    const auto wall_line_count = roof_extruder.settings_.get<size_t>("support_roof_wall_count");
    const coord_t small_area_width = roof_extruder.settings_.get<coord_t>("min_even_wall_line_width") * 2; // Maximum width of a region that can still be filled with one wall.
    const Point2LL infill_origin;
    constexpr bool skip_stitching = false;
    constexpr bool fill_gaps = true;
    constexpr bool use_endpieces = true;
    constexpr bool connected_zigzags = false;
    constexpr bool skip_some_zags = false;
    constexpr size_t zag_skip_count = 0;
    constexpr coord_t pocket_size = 0;
    const coord_t max_resolution = roof_extruder.settings_.get<coord_t>("meshfix_maximum_resolution");
    const coord_t max_deviation = roof_extruder.settings_.get<coord_t>("meshfix_maximum_deviation");

    coord_t support_roof_line_distance = roof_extruder.settings_.get<coord_t>("support_roof_line_distance");
    const coord_t support_roof_line_width = roof_extruder.settings_.get<coord_t>("support_roof_line_width");
    if (gcode_layer.getLayerNr() == 0 && support_roof_line_distance < 2 * support_roof_line_width)
    { // if roof is dense
        support_roof_line_distance *= roof_extruder.settings_.get<Ratio>("initial_layer_line_width_factor");
    }

    Shape infill_outline = support_roof_outlines;
    Shape wall;
    // make sure there is a wall if this is on the first layer
    if (gcode_layer.getLayerNr() == 0)
    {
        wall = support_roof_outlines.offset(-support_roof_line_width / 2);
        infill_outline = wall.offset(-support_roof_line_width / 2);
    }
    infill_outline = Simplify(roof_extruder.settings_).polygon(infill_outline);

    Infill roof_computation(
        pattern,
        zig_zaggify_infill,
        connect_polygons,
        infill_outline,
        current_roof_config.getLineWidth(),
        support_roof_line_distance,
        support_roof_overlap,
        infill_multiplier,
        fill_angle,
        gcode_layer.z_ + current_roof_config.z_offset,
        extra_infill_shift,
        max_resolution,
        max_deviation,
        wall_line_count,
        small_area_width,
        infill_origin,
        skip_stitching,
        fill_gaps,
        connected_zigzags,
        use_endpieces,
        skip_some_zags,
        zag_skip_count,
        pocket_size);
    Shape roof_polygons;
    std::vector<VariableWidthLines> roof_paths;
    OpenLinesSet roof_lines;
    roof_computation.generate(roof_paths, roof_polygons, roof_lines, roof_extruder.settings_, gcode_layer.getLayerNr(), SectionType::SUPPORT);
    if ((gcode_layer.getLayerNr() == 0 && wall.empty()) || (gcode_layer.getLayerNr() > 0 && roof_paths.empty() && roof_polygons.empty() && roof_lines.empty()))
    {
        return false; // We didn't create any support roof.
    }
    gcode_layer.setIsInside(false); // going to print stuff outside print object, i.e. support
    if (gcode_layer.getLayerNr() == 0)
    {
        gcode_layer.addPolygonsByOptimizer(wall, current_roof_config);
    }
    if (! roof_polygons.empty())
    {
        constexpr bool force_comb_retract = false;
        gcode_layer.addTravel(roof_polygons[0][0], force_comb_retract);
        gcode_layer.addPolygonsByOptimizer(roof_polygons, current_roof_config);
    }
    if (! roof_paths.empty())
    {
        const GCodePathConfig& config = current_roof_config;
        constexpr bool retract_before_outer_wall = false;
        constexpr coord_t wipe_dist = 0;
        const ZSeamConfig z_seam_config(EZSeamType::SHORTEST, gcode_layer.getLastPlannedPositionOrStartingPosition(), EZSeamCornerPrefType::Z_SEAM_CORNER_PREF_NONE, false);

        InsetOrderOptimizer wall_orderer(
            *this,
            storage,
            gcode_layer,
            roof_extruder.settings_,
            roof_extruder_nr,
            config,
            config,
            config,
            config,
            config,
            config,
            retract_before_outer_wall,
            wipe_dist,
            wipe_dist,
            roof_extruder_nr,
            roof_extruder_nr,
            z_seam_config,
            roof_paths,
            storage.getModelBoundingBox().flatten().getMiddle());
        wall_orderer.addToLayer();
    }
    gcode_layer.addLinesByOptimizer(roof_lines, current_roof_config, (pattern == EFillMethod::ZIG_ZAG) ? SpaceFillType::PolyLines : SpaceFillType::Lines);
    return true;
}

bool FffGcodeWriter::addSupportBottomsToGCode(const SliceDataStorage& storage, LayerPlan& gcode_layer) const
{
    const SupportLayer& support_layer = storage.support.supportLayers[std::max(LayerIndex{ 0 }, gcode_layer.getLayerNr())];

    if (! storage.support.generated || gcode_layer.getLayerNr() > storage.support.layer_nr_max_filled_layer || support_layer.support_bottom.empty())
    {
        return false; // No need to generate support bottoms if there's no support.
    }

    const size_t bottom_extruder_nr = Application::getInstance().current_slice_->scene.current_mesh_group->settings.get<ExtruderTrain&>("support_bottom_extruder_nr").extruder_nr_;
    const ExtruderTrain& bottom_extruder = Application::getInstance().current_slice_->scene.extruders[bottom_extruder_nr];

    const EFillMethod pattern = bottom_extruder.settings_.get<EFillMethod>("support_bottom_pattern");
    AngleDegrees fill_angle = 0;
    if (! storage.support.support_bottom_angles.empty())
    {
        // handle negative layer numbers
        int divisor = static_cast<int>(storage.support.support_bottom_angles.size());
        int index = ((gcode_layer.getLayerNr() % divisor) + divisor) % divisor;
        fill_angle = storage.support.support_bottom_angles.at(index);
    }
    const bool zig_zaggify_infill = pattern == EFillMethod::ZIG_ZAG;
    constexpr bool connect_polygons = false; // Keep the same as roof, also does make a bit less sense when support infill is < 100% or support walls are set to > 0.
    constexpr coord_t support_bottom_overlap = 0; // the bottoms should never be expanded outwards
    constexpr size_t infill_multiplier = 1;
    constexpr coord_t extra_infill_shift = 0;
    const auto wall_line_count = bottom_extruder.settings_.get<size_t>("support_bottom_wall_count");
    const coord_t small_area_width = bottom_extruder.settings_.get<coord_t>("min_even_wall_line_width") * 2; // Maximum width of a region that can still be filled with one wall.

    const Point2LL infill_origin;
    constexpr bool skip_stitching = false;
    constexpr bool fill_gaps = true;
    constexpr bool use_endpieces = true;
    constexpr bool connected_zigzags = false;
    constexpr bool skip_some_zags = false;
    constexpr int zag_skip_count = 0;
    constexpr coord_t pocket_size = 0;
    const coord_t max_resolution = bottom_extruder.settings_.get<coord_t>("meshfix_maximum_resolution");
    const coord_t max_deviation = bottom_extruder.settings_.get<coord_t>("meshfix_maximum_deviation");

    const coord_t support_bottom_line_distance = bottom_extruder.settings_.get<coord_t>(
        "support_bottom_line_distance"); // note: no need to apply initial line width factor; support bottoms cannot exist on the first layer
    Infill bottom_computation(
        pattern,
        zig_zaggify_infill,
        connect_polygons,
        support_layer.support_bottom,
        gcode_layer.configs_storage_.support_bottom_config.getLineWidth(),
        support_bottom_line_distance,
        support_bottom_overlap,
        infill_multiplier,
        fill_angle,
        gcode_layer.z_,
        extra_infill_shift,
        max_resolution,
        max_deviation,
        wall_line_count,
        small_area_width,
        infill_origin,
        skip_stitching,
        fill_gaps,
        connected_zigzags,
        use_endpieces,
        skip_some_zags,
        zag_skip_count,
        pocket_size);
    Shape bottom_polygons;
    std::vector<VariableWidthLines> bottom_paths;
    OpenLinesSet bottom_lines;
    bottom_computation.generate(bottom_paths, bottom_polygons, bottom_lines, bottom_extruder.settings_, gcode_layer.getLayerNr(), SectionType::SUPPORT);
    if (bottom_paths.empty() && bottom_polygons.empty() && bottom_lines.empty())
    {
        return false;
    }
    gcode_layer.setIsInside(false); // going to print stuff outside print object, i.e. support
    if (! bottom_polygons.empty())
    {
        constexpr bool force_comb_retract = false;
        gcode_layer.addTravel(bottom_polygons[0][0], force_comb_retract);
        gcode_layer.addPolygonsByOptimizer(bottom_polygons, gcode_layer.configs_storage_.support_bottom_config);
    }
    if (! bottom_paths.empty())
    {
        const GCodePathConfig& config = gcode_layer.configs_storage_.support_bottom_config;
        constexpr bool retract_before_outer_wall = false;
        constexpr coord_t wipe_dist = 0;
        const ZSeamConfig z_seam_config(EZSeamType::SHORTEST, gcode_layer.getLastPlannedPositionOrStartingPosition(), EZSeamCornerPrefType::Z_SEAM_CORNER_PREF_NONE, false);

        InsetOrderOptimizer wall_orderer(
            *this,
            storage,
            gcode_layer,
            bottom_extruder.settings_,
            bottom_extruder_nr,
            config,
            config,
            config,
            config,
            config,
            config,
            retract_before_outer_wall,
            wipe_dist,
            wipe_dist,
            bottom_extruder_nr,
            bottom_extruder_nr,
            z_seam_config,
            bottom_paths,
            storage.getModelBoundingBox().flatten().getMiddle());
        wall_orderer.addToLayer();
    }
    gcode_layer.addLinesByOptimizer(
        bottom_lines,
        gcode_layer.configs_storage_.support_bottom_config,
        (pattern == EFillMethod::ZIG_ZAG) ? SpaceFillType::PolyLines : SpaceFillType::Lines);
    return true;
}

void FffGcodeWriter::setExtruder_addPrime(const SliceDataStorage& storage, LayerPlan& gcode_layer, const size_t extruder_nr, const bool append_to_prime_tower) const
{
    const size_t previous_extruder = gcode_layer.getExtruder();
    const bool extruder_changed = gcode_layer.setExtruder(extruder_nr);

    if (extruder_changed)
    {
        if (extruder_prime_layer_nr[extruder_nr] == gcode_layer.getLayerNr())
        {
            const ExtruderTrain& train = Application::getInstance().current_slice_->scene.extruders[extruder_nr];

            // We always prime an extruder, but whether it will be a prime blob/poop depends on if prime blob is enabled.
            // This is decided in GCodeExport::writePrimeTrain().
            if (train.settings_.get<bool>("prime_blob_enable")) // Don't travel to the prime-blob position if not enabled though.
            {
                bool prime_pos_is_abs = train.settings_.get<bool>("extruder_prime_pos_abs");
                Point2LL prime_pos = Point2LL(train.settings_.get<coord_t>("extruder_prime_pos_x"), train.settings_.get<coord_t>("extruder_prime_pos_y"));
                gcode_layer.addTravel(prime_pos_is_abs ? prime_pos : gcode_layer.getLastPlannedPositionOrStartingPosition() + prime_pos);
                gcode_layer.planPrime();
            }
            else
            {
                // Otherwise still prime, but don't do any other travels.
                gcode_layer.planPrime(0.0);
            }
        }

        if (! gcode_layer.getSkirtBrimIsPlanned(extruder_nr))
        {
            processSkirtBrim(storage, gcode_layer, extruder_nr, gcode_layer.getLayerNr());
        }
    }

    if (append_to_prime_tower)
    {
        addPrimeTower(storage, gcode_layer, previous_extruder);
    }
}

void FffGcodeWriter::addPrimeTower(const SliceDataStorage& storage, LayerPlan& gcode_layer, const size_t prev_extruder) const
{
    if (! storage.prime_tower_)
    {
        return;
    }

    const LayerIndex layer_nr = gcode_layer.getLayerNr();
    const std::vector<ExtruderUse> extruder_order = extruder_order_per_layer.get(layer_nr);
    storage.prime_tower_->addToGcode(storage, gcode_layer, extruder_order, prev_extruder, gcode_layer.getExtruder());
}

void FffGcodeWriter::finalize()
{
    const Settings& mesh_group_settings = Application::getInstance().current_slice_->scene.current_mesh_group->settings;
    if (mesh_group_settings.get<bool>("machine_heated_bed"))
    {
        gcode.writeBedTemperatureCommand(0); // Cool down the bed (M140).
        // Nozzles are cooled down automatically after the last time they are used (which might be earlier than the end of the print).
    }
    if (mesh_group_settings.get<bool>("machine_heated_build_volume") && mesh_group_settings.get<Temperature>("build_volume_temperature") != 0)
    {
        gcode.writeBuildVolumeTemperatureCommand(0); // Cool down the build volume.
    }

    const Duration print_time = gcode.getSumTotalPrintTimes();
    std::vector<double> filament_used;
    std::vector<std::string> material_ids;
    std::vector<bool> extruder_is_used;
    const Scene& scene = Application::getInstance().current_slice_->scene;
    for (size_t extruder_nr = 0; extruder_nr < scene.extruders.size(); extruder_nr++)
    {
        filament_used.emplace_back(gcode.getTotalFilamentUsed(extruder_nr));
        material_ids.emplace_back(scene.extruders[extruder_nr].settings_.get<std::string>("material_guid"));
        extruder_is_used.push_back(gcode.getExtruderIsUsed(extruder_nr));
    }
    std::string prefix = gcode.getFileHeader(extruder_is_used, &print_time, filament_used, material_ids);
    if (! Application::getInstance().communication_->isSequential())
    {
        Application::getInstance().communication_->sendGCodePrefix(prefix);
        Application::getInstance().communication_->sendSliceUUID(slice_uuid);
    }
    else
    {
        spdlog::info("Gcode header after slicing: {}", prefix);
    }
    if (mesh_group_settings.get<bool>("acceleration_enabled"))
    {
        gcode.writePrintAcceleration(mesh_group_settings.get<Acceleration>("machine_acceleration"));
        gcode.writeTravelAcceleration(mesh_group_settings.get<Acceleration>("machine_acceleration"));
    }
    if (mesh_group_settings.get<bool>("jerk_enabled"))
    {
        gcode.writeJerk(mesh_group_settings.get<Velocity>("machine_max_jerk_xy"));
    }

    const auto end_gcode = mesh_group_settings.get<std::string>("machine_end_gcode");

    if (end_gcode.length() > 0 && mesh_group_settings.get<bool>("relative_extrusion"))
    {
        gcode.writeExtrusionMode(false); // ensure absolute extrusion mode is set before the end gcode
    }
    gcode.finalize(end_gcode.c_str());

    // set extrusion mode back to "normal"
    gcode.resetExtrusionMode();

    for (size_t e = 0; e < Application::getInstance().current_slice_->scene.extruders.size(); e++)
    {
        gcode.writeTemperatureCommand(e, 0, false);
    }

    gcode.writeComment("End of Gcode");
    /*
    the profile string below can be executed since the M25 doesn't end the gcode on an UMO and when printing via USB.
    gcode.writeCode("M25 ;Stop reading from this point on.");
    gcode.writeComment("Cura profile string:");
    gcode.writeComment(FffProcessor::getInstance()->getAllLocalSettingsString() + FffProcessor::getInstance()->getProfileString());
    */
}


} // namespace cura<|MERGE_RESOLUTION|>--- conflicted
+++ resolved
@@ -2026,7 +2026,6 @@
 {
     OpenLinesSet candidate_lines;
 
-<<<<<<< HEAD
     struct CompareAngles
     {
         bool operator()(const AngleDegrees& a, const AngleDegrees& b) const
@@ -2048,10 +2047,6 @@
     }
 
     candidate_angles.insert({ 0, 90 });
-=======
-    constexpr int numAngles = 16;
-    const double angleStep = 180.0 / numAngles; // Step size between angles
->>>>>>> 922645a4
 
     for (const auto& angle : candidate_angles)
     {
