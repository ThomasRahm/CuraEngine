// Copyright (c) 2023 UltiMaker
// CuraEngine is released under the terms of the AGPLv3 or higher

#include "FffGcodeWriter.h"

#include <algorithm>
#include <limits> // numeric_limits
#include <list>
#include <memory>
#include <numeric>
#include <optional>
#include <unordered_set>

#include <range/v3/view/concat.hpp>
#include <range/v3/view/sliding.hpp>
#include <range/v3/view/transform.hpp>
#include <range/v3/view/zip.hpp>
#include <spdlog/spdlog.h>

#include "Application.h"
#include "ExtruderTrain.h"
#include "FffProcessor.h"
#include "InsetOrderOptimizer.h"
#include "LayerPlan.h"
#include "Slice.h"
#include "WallToolPaths.h"
#include "bridge.h"
#include "communication/Communication.h" //To send layer view data.
#include "infill.h"
#include "progress/Progress.h"
#include "raft.h"
#include "utils/Simplify.h" //Removing micro-segments created by offsetting.
#include "utils/ThreadPool.h"
#include "utils/linearAlg2D.h"
#include "utils/math.h"
#include "utils/orderOptimizer.h"

namespace cura
{

FffGcodeWriter::FffGcodeWriter()
    : max_object_height(0)
    , layer_plan_buffer(gcode)
    , slice_uuid(Application::getInstance().instance_uuid)
{
    for (unsigned int extruder_nr = 0; extruder_nr < MAX_EXTRUDERS; extruder_nr++)
    { // initialize all as max layer_nr, so that they get updated to the lowest layer on which they are used.
        extruder_prime_layer_nr[extruder_nr] = std::numeric_limits<int>::max();
    }
}

void FffGcodeWriter::setTargetStream(std::ostream* stream)
{
    gcode.setOutputStream(stream);
}

double FffGcodeWriter::getTotalFilamentUsed(int extruder_nr)
{
    return gcode.getTotalFilamentUsed(extruder_nr);
}

std::vector<Duration> FffGcodeWriter::getTotalPrintTimePerFeature()
{
    return gcode.getTotalPrintTimePerFeature();
}

bool FffGcodeWriter::setTargetFile(const char* filename)
{
    output_file.open(filename);
    if (output_file.is_open())
    {
        gcode.setOutputStream(&output_file);
        return true;
    }
    return false;
}

void FffGcodeWriter::writeGCode(SliceDataStorage& storage, TimeKeeper& time_keeper)
{
    const size_t start_extruder_nr = getStartExtruder(storage);
    gcode.preSetup(start_extruder_nr);
    gcode.setSliceUUID(slice_uuid);

    Scene& scene = Application::getInstance().current_slice->scene;
    if (scene.current_mesh_group == scene.mesh_groups.begin()) // First mesh group.
    {
        gcode.resetTotalPrintTimeAndFilament();
        gcode.setInitialAndBuildVolumeTemps(start_extruder_nr);
    }

    Application::getInstance().communication->beginGCode();

    setConfigFanSpeedLayerTime();

    setConfigRetractionAndWipe(storage);

    if (scene.current_mesh_group == scene.mesh_groups.begin())
    {
        auto should_prime_extruder = gcode.initializeExtruderTrains(storage, start_extruder_nr);

        if (! should_prime_extruder)
        {
            // set to most negative number so that layer processing never primes this extruder anymore.
            extruder_prime_layer_nr[start_extruder_nr] = std::numeric_limits<int>::min();
        }
    }
    else
    {
        processNextMeshGroupCode(storage);
    }

    size_t total_layers = 0;
    for (std::shared_ptr<SliceMeshStorage>& mesh_ptr : storage.meshes)
    {
        auto& mesh = *mesh_ptr;
        size_t mesh_layer_num = mesh.layers.size();

        // calculation of _actual_ number of layers in loop.
        while (mesh_layer_num > 0 && mesh.layers[mesh_layer_num - 1].getOutlines().empty())
        {
            mesh_layer_num--;
        }

        total_layers = std::max(total_layers, mesh_layer_num);

        setInfillAndSkinAngles(mesh);
    }

    setSupportAngles(storage);

    gcode.writeLayerCountComment(total_layers);

    { // calculate the mesh order for each extruder
        const size_t extruder_count = Application::getInstance().current_slice->scene.extruders.size();
        mesh_order_per_extruder.clear(); // Might be not empty in case of sequential printing.
        mesh_order_per_extruder.reserve(extruder_count);
        for (size_t extruder_nr = 0; extruder_nr < extruder_count; extruder_nr++)
        {
            mesh_order_per_extruder.push_back(calculateMeshOrder(storage, extruder_nr));
        }
    }
    calculateExtruderOrderPerLayer(storage);
    calculatePrimeLayerPerExtruder(storage);

    if (scene.current_mesh_group->settings.get<bool>("magic_spiralize"))
    {
        findLayerSeamsForSpiralize(storage, total_layers);
    }

    int process_layer_starting_layer_nr = 0;
    const bool has_raft = scene.current_mesh_group->settings.get<EPlatformAdhesion>("adhesion_type") == EPlatformAdhesion::RAFT;
    if (has_raft)
    {
        processRaft(storage);
        // process filler layers to fill the airgap with helper object (support etc) so that they stick better to the raft.
        // only process the filler layers if there is anything to print in them.
        for (bool extruder_is_used_in_filler_layers : storage.getExtrudersUsed(-1))
        {
            if (extruder_is_used_in_filler_layers)
            {
                process_layer_starting_layer_nr = -Raft::getFillerLayerCount();
                break;
            }
        }
    }

    run_multiple_producers_ordered_consumer(
        process_layer_starting_layer_nr,
        total_layers,
        [&storage, total_layers, this](int layer_nr)
        {
            return std::make_optional(processLayer(storage, layer_nr, total_layers));
        },
        [this, total_layers](std::optional<ProcessLayerResult> result_opt)
        {
            const ProcessLayerResult& result = result_opt.value();
            Progress::messageProgressLayer(result.layer_plan->getLayerNr(), total_layers, result.total_elapsed_time, result.stages_times);
            layer_plan_buffer.handle(*result.layer_plan, gcode);
        });

    layer_plan_buffer.flush();

    Progress::messageProgressStage(Progress::Stage::FINISH, &time_keeper);

    // Store the object height for when we are printing multiple objects, as we need to clear every one of them when moving to the next position.
    max_object_height = std::max(max_object_height, storage.model_max.z);


    constexpr bool force = true;
    gcode.writeRetraction(storage.retraction_wipe_config_per_extruder[gcode.getExtruderNr()].retraction_config, force); // retract after finishing each meshgroup
}

unsigned int FffGcodeWriter::findSpiralizedLayerSeamVertexIndex(const SliceDataStorage& storage, const SliceMeshStorage& mesh, const int layer_nr, const int last_layer_nr)
{
    const SliceLayer& layer = mesh.layers[layer_nr];

    // last_layer_nr will be < 0 until we have processed the first non-empty layer
    if (last_layer_nr < 0)
    {
        // If the user has specified a z-seam location, use the vertex closest to that location for the seam vertex
        // in the first layer that has a part with insets. This allows the user to alter the seam start location which
        // could be useful if the spiralization has a problem with a particular seam path.
        Point seam_pos(0, 0);
        if (mesh.settings.get<EZSeamType>("z_seam_type") == EZSeamType::USER_SPECIFIED)
        {
            seam_pos = mesh.getZSeamHint();
        }
        return PolygonUtils::findClosest(seam_pos, layer.parts[0].spiral_wall[0]).point_idx;
    }
    else
    {
        // note that the code below doesn't assume that last_layer_nr is one less than layer_nr but the print is going
        // to come out pretty weird if that isn't true as it implies that there are empty layers

        ConstPolygonRef last_wall = (*storage.spiralize_wall_outlines[last_layer_nr])[0];
        // Even though this is just one (contiguous) part, the spiralize wall may still be multiple parts if the part is somewhere thinner than 1 line width.
        // This case is so rare that we don't bother with finding the best polygon to start with. Just start with the first polygon (`spiral_wall[0]`).
        ConstPolygonRef wall = layer.parts[0].spiral_wall[0];
        const size_t n_points = wall.size();
        const Point last_wall_seam_vertex = last_wall[storage.spiralize_seam_vertex_indices[last_layer_nr]];

        // seam_vertex_idx is going to be the index of the seam vertex in the current wall polygon
        // initially we choose the vertex that is closest to the seam vertex in the last spiralized layer processed

        int seam_vertex_idx = PolygonUtils::findNearestVert(last_wall_seam_vertex, wall);

        // now we check that the vertex following the seam vertex is to the left of the seam vertex in the last layer
        // and if it isn't, we move forward

        if (vSize(last_wall_seam_vertex - wall[seam_vertex_idx]) >= mesh.settings.get<coord_t>("meshfix_maximum_resolution"))
        {
            // get the inward normal of the last layer seam vertex
            Point last_wall_seam_vertex_inward_normal = PolygonUtils::getVertexInwardNormal(last_wall, storage.spiralize_seam_vertex_indices[last_layer_nr]);

            // create a vector from the normal so that we can then test the vertex following the candidate seam vertex to make sure it is on the correct side
            Point last_wall_seam_vertex_vector = last_wall_seam_vertex + last_wall_seam_vertex_inward_normal;

            // now test the vertex following the candidate seam vertex and if it lies to the left of the vector, it's good to use
            float a = LinearAlg2D::getAngleLeft(last_wall_seam_vertex_vector, last_wall_seam_vertex, wall[(seam_vertex_idx + 1) % n_points]);

            if (a <= 0 || a >= M_PI)
            {
                // the vertex was not on the left of the vector so move the seam vertex on
                seam_vertex_idx = (seam_vertex_idx + 1) % n_points;
                a = LinearAlg2D::getAngleLeft(last_wall_seam_vertex_vector, last_wall_seam_vertex, wall[(seam_vertex_idx + 1) % n_points]);
            }
        }

        return seam_vertex_idx;
    }
}

void FffGcodeWriter::findLayerSeamsForSpiralize(SliceDataStorage& storage, size_t total_layers)
{
    // The spiral has to continue on in an anti-clockwise direction from where the last layer finished, it can't jump backwards

    // we track the seam position for each layer and ensure that the seam position for next layer continues in the right direction

    storage.spiralize_wall_outlines.assign(total_layers, nullptr); // default is no information available
    storage.spiralize_seam_vertex_indices.assign(total_layers, 0);

    int last_layer_nr = -1; // layer number of the last non-empty layer processed (for any extruder or mesh)

    for (unsigned layer_nr = 0; layer_nr < total_layers; ++layer_nr)
    {
        bool done_this_layer = false;

        // iterate through extruders until we find a mesh that has a part with insets
        const std::vector<size_t>& extruder_order = extruder_order_per_layer[layer_nr];
        for (unsigned int extruder_idx = 0; ! done_this_layer && extruder_idx < extruder_order.size(); ++extruder_idx)
        {
            const size_t extruder_nr = extruder_order[extruder_idx];
            // iterate through this extruder's meshes until we find a part with insets
            const std::vector<size_t>& mesh_order = mesh_order_per_extruder[extruder_nr];
            for (unsigned int mesh_idx : mesh_order)
            {
                SliceMeshStorage& mesh = *storage.meshes[mesh_idx];
                // if this mesh has layer data for this layer process it
                if (! done_this_layer && mesh.layers.size() > layer_nr)
                {
                    SliceLayer& layer = mesh.layers[layer_nr];
                    // if the first part in the layer (if any) has insets, process it
                    if (! layer.parts.empty() && ! layer.parts[0].spiral_wall.empty())
                    {
                        // save the seam vertex index for this layer as we need it to determine the seam vertex index for the next layer
                        storage.spiralize_seam_vertex_indices[layer_nr] = findSpiralizedLayerSeamVertexIndex(storage, mesh, layer_nr, last_layer_nr);
                        // save the wall outline for this layer so it can be used in the spiralize interpolation calculation
                        storage.spiralize_wall_outlines[layer_nr] = &layer.parts[0].spiral_wall;
                        last_layer_nr = layer_nr;
                        // ignore any further meshes/extruders for this layer
                        done_this_layer = true;
                    }
                }
            }
        }
    }
}

void FffGcodeWriter::setConfigFanSpeedLayerTime()
{
    for (const ExtruderTrain& train : Application::getInstance().current_slice->scene.extruders)
    {
        fan_speed_layer_time_settings_per_extruder.emplace_back();
        FanSpeedLayerTimeSettings& fan_speed_layer_time_settings = fan_speed_layer_time_settings_per_extruder.back();
        fan_speed_layer_time_settings.cool_min_layer_time = train.settings.get<Duration>("cool_min_layer_time");
        fan_speed_layer_time_settings.cool_min_layer_time_fan_speed_max = train.settings.get<Duration>("cool_min_layer_time_fan_speed_max");
        fan_speed_layer_time_settings.cool_fan_speed_0 = train.settings.get<Ratio>("cool_fan_speed_0") * 100.0;
        fan_speed_layer_time_settings.cool_fan_speed_min = train.settings.get<Ratio>("cool_fan_speed_min") * 100.0;
        fan_speed_layer_time_settings.cool_fan_speed_max = train.settings.get<Ratio>("cool_fan_speed_max") * 100.0;
        fan_speed_layer_time_settings.cool_min_speed = train.settings.get<Velocity>("cool_min_speed");
        fan_speed_layer_time_settings.cool_fan_full_layer = train.settings.get<LayerIndex>("cool_fan_full_layer");
        if (! train.settings.get<bool>("cool_fan_enabled"))
        {
            fan_speed_layer_time_settings.cool_fan_speed_0 = 0;
            fan_speed_layer_time_settings.cool_fan_speed_min = 0;
            fan_speed_layer_time_settings.cool_fan_speed_max = 0;
        }
    }
}

static void retractionAndWipeConfigFromSettings(const Settings& settings, RetractionAndWipeConfig* config)
{
    RetractionConfig& retraction_config = config->retraction_config;
    retraction_config.distance = (settings.get<bool>("retraction_enable")) ? settings.get<double>("retraction_amount") : 0; // Retraction distance in mm.
    retraction_config.prime_volume = settings.get<double>("retraction_extra_prime_amount"); // Extra prime volume in mm^3.
    retraction_config.speed = settings.get<Velocity>("retraction_retract_speed");
    retraction_config.primeSpeed = settings.get<Velocity>("retraction_prime_speed");
    retraction_config.zHop = settings.get<coord_t>("retraction_hop");
    retraction_config.retraction_min_travel_distance = settings.get<coord_t>("retraction_min_travel");
    retraction_config.retraction_extrusion_window = settings.get<double>("retraction_extrusion_window"); // Window to count retractions in in mm of extruded filament.
    retraction_config.retraction_count_max = settings.get<size_t>("retraction_count_max");

    config->retraction_hop_after_extruder_switch = settings.get<bool>("retraction_hop_after_extruder_switch");
    config->switch_extruder_extra_prime_amount = settings.get<double>("switch_extruder_extra_prime_amount");
    RetractionConfig& switch_retraction_config = config->extruder_switch_retraction_config;
    switch_retraction_config.distance = settings.get<double>("switch_extruder_retraction_amount"); // Retraction distance in mm.
    switch_retraction_config.prime_volume = 0.0;
    switch_retraction_config.speed = settings.get<Velocity>("switch_extruder_retraction_speed");
    switch_retraction_config.primeSpeed = settings.get<Velocity>("switch_extruder_prime_speed");
    switch_retraction_config.zHop = settings.get<coord_t>("retraction_hop_after_extruder_switch_height");
    switch_retraction_config.retraction_min_travel_distance = 0; // No limitation on travel distance for an extruder switch retract.
    switch_retraction_config.retraction_extrusion_window
        = 99999.9; // So that extruder switch retractions won't affect the retraction buffer (extruded_volume_at_previous_n_retractions).
    switch_retraction_config.retraction_count_max = 9999999; // Extruder switch retraction is never limited.

    WipeScriptConfig& wipe_config = config->wipe_config;

    wipe_config.retraction_enable = settings.get<bool>("wipe_retraction_enable");
    wipe_config.retraction_config.distance = settings.get<double>("wipe_retraction_amount");
    wipe_config.retraction_config.speed = settings.get<Velocity>("wipe_retraction_retract_speed");
    wipe_config.retraction_config.primeSpeed = settings.get<Velocity>("wipe_retraction_prime_speed");
    wipe_config.retraction_config.prime_volume = settings.get<double>("wipe_retraction_extra_prime_amount");
    wipe_config.retraction_config.retraction_min_travel_distance = 0;
    wipe_config.retraction_config.retraction_extrusion_window = std::numeric_limits<double>::max();
    wipe_config.retraction_config.retraction_count_max = std::numeric_limits<size_t>::max();

    wipe_config.pause = settings.get<Duration>("wipe_pause");

    wipe_config.hop_enable = settings.get<bool>("wipe_hop_enable");
    wipe_config.hop_amount = settings.get<coord_t>("wipe_hop_amount");
    wipe_config.hop_speed = settings.get<Velocity>("wipe_hop_speed");

    wipe_config.brush_pos_x = settings.get<coord_t>("wipe_brush_pos_x");
    wipe_config.repeat_count = settings.get<size_t>("wipe_repeat_count");
    wipe_config.move_distance = settings.get<coord_t>("wipe_move_distance");
    wipe_config.move_speed = settings.get<Velocity>("speed_travel");
    wipe_config.max_extrusion_mm3 = settings.get<double>("max_extrusion_before_wipe");
    wipe_config.clean_between_layers = settings.get<bool>("clean_between_layers");
}

void FffGcodeWriter::setConfigRetractionAndWipe(SliceDataStorage& storage)
{
    Scene& scene = Application::getInstance().current_slice->scene;
    for (size_t extruder_index = 0; extruder_index < scene.extruders.size(); extruder_index++)
    {
        ExtruderTrain& train = scene.extruders[extruder_index];
        retractionAndWipeConfigFromSettings(train.settings, &storage.retraction_wipe_config_per_extruder[extruder_index]);
    }
    for (std::shared_ptr<SliceMeshStorage>& mesh : storage.meshes)
    {
        retractionAndWipeConfigFromSettings(mesh->settings, &mesh->retraction_wipe_config);
    }
}

size_t FffGcodeWriter::getStartExtruder(const SliceDataStorage& storage)
{
    const Settings& mesh_group_settings = Application::getInstance().current_slice->scene.current_mesh_group->settings;
    const EPlatformAdhesion adhesion_type = mesh_group_settings.get<EPlatformAdhesion>("adhesion_type");
    const int skirt_brim_extruder_nr = mesh_group_settings.get<int>("skirt_brim_extruder_nr");
    const ExtruderTrain* skirt_brim_extruder = (skirt_brim_extruder_nr < 0) ? nullptr : &mesh_group_settings.get<ExtruderTrain&>("skirt_brim_extruder_nr");

    size_t start_extruder_nr;
    if (adhesion_type == EPlatformAdhesion::SKIRT && skirt_brim_extruder
        && (skirt_brim_extruder->settings.get<int>("skirt_line_count") > 0 || skirt_brim_extruder->settings.get<coord_t>("skirt_brim_minimal_length") > 0))
    {
        start_extruder_nr = skirt_brim_extruder->extruder_nr;
    }

    else if (
        (adhesion_type == EPlatformAdhesion::BRIM || mesh_group_settings.get<bool>("prime_tower_brim_enable")) && skirt_brim_extruder
        && (skirt_brim_extruder->settings.get<int>("brim_line_count") > 0 || skirt_brim_extruder->settings.get<coord_t>("skirt_brim_minimal_length") > 0))
    {
        start_extruder_nr = skirt_brim_extruder->extruder_nr;
    }
    else if (adhesion_type == EPlatformAdhesion::RAFT && skirt_brim_extruder)
    {
        start_extruder_nr = mesh_group_settings.get<ExtruderTrain&>("raft_base_extruder_nr").extruder_nr;
    }
    else // No adhesion.
    {
        if (mesh_group_settings.get<bool>("support_enable") && mesh_group_settings.get<bool>("support_brim_enable"))
        {
            start_extruder_nr = mesh_group_settings.get<ExtruderTrain&>("support_infill_extruder_nr").extruder_nr;
        }
        else
        {
            std::vector<bool> extruder_is_used = storage.getExtrudersUsed();
            for (size_t extruder_nr = 0; extruder_nr < extruder_is_used.size(); extruder_nr++)
            {
                start_extruder_nr = extruder_nr;
                if (extruder_is_used[extruder_nr])
                {
                    break;
                }
            }
        }
    }
    assert(start_extruder_nr < Application::getInstance().current_slice->scene.extruders.size() && "start_extruder_nr must be a valid extruder");
    return start_extruder_nr;
}

void FffGcodeWriter::setInfillAndSkinAngles(SliceMeshStorage& mesh)
{
    if (mesh.infill_angles.size() == 0)
    {
        mesh.infill_angles = mesh.settings.get<std::vector<AngleDegrees>>("infill_angles");
        if (mesh.infill_angles.size() == 0)
        {
            // user has not specified any infill angles so use defaults
            const EFillMethod infill_pattern = mesh.settings.get<EFillMethod>("infill_pattern");
            if (infill_pattern == EFillMethod::CROSS || infill_pattern == EFillMethod::CROSS_3D)
            {
                mesh.infill_angles.push_back(22); // put most infill lines in between 45 and 0 degrees
            }
            else
            {
                mesh.infill_angles.push_back(45); // generally all infill patterns use 45 degrees
                if (infill_pattern == EFillMethod::LINES || infill_pattern == EFillMethod::ZIG_ZAG)
                {
                    // lines and zig zag patterns default to also using 135 degrees
                    mesh.infill_angles.push_back(135);
                }
            }
        }
    }

    if (mesh.roofing_angles.size() == 0)
    {
        mesh.roofing_angles = mesh.settings.get<std::vector<AngleDegrees>>("roofing_angles");
        if (mesh.roofing_angles.size() == 0)
        {
            // user has not specified any infill angles so use defaults
            mesh.roofing_angles.push_back(45);
            mesh.roofing_angles.push_back(135);
        }
    }

    if (mesh.skin_angles.size() == 0)
    {
        mesh.skin_angles = mesh.settings.get<std::vector<AngleDegrees>>("skin_angles");
        if (mesh.skin_angles.size() == 0)
        {
            // user has not specified any infill angles so use defaults
            mesh.skin_angles.push_back(45);
            mesh.skin_angles.push_back(135);
        }
    }
}

void FffGcodeWriter::setSupportAngles(SliceDataStorage& storage)
{
    const Settings& mesh_group_settings = Application::getInstance().current_slice->scene.current_mesh_group->settings;
    const ExtruderTrain& support_infill_extruder = mesh_group_settings.get<ExtruderTrain&>("support_infill_extruder_nr");
    storage.support.support_infill_angles = support_infill_extruder.settings.get<std::vector<AngleDegrees>>("support_infill_angles");
    if (storage.support.support_infill_angles.empty())
    {
        storage.support.support_infill_angles.push_back(0);
    }

    const ExtruderTrain& support_extruder_nr_layer_0 = mesh_group_settings.get<ExtruderTrain&>("support_extruder_nr_layer_0");
    storage.support.support_infill_angles_layer_0 = support_extruder_nr_layer_0.settings.get<std::vector<AngleDegrees>>("support_infill_angles");
    if (storage.support.support_infill_angles_layer_0.empty())
    {
        storage.support.support_infill_angles_layer_0.push_back(0);
    }

    auto getInterfaceAngles
        = [&storage](const ExtruderTrain& extruder, const std::string& interface_angles_setting, const EFillMethod pattern, const std::string& interface_height_setting)
    {
        std::vector<AngleDegrees> angles = extruder.settings.get<std::vector<AngleDegrees>>(interface_angles_setting);
        if (angles.empty())
        {
            if (pattern == EFillMethod::CONCENTRIC)
            {
                angles.push_back(0); // Concentric has no rotation.
            }
            else if (pattern == EFillMethod::TRIANGLES)
            {
                angles.push_back(90); // Triangular support interface shouldn't alternate every layer.
            }
            else
            {
                for (const auto& mesh : storage.meshes)
                {
                    if (mesh->settings.get<coord_t>(interface_height_setting)
                        >= 2 * Application::getInstance().current_slice->scene.current_mesh_group->settings.get<coord_t>("layer_height"))
                    {
                        // Some roofs are quite thick.
                        // Alternate between the two kinds of diagonal: / and \ .
                        angles.push_back(45);
                        angles.push_back(135);
                    }
                }
                if (angles.empty())
                {
                    angles.push_back(90); // Perpendicular to support lines.
                }
            }
        }
        return angles;
    };

    const ExtruderTrain& roof_extruder = mesh_group_settings.get<ExtruderTrain&>("support_roof_extruder_nr");
    storage.support.support_roof_angles
        = getInterfaceAngles(roof_extruder, "support_roof_angles", roof_extruder.settings.get<EFillMethod>("support_roof_pattern"), "support_roof_height");

    const ExtruderTrain& bottom_extruder = mesh_group_settings.get<ExtruderTrain&>("support_bottom_extruder_nr");
    storage.support.support_bottom_angles
        = getInterfaceAngles(bottom_extruder, "support_bottom_angles", bottom_extruder.settings.get<EFillMethod>("support_bottom_pattern"), "support_bottom_height");
}

void FffGcodeWriter::processNextMeshGroupCode(const SliceDataStorage& storage)
{
    gcode.writeFanCommand(0);
    gcode.setZ(max_object_height + MM2INT(5));

    Application::getInstance().communication->sendCurrentPosition(gcode.getPositionXY());
    gcode.writeTravel(gcode.getPositionXY(), Application::getInstance().current_slice->scene.extruders[gcode.getExtruderNr()].settings.get<Velocity>("speed_travel"));
    Point start_pos(storage.model_min.x, storage.model_min.y);
    gcode.writeTravel(start_pos, Application::getInstance().current_slice->scene.extruders[gcode.getExtruderNr()].settings.get<Velocity>("speed_travel"));

    gcode.processInitialLayerTemperature(storage, gcode.getExtruderNr());
}

void FffGcodeWriter::processRaft(const SliceDataStorage& storage)
{
    Settings& mesh_group_settings = Application::getInstance().current_slice->scene.current_mesh_group->settings;
    const size_t base_extruder_nr = mesh_group_settings.get<ExtruderTrain&>("raft_base_extruder_nr").extruder_nr;
    const size_t interface_extruder_nr = mesh_group_settings.get<ExtruderTrain&>("raft_interface_extruder_nr").extruder_nr;
    const size_t surface_extruder_nr = mesh_group_settings.get<ExtruderTrain&>("raft_surface_extruder_nr").extruder_nr;
    const size_t prime_tower_extruder_nr = storage.primeTower.extruder_order.front();

    coord_t z = 0;
    const LayerIndex initial_raft_layer_nr = -Raft::getTotalExtraLayers();
    const Settings& interface_settings = mesh_group_settings.get<ExtruderTrain&>("raft_interface_extruder_nr").settings;
    const size_t num_interface_layers = interface_settings.get<size_t>("raft_interface_layers");
    const Settings& surface_settings = mesh_group_settings.get<ExtruderTrain&>("raft_surface_extruder_nr").settings;
    const size_t num_surface_layers = surface_settings.get<size_t>("raft_surface_layers");

    // some infill config for all lines infill generation below
    constexpr double fill_overlap = 0; // raft line shouldn't be expanded - there is no boundary polygon printed
    constexpr int infill_multiplier = 1; // rafts use single lines
    constexpr int extra_infill_shift = 0;
    constexpr bool fill_gaps = true;

    Polygons raft_polygons; // should remain empty, since we only have the lines pattern for the raft...
    std::optional<Point> last_planned_position = std::optional<Point>();

    unsigned int current_extruder_nr = base_extruder_nr;

    { // raft base layer
        const Settings& base_settings = mesh_group_settings.get<ExtruderTrain&>("raft_base_extruder_nr").settings;
        LayerIndex layer_nr = initial_raft_layer_nr;
        const coord_t layer_height = base_settings.get<coord_t>("raft_base_thickness");
        z += layer_height;
        const coord_t comb_offset = base_settings.get<coord_t>("raft_base_line_spacing");

        std::vector<FanSpeedLayerTimeSettings> fan_speed_layer_time_settings_per_extruder_raft_base
            = fan_speed_layer_time_settings_per_extruder; // copy so that we change only the local copy
        for (FanSpeedLayerTimeSettings& fan_speed_layer_time_settings : fan_speed_layer_time_settings_per_extruder_raft_base)
        {
            double regular_fan_speed = base_settings.get<Ratio>("raft_base_fan_speed") * 100.0;
            fan_speed_layer_time_settings.cool_fan_speed_min = regular_fan_speed;
            fan_speed_layer_time_settings.cool_fan_speed_0 = regular_fan_speed; // ignore initial layer fan speed stuff
        }

        const coord_t line_width = base_settings.get<coord_t>("raft_base_line_width");
        const coord_t avoid_distance = base_settings.get<coord_t>("travel_avoid_distance");
        LayerPlan& gcode_layer
            = *new LayerPlan(storage, layer_nr, z, layer_height, base_extruder_nr, fan_speed_layer_time_settings_per_extruder_raft_base, comb_offset, line_width, avoid_distance);
        gcode_layer.setIsInside(true);

        Application::getInstance().communication->sendLayerComplete(layer_nr, z, layer_height);

        Polygons raftLines;
        AngleDegrees fill_angle = (num_surface_layers + num_interface_layers) % 2 ? 45 : 135; // 90 degrees rotated from the interface layer.
        constexpr bool zig_zaggify_infill = false;
        constexpr bool connect_polygons = true; // causes less jerks, so better adhesion
        constexpr bool retract_before_outer_wall = false;
        constexpr coord_t wipe_dist = 0;

        const size_t wall_line_count = base_settings.get<size_t>("raft_base_wall_count");
        const coord_t small_area_width = 0; // A raft never has a small region due to the large horizontal expansion.
        const coord_t line_spacing = base_settings.get<coord_t>("raft_base_line_spacing");
        const coord_t line_spacing_prime_tower = base_settings.get<coord_t>("prime_tower_raft_base_line_spacing");
        const Point& infill_origin = Point();
        constexpr bool skip_stitching = false;
        constexpr bool connected_zigzags = false;
        constexpr bool use_endpieces = true;
        constexpr bool skip_some_zags = false;
        constexpr int zag_skip_count = 0;
        constexpr coord_t pocket_size = 0;
        const coord_t max_resolution = base_settings.get<coord_t>("meshfix_maximum_resolution");
        const coord_t max_deviation = base_settings.get<coord_t>("meshfix_maximum_deviation");

        struct ParameterizedRaftPath
        {
            coord_t line_spacing;
            Polygons outline;
        };

        std::vector<ParameterizedRaftPath> raft_outline_paths;
        raft_outline_paths.emplace_back(ParameterizedRaftPath{ line_spacing, storage.raftOutline });
        if (storage.primeTower.enabled)
        {
            const Polygons& raft_outline_prime_tower = storage.primeTower.getOuterPoly(layer_nr);
            if (line_spacing_prime_tower == line_spacing)
            {
                // Base layer is shared with prime tower base
                raft_outline_paths.front().outline = raft_outline_paths.front().outline.unionPolygons(raft_outline_prime_tower);
            }
            else
            {
                // Prime tower has a different line spacing, print them separately
                raft_outline_paths.front().outline = raft_outline_paths.front().outline.difference(raft_outline_prime_tower);
                raft_outline_paths.emplace_back(ParameterizedRaftPath{ line_spacing_prime_tower, raft_outline_prime_tower });
            }
        }

        for (const ParameterizedRaftPath& raft_outline_path : raft_outline_paths)
        {
            Infill infill_comp(
                EFillMethod::LINES,
                zig_zaggify_infill,
                connect_polygons,
                raft_outline_path.outline,
                gcode_layer.configs_storage.raft_base_config.getLineWidth(),
                raft_outline_path.line_spacing,
                fill_overlap,
                infill_multiplier,
                fill_angle,
                z,
                extra_infill_shift,
                max_resolution,
                max_deviation,
                wall_line_count,
                small_area_width,
                infill_origin,
                skip_stitching,
                fill_gaps,
                connected_zigzags,
                use_endpieces,
                skip_some_zags,
                zag_skip_count,
                pocket_size);
            std::vector<VariableWidthLines> raft_paths;
            infill_comp.generate(raft_paths, raft_polygons, raftLines, base_settings, layer_nr, SectionType::ADHESION);
            if (! raft_paths.empty())
            {
                const GCodePathConfig& config = gcode_layer.configs_storage.raft_base_config;
                const ZSeamConfig z_seam_config(EZSeamType::SHORTEST, gcode_layer.getLastPlannedPositionOrStartingPosition(), EZSeamCornerPrefType::Z_SEAM_CORNER_PREF_NONE, false);
                InsetOrderOptimizer wall_orderer(
                    *this,
                    storage,
                    gcode_layer,
                    base_settings,
                    base_extruder_nr,
                    config,
                    config,
                    config,
                    config,
                    retract_before_outer_wall,
                    wipe_dist,
                    wipe_dist,
                    base_extruder_nr,
                    base_extruder_nr,
                    z_seam_config,
                    raft_paths);
                wall_orderer.addToLayer();
            }
            gcode_layer.addLinesByOptimizer(raftLines, gcode_layer.configs_storage.raft_base_config, SpaceFillType::Lines);

            raft_polygons.clear();
            raftLines.clear();
        }

        layer_plan_buffer.handle(gcode_layer, gcode);
        last_planned_position = gcode_layer.getLastPlannedPositionOrStartingPosition();
    }

    const coord_t interface_layer_height = interface_settings.get<coord_t>("raft_interface_thickness");
    const coord_t interface_line_spacing = interface_settings.get<coord_t>("raft_interface_line_spacing");
    const Ratio interface_fan_speed = interface_settings.get<Ratio>("raft_interface_fan_speed");
    const coord_t interface_line_width = interface_settings.get<coord_t>("raft_interface_line_width");
    const coord_t interface_avoid_distance = interface_settings.get<coord_t>("travel_avoid_distance");
    const coord_t interface_max_resolution = interface_settings.get<coord_t>("meshfix_maximum_resolution");
    const coord_t interface_max_deviation = interface_settings.get<coord_t>("meshfix_maximum_deviation");

    for (LayerIndex raft_interface_layer = 1; static_cast<size_t>(raft_interface_layer) <= num_interface_layers; ++raft_interface_layer)
    { // raft interface layer
        bool prime_tower_added_on_this_layer = ! storage.primeTower.enabled;
        const LayerIndex layer_nr = initial_raft_layer_nr + raft_interface_layer;
        z += interface_layer_height;

        std::vector<FanSpeedLayerTimeSettings> fan_speed_layer_time_settings_per_extruder_raft_interface
            = fan_speed_layer_time_settings_per_extruder; // copy so that we change only the local copy
        for (FanSpeedLayerTimeSettings& fan_speed_layer_time_settings : fan_speed_layer_time_settings_per_extruder_raft_interface)
        {
            const double regular_fan_speed = interface_fan_speed * 100.0;
            fan_speed_layer_time_settings.cool_fan_speed_min = regular_fan_speed;
            fan_speed_layer_time_settings.cool_fan_speed_0 = regular_fan_speed; // ignore initial layer fan speed stuff
        }

        const coord_t comb_offset = interface_line_spacing;
        LayerPlan& gcode_layer = *new LayerPlan(
            storage,
            layer_nr,
            z,
            interface_layer_height,
            current_extruder_nr,
            fan_speed_layer_time_settings_per_extruder_raft_interface,
            comb_offset,
            interface_line_width,
            interface_avoid_distance);

        if (! prime_tower_added_on_this_layer && current_extruder_nr == prime_tower_extruder_nr)
        {
            addPrimeTower(storage, gcode_layer, current_extruder_nr);
            prime_tower_added_on_this_layer = true;
        }

        gcode_layer.setIsInside(true);
        if (interface_extruder_nr != current_extruder_nr)
        {
            setExtruder_addPrime(storage, gcode_layer, interface_extruder_nr);
            current_extruder_nr = interface_extruder_nr;
        }

        Application::getInstance().communication->sendLayerComplete(layer_nr, z, interface_layer_height);

        Polygons raft_outline_path;
        const coord_t small_offset = gcode_layer.configs_storage.raft_interface_config.getLineWidth()
                                   / 2; // Do this manually because of micron-movement created in corners when insetting a polygon that was offset with round joint type.
        raft_outline_path = storage.raftOutline.offset(-small_offset);
        raft_outline_path = Simplify(interface_settings).polygon(raft_outline_path); // Remove those micron-movements.
        const coord_t infill_outline_width = gcode_layer.configs_storage.raft_interface_config.getLineWidth();
        Polygons raft_lines;
        AngleDegrees fill_angle = (num_surface_layers + num_interface_layers - raft_interface_layer) % 2 ? 45 : 135; // 90 degrees rotated from the first top layer.
        constexpr bool zig_zaggify_infill = true;
        constexpr bool connect_polygons = true; // why not?

        constexpr int wall_line_count = 0;
        const coord_t small_area_width = 0; // A raft never has a small region due to the large horizontal expansion.
        const Point infill_origin = Point();
        constexpr bool skip_stitching = false;
        constexpr bool connected_zigzags = false;
        constexpr bool use_endpieces = true;
        constexpr bool skip_some_zags = false;
        constexpr int zag_skip_count = 0;
        constexpr coord_t pocket_size = 0;

        if (storage.primeTower.enabled)
        {
            // Interface layer excludes prime tower base
            raft_outline_path = raft_outline_path.difference(storage.primeTower.getOuterPoly(layer_nr));
        }

        Infill infill_comp(
            EFillMethod::ZIG_ZAG,
            zig_zaggify_infill,
            connect_polygons,
            raft_outline_path,
            infill_outline_width,
            interface_line_spacing,
            fill_overlap,
            infill_multiplier,
            fill_angle,
            z,
            extra_infill_shift,
            interface_max_resolution,
            interface_max_deviation,
            wall_line_count,
            small_area_width,
            infill_origin,
            skip_stitching,
            fill_gaps,
            connected_zigzags,
            use_endpieces,
            skip_some_zags,
            zag_skip_count,
            pocket_size);
        std::vector<VariableWidthLines> raft_paths; // Should remain empty, since we have no walls.
        infill_comp.generate(raft_paths, raft_polygons, raft_lines, interface_settings, layer_nr, SectionType::ADHESION);
        gcode_layer.addLinesByOptimizer(raft_lines, gcode_layer.configs_storage.raft_interface_config, SpaceFillType::Lines, false, 0, 1.0, last_planned_position);

        raft_polygons.clear();
        raft_lines.clear();

        if (! prime_tower_added_on_this_layer)
        {
            setExtruder_addPrime(storage, gcode_layer, prime_tower_extruder_nr);
            current_extruder_nr = prime_tower_extruder_nr;
        }

        layer_plan_buffer.handle(gcode_layer, gcode);
        last_planned_position = gcode_layer.getLastPlannedPositionOrStartingPosition();
    }

    const coord_t surface_layer_height = surface_settings.get<coord_t>("raft_surface_thickness");
    const coord_t surface_line_spacing = surface_settings.get<coord_t>("raft_surface_line_spacing");
    const coord_t surface_max_resolution = surface_settings.get<coord_t>("meshfix_maximum_resolution");
    const coord_t surface_max_deviation = surface_settings.get<coord_t>("meshfix_maximum_deviation");
    const coord_t surface_line_width = surface_settings.get<coord_t>("raft_surface_line_width");
    const coord_t surface_avoid_distance = surface_settings.get<coord_t>("travel_avoid_distance");
    const Ratio surface_fan_speed = surface_settings.get<Ratio>("raft_surface_fan_speed");

    for (LayerIndex raft_surface_layer = 1; static_cast<size_t>(raft_surface_layer) <= num_surface_layers; raft_surface_layer++)
    { // raft surface layers
        bool prime_tower_added_on_this_layer = ! storage.primeTower.enabled;
        const LayerIndex layer_nr = initial_raft_layer_nr + 1 + num_interface_layers + raft_surface_layer - 1; // +1: 1 base layer
        z += surface_layer_height;

        std::vector<FanSpeedLayerTimeSettings> fan_speed_layer_time_settings_per_extruder_raft_surface
            = fan_speed_layer_time_settings_per_extruder; // copy so that we change only the local copy
        for (FanSpeedLayerTimeSettings& fan_speed_layer_time_settings : fan_speed_layer_time_settings_per_extruder_raft_surface)
        {
            const double regular_fan_speed = surface_fan_speed * 100.0;
            fan_speed_layer_time_settings.cool_fan_speed_min = regular_fan_speed;
            fan_speed_layer_time_settings.cool_fan_speed_0 = regular_fan_speed; // ignore initial layer fan speed stuff
        }

        const coord_t comb_offset = surface_line_spacing;
        LayerPlan& gcode_layer = *new LayerPlan(
            storage,
            layer_nr,
            z,
            surface_layer_height,
            current_extruder_nr,
            fan_speed_layer_time_settings_per_extruder_raft_surface,
            comb_offset,
            surface_line_width,
            surface_avoid_distance);

        if (! prime_tower_added_on_this_layer && current_extruder_nr == prime_tower_extruder_nr)
        {
            addPrimeTower(storage, gcode_layer, current_extruder_nr);
            prime_tower_added_on_this_layer = true;
        }

        gcode_layer.setIsInside(true);

        // make sure that we are using the correct extruder to print raft
        if (current_extruder_nr != surface_extruder_nr)
        {
            setExtruder_addPrime(storage, gcode_layer, surface_extruder_nr);
            current_extruder_nr = surface_extruder_nr;
        }
        Application::getInstance().communication->sendLayerComplete(layer_nr, z, surface_layer_height);

        Polygons raft_outline_path;
        const coord_t small_offset = gcode_layer.configs_storage.raft_interface_config.getLineWidth()
                                   / 2; // Do this manually because of micron-movement created in corners when insetting a polygon that was offset with round joint type.
        raft_outline_path = storage.raftOutline.offset(-small_offset);
        raft_outline_path = Simplify(interface_settings).polygon(raft_outline_path); // Remove those micron-movements.
        const coord_t infill_outline_width = gcode_layer.configs_storage.raft_interface_config.getLineWidth();
        Polygons raft_lines;
        AngleDegrees fill_angle
            = (num_surface_layers - raft_surface_layer) % 2 ? 45 : 135; // Alternate between -45 and +45 degrees, ending up 90 degrees rotated from the default skin angle.
        constexpr bool zig_zaggify_infill = true;

        constexpr size_t wall_line_count = 0;
        const coord_t small_area_width = 0; // A raft never has a small region due to the large horizontal expansion.
        const Point& infill_origin = Point();
        constexpr bool skip_stitching = false;
        constexpr bool connected_zigzags = false;
        constexpr bool connect_polygons = false; // midway connections between polygons can make the surface less smooth
        constexpr bool use_endpieces = true;
        constexpr bool skip_some_zags = false;
        constexpr size_t zag_skip_count = 0;
        constexpr coord_t pocket_size = 0;

        if (storage.primeTower.enabled)
        {
            // Surface layers exclude prime tower base
            raft_outline_path = raft_outline_path.difference(storage.primeTower.getOuterPoly(layer_nr));
        }

        Infill infill_comp(
            EFillMethod::ZIG_ZAG,
            zig_zaggify_infill,
            connect_polygons,
            raft_outline_path,
            infill_outline_width,
            surface_line_spacing,
            fill_overlap,
            infill_multiplier,
            fill_angle,
            z,
            extra_infill_shift,
            surface_max_resolution,
            surface_max_deviation,
            wall_line_count,
            small_area_width,
            infill_origin,
            skip_stitching,
            fill_gaps,
            connected_zigzags,
            use_endpieces,
            skip_some_zags,
            zag_skip_count,
            pocket_size);
        std::vector<VariableWidthLines> raft_paths; // Should remain empty, since we have no walls.
        infill_comp.generate(raft_paths, raft_polygons, raft_lines, surface_settings, layer_nr, SectionType::ADHESION);
        gcode_layer.addLinesByOptimizer(raft_lines, gcode_layer.configs_storage.raft_surface_config, SpaceFillType::Lines, false, 0, 1.0, last_planned_position);

        raft_polygons.clear();
        raft_lines.clear();

        if (! prime_tower_added_on_this_layer)
        {
            setExtruder_addPrime(storage, gcode_layer, prime_tower_extruder_nr);
            current_extruder_nr = prime_tower_extruder_nr;
        }

        layer_plan_buffer.handle(gcode_layer, gcode);
    }
}

FffGcodeWriter::ProcessLayerResult FffGcodeWriter::processLayer(const SliceDataStorage& storage, LayerIndex layer_nr, const size_t total_layers) const
{
    spdlog::debug("GcodeWriter processing layer {} of {}", layer_nr, total_layers);
    TimeKeeper time_keeper;
    spdlog::stopwatch timer_total;

    const Settings& mesh_group_settings = Application::getInstance().current_slice->scene.current_mesh_group->settings;
    coord_t layer_thickness = mesh_group_settings.get<coord_t>("layer_height");
    coord_t z;
    bool include_helper_parts = true;
    if (layer_nr < 0)
    {
#ifdef DEBUG
        assert(mesh_group_settings.get<EPlatformAdhesion>("adhesion_type") == EPlatformAdhesion::RAFT && "negative layer_number means post-raft, pre-model layer!");
#endif // DEBUG
        const int filler_layer_count = Raft::getFillerLayerCount();
        layer_thickness = Raft::getFillerLayerHeight();
        z = Raft::getTotalThickness() + (filler_layer_count + layer_nr + 1) * layer_thickness;
    }
    else
    {
        z = storage.meshes[0]->layers[layer_nr].printZ; // stub default
        // find printZ of first actual printed mesh
        for (const std::shared_ptr<SliceMeshStorage>& mesh_ptr : storage.meshes)
        {
            const auto& mesh = *mesh_ptr;
            if (layer_nr >= static_cast<int>(mesh.layers.size()) || mesh.settings.get<bool>("support_mesh") || mesh.settings.get<bool>("anti_overhang_mesh")
                || mesh.settings.get<bool>("cutting_mesh") || mesh.settings.get<bool>("infill_mesh"))
            {
                continue;
            }
            z = mesh.layers[layer_nr].printZ;
            layer_thickness = mesh.layers[layer_nr].thickness;
            break;
        }

        if (layer_nr < 0 && mesh_group_settings.get<EPlatformAdhesion>("adhesion_type") == EPlatformAdhesion::RAFT)
        {
            include_helper_parts = false;
        }
    }

    const Scene& scene = Application::getInstance().current_slice->scene;

    coord_t avoid_distance = 0; // minimal avoid distance is zero
    const std::vector<bool> extruder_is_used = storage.getExtrudersUsed();
    for (size_t extruder_nr = 0; extruder_nr < scene.extruders.size(); extruder_nr++)
    {
        if (extruder_is_used[extruder_nr])
        {
            const ExtruderTrain& extruder = scene.extruders[extruder_nr];

            if (extruder.settings.get<bool>("travel_avoid_other_parts"))
            {
                avoid_distance = std::max(avoid_distance, extruder.settings.get<coord_t>("travel_avoid_distance"));
            }
        }
    }

    coord_t max_inner_wall_width = 0;
    for (const std::shared_ptr<SliceMeshStorage>& mesh_ptr : storage.meshes)
    {
        const auto& mesh = *mesh_ptr;
        coord_t mesh_inner_wall_width = mesh.settings.get<coord_t>((mesh.settings.get<size_t>("wall_line_count") > 1) ? "wall_line_width_x" : "wall_line_width_0");
        if (layer_nr == 0)
        {
            const ExtruderTrain& train = mesh.settings.get<ExtruderTrain&>((mesh.settings.get<size_t>("wall_line_count") > 1) ? "wall_0_extruder_nr" : "wall_x_extruder_nr");
            mesh_inner_wall_width *= train.settings.get<Ratio>("initial_layer_line_width_factor");
        }
        max_inner_wall_width = std::max(max_inner_wall_width, mesh_inner_wall_width);
    }
    const coord_t comb_offset_from_outlines = max_inner_wall_width * 2;

    assert(
        static_cast<LayerIndex>(extruder_order_per_layer_negative_layers.size()) + layer_nr >= 0 && "Layer numbers shouldn't get more negative than there are raft/filler layers");
    const std::vector<size_t>& extruder_order
        = (layer_nr < 0) ? extruder_order_per_layer_negative_layers[extruder_order_per_layer_negative_layers.size() + layer_nr] : extruder_order_per_layer[layer_nr];

    const coord_t first_outer_wall_line_width = scene.extruders[extruder_order.front()].settings.get<coord_t>("wall_line_width_0");
    LayerPlan& gcode_layer = *new LayerPlan(
        storage,
        layer_nr,
        z,
        layer_thickness,
        extruder_order.front(),
        fan_speed_layer_time_settings_per_extruder,
        comb_offset_from_outlines,
        first_outer_wall_line_width,
        avoid_distance);
    time_keeper.registerTime("Init");

    if (include_helper_parts)
    {
        // process the skirt or the brim of the starting extruder.
        auto extruder_nr = gcode_layer.getExtruder();
        if (storage.skirt_brim[extruder_nr].size() > 0)
        {
            processSkirtBrim(storage, gcode_layer, extruder_nr, layer_nr);
            time_keeper.registerTime("Skirt/brim");
        }

        // handle shield(s) first in a layer so that chances are higher that the other nozzle is wiped (for the ooze shield)
        processOozeShield(storage, gcode_layer);
        time_keeper.registerTime("Ooze shield");

        processDraftShield(storage, gcode_layer);
        time_keeper.registerTime("Draft shield");
    }

    const size_t support_roof_extruder_nr = mesh_group_settings.get<ExtruderTrain&>("support_roof_extruder_nr").extruder_nr;
    const size_t support_bottom_extruder_nr = mesh_group_settings.get<ExtruderTrain&>("support_bottom_extruder_nr").extruder_nr;
    const size_t support_infill_extruder_nr = (layer_nr <= 0) ? mesh_group_settings.get<ExtruderTrain&>("support_extruder_nr_layer_0").extruder_nr
                                                              : mesh_group_settings.get<ExtruderTrain&>("support_infill_extruder_nr").extruder_nr;

    for (const size_t& extruder_nr : extruder_order)
    {
        // Everytime you start with a new extruder you want to add a prime tower, unless:
        //  - prime tower is disabled (setExtruder_addPrime takes care of this)
        //  - this is the first (and not the only!) extruder in this layer. Since the previous
        //    layer always ends with this extruder. If the first extruder is the only extruder,
        //    the prime tower needs to be added anyways, in order to support the prime tower if
        //    later in the print a prime tower is needed.
        //  - prime tower is already printed this layer (only applicable for more than 2 extruders).
        //    The setExtruder_addPrime takes care of this.
        if (extruder_nr != extruder_order.front() || (extruder_order.size() == 1 && layer_nr >= 0) || extruder_nr == 0)
        {
            setExtruder_addPrime(storage, gcode_layer, extruder_nr);
            time_keeper.registerTime("Prime tower pre");
        }
        if (include_helper_parts && (extruder_nr == support_infill_extruder_nr || extruder_nr == support_roof_extruder_nr || extruder_nr == support_bottom_extruder_nr))
        {
            addSupportToGCode(storage, gcode_layer, extruder_nr);
            time_keeper.registerTime("Supports");
        }
        if (layer_nr >= 0)
        {
            const std::vector<size_t>& mesh_order = mesh_order_per_extruder[extruder_nr];
            for (size_t mesh_idx : mesh_order)
            {
                const std::shared_ptr<SliceMeshStorage>& mesh = storage.meshes[mesh_idx];
                const MeshPathConfigs& mesh_config = gcode_layer.configs_storage.mesh_configs[mesh_idx];
                if (mesh->settings.get<ESurfaceMode>("magic_mesh_surface_mode") == ESurfaceMode::SURFACE
                    && extruder_nr
                           == mesh->settings.get<ExtruderTrain&>("wall_0_extruder_nr").extruder_nr // mesh surface mode should always only be printed with the outer wall extruder!
                )
                {
                    addMeshLayerToGCode_meshSurfaceMode(storage, *mesh, mesh_config, gcode_layer);
                }
                else
                {
                    addMeshLayerToGCode(storage, mesh, extruder_nr, mesh_config, gcode_layer);
                }
                time_keeper.registerTime(fmt::format("Mesh {}", mesh_idx));
            }
        }
        // Always print a prime tower before switching extruder. Unless:
        //  - The prime tower is already printed this layer (setExtruder_addPrime takes care of this).
        //  - this is the last extruder of the layer, since the next layer will start with the same extruder.
        if (extruder_nr != extruder_order.back() && layer_nr >= 0)
        {
            setExtruder_addPrime(storage, gcode_layer, extruder_nr);
            time_keeper.registerTime("Prime tower post");
        }
    }

    gcode_layer.applyModifyPlugin();
    time_keeper.registerTime("Modify plugin");

    gcode_layer.applyBackPressureCompensation();
    time_keeper.registerTime("Back pressure comp.");

    return { &gcode_layer, timer_total.elapsed().count(), time_keeper.getRegisteredTimes() };
}

bool FffGcodeWriter::getExtruderNeedPrimeBlobDuringFirstLayer(const SliceDataStorage& storage, const size_t extruder_nr) const
{
    auto need_prime_blob = gcode.needPrimeBlob();

    // check the settings if the prime blob is disabled
    if (need_prime_blob)
    {
        const bool is_extruder_used_overall = storage.getExtrudersUsed()[extruder_nr];
        const bool extruder_prime_blob_enabled = storage.getExtruderPrimeBlobEnabled(extruder_nr);

        need_prime_blob = is_extruder_used_overall && extruder_prime_blob_enabled;
    }

    return need_prime_blob;
}

void FffGcodeWriter::processSkirtBrim(const SliceDataStorage& storage, LayerPlan& gcode_layer, unsigned int extruder_nr, LayerIndex layer_nr) const
{
    const ExtruderTrain& train = Application::getInstance().current_slice->scene.extruders[extruder_nr];
    const int skirt_height = train.settings.get<int>("skirt_height");
    const bool is_skirt = train.settings.get<EPlatformAdhesion>("adhesion_type") == EPlatformAdhesion::SKIRT;
    // only create a multilayer SkirtBrim for a skirt for the height of skirt_height
    if (layer_nr != 0 && (layer_nr >= skirt_height || ! is_skirt))
    {
        return;
    }
    if (gcode_layer.getSkirtBrimIsPlanned(extruder_nr))
    {
        return;
    }
    gcode_layer.setSkirtBrimIsPlanned(extruder_nr);

    const auto& original_skirt_brim = storage.skirt_brim[extruder_nr];
    if (original_skirt_brim.size() == 0)
    {
        return;
    }

    // Start brim close to the prime location
    Point start_close_to;
    if (train.settings.get<bool>("prime_blob_enable"))
    {
        const auto prime_pos_is_abs = train.settings.get<bool>("extruder_prime_pos_abs");
        const auto prime_pos = Point(train.settings.get<coord_t>("extruder_prime_pos_x"), train.settings.get<coord_t>("extruder_prime_pos_y"));
        start_close_to = prime_pos_is_abs ? prime_pos : gcode_layer.getLastPlannedPositionOrStartingPosition() + prime_pos;
    }
    else
    {
        start_close_to = gcode_layer.getLastPlannedPositionOrStartingPosition();
    }

    // figure out order requirements
    struct BrimLineReference
    {
        const size_t inset_idx;
        ConstPolygonPointer poly;
    };

    size_t total_line_count = 0;
    for (const SkirtBrimLine& line : storage.skirt_brim[extruder_nr])
    {
        total_line_count += line.closed_polygons.size();
        total_line_count += line.open_polylines.size();
    }
    Polygons all_brim_lines;


    all_brim_lines.reserve(total_line_count);

    const coord_t line_w = train.settings.get<coord_t>("skirt_brim_line_width") * train.settings.get<Ratio>("initial_layer_line_width_factor");
    const coord_t searching_radius = line_w * 2;
    using GridT = SparsePointGridInclusive<BrimLineReference>;
    GridT grid(searching_radius);

    for (size_t inset_idx = 0; inset_idx < storage.skirt_brim[extruder_nr].size(); inset_idx++)
    {
        const auto& offset = storage.skirt_brim[extruder_nr][inset_idx];
        const auto closed_polygons_open_polylines = { offset.closed_polygons, offset.open_polylines };
        const auto closed_open = { true, false };
        for (const auto [polygon, closed] : ranges::views::zip(closed_polygons_open_polylines, closed_open))
        {
            for (ConstPolygonRef line : polygon)
            {
                if (line.size() <= 1)
                {
                    continue;
                }
                all_brim_lines.emplace_back(line);
                if (closed)
                {
                    // add closing segment
                    all_brim_lines.back().add(line.front());
                }
                ConstPolygonPointer pp(all_brim_lines.back());
                for (Point p : line)
                {
                    grid.insert(p, BrimLineReference{ inset_idx, pp });
                }
            }
        }
    }

    const auto smart_brim_ordering = train.settings.get<bool>("brim_smart_ordering") && train.settings.get<EPlatformAdhesion>("adhesion_type") == EPlatformAdhesion::BRIM;
    std::unordered_multimap<ConstPolygonPointer, ConstPolygonPointer> order_requirements;
    for (const std::pair<SquareGrid::GridPoint, SparsePointGridInclusiveImpl::SparsePointGridInclusiveElem<BrimLineReference>>& p : grid)
    {
        const BrimLineReference& here = p.second.val;
        Point loc_here = p.second.point;
        std::vector<BrimLineReference> nearby_verts = grid.getNearbyVals(loc_here, searching_radius);
        for (const BrimLineReference& nearby : nearby_verts)
        {
            if (nearby.poly == here.poly || nearby.inset_idx == here.inset_idx)
            {
                continue;
            }

            const BrimLineReference& lower_inset = here.inset_idx < nearby.inset_idx ? here : nearby;
            const BrimLineReference& higher_inset = here.inset_idx < nearby.inset_idx ? nearby : here;

            if (smart_brim_ordering)
            {
                // apply "smart brim ordering" by swapping innermost and second innermost brim lines
                // The "order requirements" tree should look like: n -> n-1 -> ... -> 3 -> 2 -> 0 -> 1
                if (lower_inset.inset_idx == 0 && higher_inset.inset_idx == 1)
                {
                    order_requirements.emplace(lower_inset.poly, higher_inset.poly);
                    continue;
                }
                else if (lower_inset.inset_idx == 0 && higher_inset.inset_idx == 2)
                {
                    order_requirements.emplace(higher_inset.poly, lower_inset.poly);
                    continue;
                }
                else if (lower_inset.inset_idx == 1 && higher_inset.inset_idx == 2)
                {
                    // not directly adjacent
                    continue;
                }
            }

            if (higher_inset.inset_idx > lower_inset.inset_idx + 1)
            {
                // not directly adjacent
                continue;
            }

            order_requirements.emplace(higher_inset.poly, lower_inset.poly);
        }
    }
    assert(all_brim_lines.size() == total_line_count); // Otherwise pointers would have gotten invalidated

    const bool enable_travel_optimization = true; // Use the combing outline while deciding in which order to print the lines. Can't hurt for only one layer.
    const coord_t wipe_dist = 0u;
    const Ratio flow_ratio = 1.0;
    const double fan_speed = GCodePathConfig::FAN_SPEED_DEFAULT;
    const bool reverse_print_direction = false;

    if (! all_brim_lines.empty())
    {
        // For layer_nr != 0 add only the innermost brim line (which is only the case if skirt_height > 1)
        Polygons inner_brim_line;
        inner_brim_line.add(all_brim_lines[0]);

        gcode_layer.addLinesByOptimizer(
            layer_nr == 0 ? all_brim_lines : inner_brim_line,
            gcode_layer.configs_storage.skirt_brim_config_per_extruder[extruder_nr],
            SpaceFillType::PolyLines,
            enable_travel_optimization,
            wipe_dist,
            flow_ratio,
            start_close_to,
            fan_speed,
            reverse_print_direction,
            order_requirements);
    }


    // Add the support brim after the skirt_brim to gcode_layer
    // Support brim is only added in layer 0
    // For support brim we don't care about the order, because support doesn't need to be accurate.
    const Settings& mesh_group_settings = Application::getInstance().current_slice->scene.current_mesh_group->settings;
    if ((layer_nr == 0) && (extruder_nr == mesh_group_settings.get<ExtruderTrain&>("support_extruder_nr_layer_0").extruder_nr))
    {
        total_line_count += storage.support_brim.size();
        Polygons support_brim_lines = storage.support_brim;
        support_brim_lines.toPolylines();
        gcode_layer.addLinesByOptimizer(
            support_brim_lines,
            gcode_layer.configs_storage.skirt_brim_config_per_extruder[extruder_nr],
            SpaceFillType::PolyLines,
            enable_travel_optimization,
            wipe_dist,
            flow_ratio,
            start_close_to,
            fan_speed,
            reverse_print_direction,
            order_requirements = {});
    }
}

void FffGcodeWriter::processOozeShield(const SliceDataStorage& storage, LayerPlan& gcode_layer) const
{
    LayerIndex layer_nr = std::max(LayerIndex{ 0 }, gcode_layer.getLayerNr());
    if (layer_nr == 0 && Application::getInstance().current_slice->scene.current_mesh_group->settings.get<EPlatformAdhesion>("adhesion_type") == EPlatformAdhesion::BRIM)
    {
        return; // ooze shield already generated by brim
    }
    if (storage.oozeShield.size() > 0 && layer_nr < storage.oozeShield.size())
    {
        gcode_layer.addPolygonsByOptimizer(storage.oozeShield[layer_nr], gcode_layer.configs_storage.skirt_brim_config_per_extruder[0]);
    }
}

void FffGcodeWriter::processDraftShield(const SliceDataStorage& storage, LayerPlan& gcode_layer) const
{
    const Settings& mesh_group_settings = Application::getInstance().current_slice->scene.current_mesh_group->settings;
    const LayerIndex layer_nr = std::max(LayerIndex{ 0 }, gcode_layer.getLayerNr());
    if (storage.draft_protection_shield.size() == 0)
    {
        return;
    }
    if (! mesh_group_settings.get<bool>("draft_shield_enabled"))
    {
        return;
    }
    if (layer_nr == 0 && Application::getInstance().current_slice->scene.current_mesh_group->settings.get<EPlatformAdhesion>("adhesion_type") == EPlatformAdhesion::BRIM)
    {
        return; // draft shield already generated by brim
    }

    if (mesh_group_settings.get<DraftShieldHeightLimitation>("draft_shield_height_limitation") == DraftShieldHeightLimitation::LIMITED)
    {
        const coord_t draft_shield_height = mesh_group_settings.get<coord_t>("draft_shield_height");
        const coord_t layer_height_0 = mesh_group_settings.get<coord_t>("layer_height_0");
        const coord_t layer_height = mesh_group_settings.get<coord_t>("layer_height");
        const LayerIndex max_screen_layer = (draft_shield_height - layer_height_0) / layer_height + 1;
        if (layer_nr > max_screen_layer)
        {
            return;
        }
    }

    gcode_layer.addPolygonsByOptimizer(storage.draft_protection_shield, gcode_layer.configs_storage.skirt_brim_config_per_extruder[0]);
}

void FffGcodeWriter::calculateExtruderOrderPerLayer(const SliceDataStorage& storage)
{
    size_t last_extruder;
    // set the initial extruder of this meshgroup
    Scene& scene = Application::getInstance().current_slice->scene;
    if (scene.current_mesh_group == scene.mesh_groups.begin())
    { // first meshgroup
        last_extruder = getStartExtruder(storage);
    }
    else
    {
        last_extruder = gcode.getExtruderNr();
    }
    for (LayerIndex layer_nr = -Raft::getTotalExtraLayers(); layer_nr < static_cast<LayerIndex>(storage.print_layer_count); layer_nr++)
    {
        std::vector<std::vector<size_t>>& extruder_order_per_layer_here = (layer_nr < 0) ? extruder_order_per_layer_negative_layers : extruder_order_per_layer;
        extruder_order_per_layer_here.push_back(getUsedExtrudersOnLayerExcludingStartingExtruder(storage, last_extruder, layer_nr));
        last_extruder = extruder_order_per_layer_here.back().back();
    }
}

void FffGcodeWriter::calculatePrimeLayerPerExtruder(const SliceDataStorage& storage)
{
    for (LayerIndex layer_nr = -Raft::getTotalExtraLayers(); layer_nr < static_cast<LayerIndex>(storage.print_layer_count); ++layer_nr)
    {
        const std::vector<bool> used_extruders = storage.getExtrudersUsed(layer_nr);
        for (size_t extruder_nr = 0; extruder_nr < used_extruders.size(); ++extruder_nr)
        {
            if (used_extruders[extruder_nr])
            {
                extruder_prime_layer_nr[extruder_nr] = std::min(extruder_prime_layer_nr[extruder_nr], layer_nr);
            }
        }
    }
}

std::vector<size_t> FffGcodeWriter::getUsedExtrudersOnLayerExcludingStartingExtruder(const SliceDataStorage& storage, const size_t start_extruder, const LayerIndex& layer_nr) const
{
    const Settings& mesh_group_settings = Application::getInstance().current_slice->scene.current_mesh_group->settings;
    size_t extruder_count = Application::getInstance().current_slice->scene.extruders.size();
    assert(static_cast<int>(extruder_count) > 0);
    std::vector<size_t> ret;
    ret.push_back(start_extruder);
    std::vector<bool> extruder_is_used_on_this_layer = storage.getExtrudersUsed(layer_nr);

    // The outermost prime tower extruder is always used if there is a prime tower, apart on layers with negative index (e.g. for the raft)
    if (mesh_group_settings.get<bool>("prime_tower_enable") && /*layer_nr >= 0 &&*/ layer_nr <= storage.max_print_height_second_to_last_extruder)
    {
        extruder_is_used_on_this_layer[storage.primeTower.extruder_order[0]] = true;
    }

    // check if we are on the first layer
    if ((mesh_group_settings.get<EPlatformAdhesion>("adhesion_type") == EPlatformAdhesion::RAFT && layer_nr == -static_cast<LayerIndex>(Raft::getTotalExtraLayers()))
        || (mesh_group_settings.get<EPlatformAdhesion>("adhesion_type") != EPlatformAdhesion::RAFT && layer_nr == 0))
    {
        // check if we need prime blob on the first layer
        for (size_t used_idx = 0; used_idx < extruder_is_used_on_this_layer.size(); used_idx++)
        {
            if (getExtruderNeedPrimeBlobDuringFirstLayer(storage, used_idx))
            {
                extruder_is_used_on_this_layer[used_idx] = true;
            }
        }
    }

    for (size_t extruder_nr = 0; extruder_nr < extruder_count; extruder_nr++)
    {
        if (extruder_nr == start_extruder)
        { // skip the current extruder, it's the one we started out planning
            continue;
        }
        if (! extruder_is_used_on_this_layer[extruder_nr])
        {
            continue;
        }
        ret.push_back(extruder_nr);
    }
    assert(ret.size() <= (size_t)extruder_count && "Not more extruders may be planned in a layer than there are extruders!");
    return ret;
}

std::vector<size_t> FffGcodeWriter::calculateMeshOrder(const SliceDataStorage& storage, const size_t extruder_nr) const
{
    OrderOptimizer<size_t> mesh_idx_order_optimizer;

    std::vector<MeshGroup>::iterator mesh_group = Application::getInstance().current_slice->scene.current_mesh_group;
    for (unsigned int mesh_idx = 0; mesh_idx < storage.meshes.size(); mesh_idx++)
    {
        const SliceMeshStorage& mesh = *storage.meshes[mesh_idx];
        if (mesh.getExtruderIsUsed(extruder_nr))
        {
            const Mesh& mesh_data = mesh_group->meshes[mesh_idx];
            const Point3 middle = (mesh_data.getAABB().min + mesh_data.getAABB().max) / 2;
            mesh_idx_order_optimizer.addItem(Point(middle.x, middle.y), mesh_idx);
        }
    }
    const ExtruderTrain& train = Application::getInstance().current_slice->scene.extruders[extruder_nr];
    const Point layer_start_position(train.settings.get<coord_t>("layer_start_x"), train.settings.get<coord_t>("layer_start_y"));
    std::list<size_t> mesh_indices_order = mesh_idx_order_optimizer.optimize(layer_start_position);

    std::vector<size_t> ret;
    ret.reserve(mesh_indices_order.size());

    for (size_t i : mesh_indices_order)
    {
        const size_t mesh_idx = mesh_idx_order_optimizer.items[i].second;
        ret.push_back(mesh_idx);
    }
    return ret;
}

void FffGcodeWriter::addMeshLayerToGCode_meshSurfaceMode(const SliceDataStorage& storage, const SliceMeshStorage& mesh, const MeshPathConfigs& mesh_config, LayerPlan& gcode_layer)
    const
{
    if (gcode_layer.getLayerNr() > mesh.layer_nr_max_filled_layer)
    {
        return;
    }

    if (mesh.settings.get<bool>("anti_overhang_mesh") || mesh.settings.get<bool>("support_mesh"))
    {
        return;
    }

    const SliceLayer* layer = &mesh.layers[gcode_layer.getLayerNr()];


    Polygons polygons;
    for (const SliceLayerPart& part : layer->parts)
    {
        polygons.add(part.outline);
    }

    polygons = Simplify(mesh.settings).polygon(polygons);

    ZSeamConfig z_seam_config(
        mesh.settings.get<EZSeamType>("z_seam_type"),
        mesh.getZSeamHint(),
        mesh.settings.get<EZSeamCornerPrefType>("z_seam_corner"),
        mesh.settings.get<coord_t>("wall_line_width_0") * 2);
    const bool spiralize = Application::getInstance().current_slice->scene.current_mesh_group->settings.get<bool>("magic_spiralize");
    gcode_layer.addPolygonsByOptimizer(polygons, mesh_config.inset0_config, z_seam_config, mesh.settings.get<coord_t>("wall_0_wipe_dist"), spiralize);

    addMeshOpenPolyLinesToGCode(mesh, mesh_config, gcode_layer);
}

void FffGcodeWriter::addMeshOpenPolyLinesToGCode(const SliceMeshStorage& mesh, const MeshPathConfigs& mesh_config, LayerPlan& gcode_layer) const
{
    const SliceLayer* layer = &mesh.layers[gcode_layer.getLayerNr()];

    gcode_layer.addLinesByOptimizer(layer->openPolyLines, mesh_config.inset0_config, SpaceFillType::PolyLines);
}

void FffGcodeWriter::addMeshLayerToGCode(
    const SliceDataStorage& storage,
    const std::shared_ptr<SliceMeshStorage>& mesh_ptr,
    const size_t extruder_nr,
    const MeshPathConfigs& mesh_config,
    LayerPlan& gcode_layer) const
{
    const auto& mesh = *mesh_ptr;
    if (gcode_layer.getLayerNr() > mesh.layer_nr_max_filled_layer)
    {
        return;
    }

    if (mesh.settings.get<bool>("anti_overhang_mesh") || mesh.settings.get<bool>("support_mesh"))
    {
        return;
    }

    const SliceLayer& layer = mesh.layers[gcode_layer.getLayerNr()];

    if (layer.parts.empty())
    {
        return;
    }

    gcode_layer.setMesh(mesh_ptr);

    ZSeamConfig z_seam_config;
    if (mesh.isPrinted()) //"normal" meshes with walls, skin, infill, etc. get the traditional part ordering based on the z-seam settings.
    {
        z_seam_config = ZSeamConfig(
            mesh.settings.get<EZSeamType>("z_seam_type"),
            mesh.getZSeamHint(),
            mesh.settings.get<EZSeamCornerPrefType>("z_seam_corner"),
            mesh.settings.get<coord_t>("wall_line_width_0") * 2);
    }
    PathOrderOptimizer<const SliceLayerPart*> part_order_optimizer(gcode_layer.getLastPlannedPositionOrStartingPosition(), z_seam_config);
    for (const SliceLayerPart& part : layer.parts)
    {
        part_order_optimizer.addPolygon(&part);
    }
    part_order_optimizer.optimize(false);
    for (const PathOrdering<const SliceLayerPart*>& path : part_order_optimizer.paths)
    {
        addMeshPartToGCode(storage, mesh, extruder_nr, mesh_config, *path.vertices, gcode_layer);
    }

    const std::string extruder_identifier = (mesh.settings.get<size_t>("roofing_layer_count") > 0) ? "roofing_extruder_nr" : "top_bottom_extruder_nr";
    if (extruder_nr == mesh.settings.get<ExtruderTrain&>(extruder_identifier).extruder_nr)
    {
        processIroning(storage, mesh, layer, mesh_config.ironing_config, gcode_layer);
    }
    if (mesh.settings.get<ESurfaceMode>("magic_mesh_surface_mode") != ESurfaceMode::NORMAL && extruder_nr == mesh.settings.get<ExtruderTrain&>("wall_0_extruder_nr").extruder_nr)
    {
        addMeshOpenPolyLinesToGCode(mesh, mesh_config, gcode_layer);
    }
    gcode_layer.setMesh(nullptr);
}

void FffGcodeWriter::addMeshPartToGCode(
    const SliceDataStorage& storage,
    const SliceMeshStorage& mesh,
    const size_t extruder_nr,
    const MeshPathConfigs& mesh_config,
    const SliceLayerPart& part,
    LayerPlan& gcode_layer) const
{
    const Settings& mesh_group_settings = Application::getInstance().current_slice->scene.current_mesh_group->settings;

    bool added_something = false;

    if (mesh.settings.get<bool>("infill_before_walls"))
    {
        added_something = added_something | processInfill(storage, gcode_layer, mesh, extruder_nr, mesh_config, part);
    }

    added_something = added_something | processInsets(storage, gcode_layer, mesh, extruder_nr, mesh_config, part);

    if (! mesh.settings.get<bool>("infill_before_walls"))
    {
        added_something = added_something | processInfill(storage, gcode_layer, mesh, extruder_nr, mesh_config, part);
    }

    added_something = added_something | processSkin(storage, gcode_layer, mesh, extruder_nr, mesh_config, part);

    // After a layer part, make sure the nozzle is inside the comb boundary, so we do not retract on the perimeter.
    if (added_something
        && (! mesh_group_settings.get<bool>("magic_spiralize") || gcode_layer.getLayerNr() < static_cast<LayerIndex>(mesh.settings.get<size_t>("initial_bottom_layers"))))
    {
        coord_t innermost_wall_line_width = mesh.settings.get<coord_t>((mesh.settings.get<size_t>("wall_line_count") > 1) ? "wall_line_width_x" : "wall_line_width_0");
        if (gcode_layer.getLayerNr() == 0)
        {
            innermost_wall_line_width *= mesh.settings.get<Ratio>("initial_layer_line_width_factor");
        }
        gcode_layer.moveInsideCombBoundary(innermost_wall_line_width, part);
    }

    gcode_layer.setIsInside(false);
}

bool FffGcodeWriter::processInfill(
    const SliceDataStorage& storage,
    LayerPlan& gcode_layer,
    const SliceMeshStorage& mesh,
    const size_t extruder_nr,
    const MeshPathConfigs& mesh_config,
    const SliceLayerPart& part) const
{
    if (extruder_nr != mesh.settings.get<ExtruderTrain&>("infill_extruder_nr").extruder_nr)
    {
        return false;
    }
    bool added_something = processMultiLayerInfill(storage, gcode_layer, mesh, extruder_nr, mesh_config, part);
    added_something = added_something | processSingleLayerInfill(storage, gcode_layer, mesh, extruder_nr, mesh_config, part);
    return added_something;
}

bool FffGcodeWriter::processMultiLayerInfill(
    const SliceDataStorage& storage,
    LayerPlan& gcode_layer,
    const SliceMeshStorage& mesh,
    const size_t extruder_nr,
    const MeshPathConfigs& mesh_config,
    const SliceLayerPart& part) const
{
    if (extruder_nr != mesh.settings.get<ExtruderTrain&>("infill_extruder_nr").extruder_nr)
    {
        return false;
    }
    const coord_t infill_line_distance = mesh.settings.get<coord_t>("infill_line_distance");
    if (infill_line_distance <= 0)
    {
        return false;
    }
    coord_t max_resolution = mesh.settings.get<coord_t>("meshfix_maximum_resolution");
    coord_t max_deviation = mesh.settings.get<coord_t>("meshfix_maximum_deviation");
    AngleDegrees infill_angle = 45; // Original default. This will get updated to an element from mesh->infill_angles.
    if (! mesh.infill_angles.empty())
    {
        const size_t combined_infill_layers
            = std::max(uint64_t(1), round_divide(mesh.settings.get<coord_t>("infill_sparse_thickness"), std::max(mesh.settings.get<coord_t>("layer_height"), coord_t(1))));
        infill_angle = mesh.infill_angles.at((gcode_layer.getLayerNr() / combined_infill_layers) % mesh.infill_angles.size());
    }
    const Point3 mesh_middle = mesh.bounding_box.getMiddle();
    const Point infill_origin(mesh_middle.x + mesh.settings.get<coord_t>("infill_offset_x"), mesh_middle.y + mesh.settings.get<coord_t>("infill_offset_y"));

    // Print the thicker infill lines first. (double or more layer thickness, infill combined with previous layers)
    bool added_something = false;
    for (unsigned int combine_idx = 1; combine_idx < part.infill_area_per_combine_per_density[0].size(); combine_idx++)
    {
        const coord_t infill_line_width = mesh_config.infill_config[combine_idx].getLineWidth();
        const EFillMethod infill_pattern = mesh.settings.get<EFillMethod>("infill_pattern");
        const bool zig_zaggify_infill = mesh.settings.get<bool>("zig_zaggify_infill") || infill_pattern == EFillMethod::ZIG_ZAG;
        const bool connect_polygons = mesh.settings.get<bool>("connect_infill_polygons");
        const size_t infill_multiplier = mesh.settings.get<size_t>("infill_multiplier");
        Polygons infill_polygons;
        Polygons infill_lines;
        std::vector<VariableWidthLines> infill_paths = part.infill_wall_toolpaths;
        for (size_t density_idx = part.infill_area_per_combine_per_density.size() - 1; (int)density_idx >= 0; density_idx--)
        { // combine different density infill areas (for gradual infill)
            size_t density_factor = 2 << density_idx; // == pow(2, density_idx + 1)
            coord_t infill_line_distance_here = infill_line_distance * density_factor; // the highest density infill combines with the next to create a grid with density_factor 1
            coord_t infill_shift = infill_line_distance_here / 2;
            if (density_idx == part.infill_area_per_combine_per_density.size() - 1 || infill_pattern == EFillMethod::CROSS || infill_pattern == EFillMethod::CROSS_3D)
            {
                infill_line_distance_here /= 2;
            }

            constexpr size_t wall_line_count = 0; // wall toolpaths are when gradual infill areas are determined
            const coord_t small_area_width = 0;
            constexpr coord_t infill_overlap = 0; // Overlap is handled when the wall toolpaths are generated
            constexpr bool skip_stitching = false;
            constexpr bool connected_zigzags = false;
            constexpr bool use_endpieces = true;
            constexpr bool skip_some_zags = false;
            constexpr size_t zag_skip_count = 0;
            const bool fill_gaps = density_idx == 0; // Only fill gaps for the lowest density.

            std::shared_ptr<LightningLayer> lightning_layer = nullptr;
            if (mesh.lightning_generator)
            {
                lightning_layer = std::make_shared<LightningLayer>(mesh.lightning_generator->getTreesForLayer(gcode_layer.getLayerNr()));
            }
            Infill infill_comp(
                infill_pattern,
                zig_zaggify_infill,
                connect_polygons,
                part.infill_area_per_combine_per_density[density_idx][combine_idx],
                infill_line_width,
                infill_line_distance_here,
                infill_overlap,
                infill_multiplier,
                infill_angle,
                gcode_layer.z,
                infill_shift,
                max_resolution,
                max_deviation,
                wall_line_count,
                small_area_width,
                infill_origin,
                skip_stitching,
                fill_gaps,
                connected_zigzags,
                use_endpieces,
                skip_some_zags,
                zag_skip_count,
                mesh.settings.get<coord_t>("cross_infill_pocket_size"));
            infill_comp.generate(
                infill_paths,
                infill_polygons,
                infill_lines,
                mesh.settings,
                gcode_layer.getLayerNr(),
                SectionType::INFILL,
                mesh.cross_fill_provider,
                lightning_layer,
                &mesh);
        }
        if (! infill_lines.empty() || ! infill_polygons.empty())
        {
            added_something = true;
            gcode_layer.setIsInside(true); // going to print stuff inside print object

            if (! infill_polygons.empty())
            {
                constexpr bool force_comb_retract = false;
                gcode_layer.addTravel(infill_polygons[0][0], force_comb_retract);
                gcode_layer.addPolygonsByOptimizer(infill_polygons, mesh_config.infill_config[combine_idx]);
            }

            if (! infill_lines.empty())
            {
                std::optional<Point> near_start_location;
                if (mesh.settings.get<bool>("infill_randomize_start_location"))
                {
                    srand(gcode_layer.getLayerNr());
                    near_start_location = infill_lines[rand() % infill_lines.size()][0];
                }

                const bool enable_travel_optimization = mesh.settings.get<bool>("infill_enable_travel_optimization");
                gcode_layer.addLinesByOptimizer(
                    infill_lines,
                    mesh_config.infill_config[combine_idx],
                    zig_zaggify_infill ? SpaceFillType::PolyLines : SpaceFillType::Lines,
                    enable_travel_optimization,
                    /*wipe_dist = */ 0,
                    /* flow = */ 1.0,
                    near_start_location);
            }
        }
    }
    return added_something;
}

bool FffGcodeWriter::processSingleLayerInfill(
    const SliceDataStorage& storage,
    LayerPlan& gcode_layer,
    const SliceMeshStorage& mesh,
    const size_t extruder_nr,
    const MeshPathConfigs& mesh_config,
    const SliceLayerPart& part) const
{
    if (extruder_nr != mesh.settings.get<ExtruderTrain&>("infill_extruder_nr").extruder_nr)
    {
        return false;
    }
    const auto infill_line_distance = mesh.settings.get<coord_t>("infill_line_distance");
    if (infill_line_distance == 0 || part.infill_area_per_combine_per_density[0].empty())
    {
        return false;
    }
    bool added_something = false;
    const coord_t infill_line_width = mesh_config.infill_config[0].getLineWidth();

    // Combine the 1 layer thick infill with the top/bottom skin and print that as one thing.
    Polygons infill_polygons;
    std::vector<std::vector<VariableWidthLines>> wall_tool_paths; // All wall toolpaths binned by inset_idx (inner) and by density_idx (outer)
    Polygons infill_lines;

    const auto pattern = mesh.settings.get<EFillMethod>("infill_pattern");
    const bool zig_zaggify_infill = mesh.settings.get<bool>("zig_zaggify_infill") || pattern == EFillMethod::ZIG_ZAG;
    const bool connect_polygons = mesh.settings.get<bool>("connect_infill_polygons");
    const auto infill_overlap = mesh.settings.get<coord_t>("infill_overlap_mm");
    const auto infill_multiplier = mesh.settings.get<size_t>("infill_multiplier");
    const auto wall_line_count = mesh.settings.get<size_t>("infill_wall_line_count");
    const size_t last_idx = part.infill_area_per_combine_per_density.size() - 1;
    const auto max_resolution = mesh.settings.get<coord_t>("meshfix_maximum_resolution");
    const auto max_deviation = mesh.settings.get<coord_t>("meshfix_maximum_deviation");
    AngleDegrees infill_angle = 45; // Original default. This will get updated to an element from mesh->infill_angles.
    if (! mesh.infill_angles.empty())
    {
        const size_t combined_infill_layers
            = std::max(uint64_t(1), round_divide(mesh.settings.get<coord_t>("infill_sparse_thickness"), std::max(mesh.settings.get<coord_t>("layer_height"), coord_t(1))));
        infill_angle = mesh.infill_angles.at((static_cast<size_t>(gcode_layer.getLayerNr()) / combined_infill_layers) % mesh.infill_angles.size());
    }
    const Point3 mesh_middle = mesh.bounding_box.getMiddle();
    const Point infill_origin(mesh_middle.x + mesh.settings.get<coord_t>("infill_offset_x"), mesh_middle.y + mesh.settings.get<coord_t>("infill_offset_y"));

    auto get_cut_offset = [](const bool zig_zaggify, const coord_t line_width, const size_t line_count)
    {
        if (zig_zaggify)
        {
            return -line_width / 2 - static_cast<coord_t>(line_count) * line_width - 5;
        }
        return -static_cast<coord_t>(line_count) * line_width;
    };

    Polygons sparse_in_outline = part.infill_area_per_combine_per_density[last_idx][0];

    // if infill walls are required below the boundaries of skin regions above, partition the infill along the
    // boundary edge
    Polygons infill_below_skin;
    Polygons infill_not_below_skin;
    const bool hasSkinEdgeSupport = partitionInfillBySkinAbove(infill_below_skin, infill_not_below_skin, gcode_layer, mesh, part, infill_line_width);

    const auto pocket_size = mesh.settings.get<coord_t>("cross_infill_pocket_size");
    constexpr bool skip_stitching = false;
    constexpr bool connected_zigzags = false;
    const bool use_endpieces = part.infill_area_per_combine_per_density.size() == 1; // Only use endpieces when not using gradual infill, since they will then overlap.
    constexpr bool skip_some_zags = false;
    constexpr int zag_skip_count = 0;

    for (size_t density_idx = last_idx; static_cast<int>(density_idx) >= 0; density_idx--)
    {
        // Only process dense areas when they're initialized
        if (part.infill_area_per_combine_per_density[density_idx][0].empty())
        {
            continue;
        }

        Polygons infill_lines_here;
        Polygons infill_polygons_here;

        // the highest density infill combines with the next to create a grid with density_factor 1
        int infill_line_distance_here = infill_line_distance << (density_idx + 1);
        int infill_shift = infill_line_distance_here / 2;

        /* infill shift explanation: [>]=shift ["]=line_dist

         :       |       :       |       :       |       :       |         > furthest from top
         :   |   |   |   :   |   |   |   :   |   |   |   :   |   |   |     > further from top
         : | | | | | | | : | | | | | | | : | | | | | | | : | | | | | | |   > near top
         >>"""""
         :       |       :       |       :       |       :       |         > furthest from top
         :   |   |   |   :   |   |   |   :   |   |   |   :   |   |   |     > further from top
         : | | | | | | | : | | | | | | | : | | | | | | | : | | | | | | |   > near top
         >>>>"""""""""
         :       |       :       |       :       |       :       |         > furthest from top
         :   |   |   |   :   |   |   |   :   |   |   |   :   |   |   |     > further from top
         : | | | | | | | : | | | | | | | : | | | | | | | : | | | | | | |   > near top
         >>>>>>>>"""""""""""""""""
         */

        // All of that doesn't hold for the Cross patterns; they should just always be multiplied by 2.
        if (density_idx == part.infill_area_per_combine_per_density.size() - 1 || pattern == EFillMethod::CROSS || pattern == EFillMethod::CROSS_3D)
        {
            /* the least dense infill should fill up all remaining gaps
             :       |       :       |       :       |       :       |       :  > furthest from top
             :   |   |   |   :   |   |   |   :   |   |   |   :   |   |   |   :  > further from top
             : | | | | | | | : | | | | | | | : | | | | | | | : | | | | | | | :  > near top
               .   .     .       .           .               .       .       .
               :   :     :       :           :               :       :       :
               `"""'     `"""""""'           `"""""""""""""""'       `"""""""'
                                                                         ^   new line distance for lowest density infill
                                                   ^ infill_line_distance_here for lowest density infill up till here
                             ^ middle density line dist
                 ^   highest density line dist*/

            // All of that doesn't hold for the Cross patterns; they should just always be multiplied by 2 for every density index.
            infill_line_distance_here /= 2;
        }

        Polygons in_outline = part.infill_area_per_combine_per_density[density_idx][0];

        std::shared_ptr<LightningLayer> lightning_layer;
        if (mesh.lightning_generator)
        {
            lightning_layer = std::make_shared<LightningLayer>(mesh.lightning_generator->getTreesForLayer(gcode_layer.getLayerNr()));
        }

        const bool fill_gaps = density_idx == 0; // Only fill gaps in the lowest infill density pattern.
        if (hasSkinEdgeSupport)
        {
            // infill region with skin above has to have at least one infill wall line
            const size_t min_skin_below_wall_count = wall_line_count > 0 ? wall_line_count : 1;
            const size_t skin_below_wall_count = density_idx == last_idx ? min_skin_below_wall_count : 0;
            const coord_t small_area_width = 0;
            wall_tool_paths.emplace_back(std::vector<VariableWidthLines>());
            const coord_t overlap = infill_overlap - (density_idx == last_idx ? 0 : wall_line_count * infill_line_width);
            Infill infill_comp(
                pattern,
                zig_zaggify_infill,
                connect_polygons,
                infill_below_skin,
                infill_line_width,
                infill_line_distance_here,
                overlap,
                infill_multiplier,
                infill_angle,
                gcode_layer.z,
                infill_shift,
                max_resolution,
                max_deviation,
                skin_below_wall_count,
                small_area_width,
                infill_origin,
                skip_stitching,
                fill_gaps,
                connected_zigzags,
                use_endpieces,
                skip_some_zags,
                zag_skip_count,
                pocket_size);
            infill_comp.generate(
                wall_tool_paths.back(),
                infill_polygons,
                infill_lines,
                mesh.settings,
                gcode_layer.getLayerNr(),
                SectionType::INFILL,
                mesh.cross_fill_provider,
                lightning_layer,
                &mesh);
            if (density_idx < last_idx)
            {
                const coord_t cut_offset = get_cut_offset(zig_zaggify_infill, infill_line_width, min_skin_below_wall_count);
                Polygons tool = infill_below_skin.offset(static_cast<int>(cut_offset));
                infill_lines_here = tool.intersectionPolyLines(infill_lines_here);
            }
            infill_lines.add(infill_lines_here);
            // normal processing for the infill that isn't below skin
            in_outline = infill_not_below_skin;
            if (density_idx == last_idx)
            {
                sparse_in_outline = infill_not_below_skin;
            }
        }

        const coord_t circumference = in_outline.polygonLength();
        // Originally an area of 0.4*0.4*2 (2 line width squares) was found to be a good threshold for removal.
        // However we found that this doesn't scale well with polygons with larger circumference (https://github.com/Ultimaker/Cura/issues/3992).
        // Given that the original test worked for approximately 2x2cm models, this scaling by circumference should make it work for any size.
        constexpr double minimum_small_area_factor = 0.4 * 0.4 / 40000;
        const double minimum_small_area = minimum_small_area_factor * circumference;

        // This is only for density infill, because after generating the infill might appear unnecessary infill on walls
        // especially on vertical surfaces
        in_outline.removeSmallAreas(minimum_small_area);

        constexpr size_t wall_line_count_here = 0; // Wall toolpaths were generated in generateGradualInfill for the sparsest density, denser parts don't have walls by default
        const coord_t small_area_width = 0;
        constexpr coord_t overlap = 0; // overlap is already applied for the sparsest density in the generateGradualInfill

        wall_tool_paths.emplace_back();
        Infill infill_comp(
            pattern,
            zig_zaggify_infill,
            connect_polygons,
            in_outline,
            infill_line_width,
            infill_line_distance_here,
            overlap,
            infill_multiplier,
            infill_angle,
            gcode_layer.z,
            infill_shift,
            max_resolution,
            max_deviation,
            wall_line_count_here,
            small_area_width,
            infill_origin,
            skip_stitching,
            fill_gaps,
            connected_zigzags,
            use_endpieces,
            skip_some_zags,
            zag_skip_count,
            pocket_size);
        infill_comp.generate(
            wall_tool_paths.back(),
            infill_polygons,
            infill_lines,
            mesh.settings,
            gcode_layer.getLayerNr(),
            SectionType::INFILL,
            mesh.cross_fill_provider,
            lightning_layer,
            &mesh);
        if (density_idx < last_idx)
        {
            const coord_t cut_offset = get_cut_offset(zig_zaggify_infill, infill_line_width, wall_line_count);
            Polygons tool = sparse_in_outline.offset(static_cast<int>(cut_offset));
            infill_lines_here = tool.intersectionPolyLines(infill_lines_here);
        }
        infill_lines.add(infill_lines_here);
        infill_polygons.add(infill_polygons_here);
    }

    wall_tool_paths.emplace_back(part.infill_wall_toolpaths); // The extra infill walls were generated separately. Add these too.
    const bool walls_generated = std::any_of(
        wall_tool_paths.cbegin(),
        wall_tool_paths.cend(),
        [](const std::vector<VariableWidthLines>& tp)
        {
            return ! (
                tp.empty()
                || std::all_of(
                    tp.begin(),
                    tp.end(),
                    [](const VariableWidthLines& vwl)
                    {
                        return vwl.empty();
                    }));
        });
    if (! infill_lines.empty() || ! infill_polygons.empty() || walls_generated)
    {
        added_something = true;
        gcode_layer.setIsInside(true); // going to print stuff inside print object
        std::optional<Point> near_start_location;
        if (mesh.settings.get<bool>("infill_randomize_start_location"))
        {
            srand(gcode_layer.getLayerNr());
            if (! infill_lines.empty())
            {
                near_start_location = infill_lines[rand() % infill_lines.size()][0];
            }
            else if (! infill_polygons.empty())
            {
                PolygonRef start_poly = infill_polygons[rand() % infill_polygons.size()];
                near_start_location = start_poly[rand() % start_poly.size()];
            }
            else // So walls_generated must be true.
            {
                std::vector<VariableWidthLines>* start_paths = &wall_tool_paths[rand() % wall_tool_paths.size()];
                while (start_paths->empty() || (*start_paths)[0].empty()) // We know for sure (because walls_generated) that one of them is not empty. So randomise until we hit
                                                                          // it. Should almost always be very quick.
                {
                    start_paths = &wall_tool_paths[rand() % wall_tool_paths.size()];
                }
                near_start_location = (*start_paths)[0][0].junctions[0].p;
            }
        }
        if (walls_generated)
        {
            for (const std::vector<VariableWidthLines>& tool_paths : wall_tool_paths)
            {
                constexpr bool retract_before_outer_wall = false;
                constexpr coord_t wipe_dist = 0;
                const ZSeamConfig z_seam_config(
                    mesh.settings.get<EZSeamType>("z_seam_type"),
                    mesh.getZSeamHint(),
                    mesh.settings.get<EZSeamCornerPrefType>("z_seam_corner"),
                    mesh_config.infill_config[0].getLineWidth() * 2);
                InsetOrderOptimizer wall_orderer(
                    *this,
                    storage,
                    gcode_layer,
                    mesh.settings,
                    extruder_nr,
                    mesh_config.infill_config[0],
                    mesh_config.infill_config[0],
                    mesh_config.infill_config[0],
                    mesh_config.infill_config[0],
                    retract_before_outer_wall,
                    wipe_dist,
                    wipe_dist,
                    extruder_nr,
                    extruder_nr,
                    z_seam_config,
                    tool_paths);
                added_something |= wall_orderer.addToLayer();
            }
        }
        if (! infill_polygons.empty())
        {
            constexpr bool force_comb_retract = false;
            // start the infill polygons at the nearest vertex to the current location
            gcode_layer.addTravel(PolygonUtils::findNearestVert(gcode_layer.getLastPlannedPositionOrStartingPosition(), infill_polygons).p(), force_comb_retract);
            gcode_layer.addPolygonsByOptimizer(infill_polygons, mesh_config.infill_config[0], ZSeamConfig(), 0, false, 1.0_r, false, false, near_start_location);
        }
        const bool enable_travel_optimization = mesh.settings.get<bool>("infill_enable_travel_optimization");
        if (pattern == EFillMethod::GRID || pattern == EFillMethod::LINES || pattern == EFillMethod::TRIANGLES || pattern == EFillMethod::CUBIC
            || pattern == EFillMethod::TETRAHEDRAL || pattern == EFillMethod::QUARTER_CUBIC || pattern == EFillMethod::CUBICSUBDIV || pattern == EFillMethod::LIGHTNING)
        {
            gcode_layer.addLinesByOptimizer(
                infill_lines,
                mesh_config.infill_config[0],
                SpaceFillType::Lines,
                enable_travel_optimization,
                mesh.settings.get<coord_t>("infill_wipe_dist"),
                /*float_ratio = */ 1.0,
                near_start_location);
        }
        else
        {
            gcode_layer.addLinesByOptimizer(
                infill_lines,
                mesh_config.infill_config[0],
                (pattern == EFillMethod::ZIG_ZAG) ? SpaceFillType::PolyLines : SpaceFillType::Lines,
                enable_travel_optimization,
                /* wipe_dist = */ 0,
                /*float_ratio = */ 1.0,
                near_start_location);
        }
    }
    return added_something;
}

bool FffGcodeWriter::partitionInfillBySkinAbove(
    Polygons& infill_below_skin,
    Polygons& infill_not_below_skin,
    const LayerPlan& gcode_layer,
    const SliceMeshStorage& mesh,
    const SliceLayerPart& part,
    coord_t infill_line_width)
{
    constexpr coord_t tiny_infill_offset = 20;
    const auto skin_edge_support_layers = mesh.settings.get<size_t>("skin_edge_support_layers");
    Polygons skin_above_combined; // skin regions on the layers above combined with small gaps between

    // working from the highest layer downwards, combine the regions of skin on all the layers
    // but don't let the regions merge together
    // otherwise "terraced" skin regions on separate layers will look like a single region of unbroken skin
    for (size_t i = skin_edge_support_layers; i > 0; --i)
    {
        const size_t skin_layer_nr = gcode_layer.getLayerNr() + i;
        if (skin_layer_nr < mesh.layers.size())
        {
            for (const SliceLayerPart& part_i : mesh.layers[skin_layer_nr].parts)
            {
                for (const SkinPart& skin_part : part_i.skin_parts)
                {
                    // Limit considered areas to the ones that should have infill underneath at the current layer.
                    const Polygons relevant_outline = skin_part.outline.intersection(part.getOwnInfillArea());

                    if (! skin_above_combined.empty())
                    {
                        // does this skin part overlap with any of the skin parts on the layers above?
                        const Polygons overlap = skin_above_combined.intersection(relevant_outline);
                        if (! overlap.empty())
                        {
                            // yes, it overlaps, need to leave a gap between this skin part and the others
                            if (i > 1) // this layer is the 2nd or higher layer above the layer whose infill we're printing
                            {
                                // looking from the side, if the combined regions so far look like this...
                                //
                                //     ----------------------------------
                                //
                                // and the new skin part looks like this...
                                //
                                //             -------------------------------------
                                //
                                // the result should be like this...
                                //
                                //     ------- -------------------------- ----------

                                // expand the overlap region slightly to make a small gap
                                const Polygons overlap_expanded = overlap.offset(tiny_infill_offset);
                                // subtract the expanded overlap region from the regions accumulated from higher layers
                                skin_above_combined = skin_above_combined.difference(overlap_expanded);
                                // subtract the expanded overlap region from this skin part and add the remainder to the overlap region
                                skin_above_combined.add(relevant_outline.difference(overlap_expanded));
                                // and add the overlap area as well
                                skin_above_combined.add(overlap);
                            }
                            else // this layer is the 1st layer above the layer whose infill we're printing
                            {
                                // add this layer's skin region without subtracting the overlap but still make a gap between this skin region and what has been accumulated so
                                // far we do this so that these skin region edges will definitely have infill walls below them

                                // looking from the side, if the combined regions so far look like this...
                                //
                                //     ----------------------------------
                                //
                                // and the new skin part looks like this...
                                //
                                //             -------------------------------------
                                //
                                // the result should be like this...
                                //
                                //     ------- -------------------------------------

                                skin_above_combined = skin_above_combined.difference(relevant_outline.offset(tiny_infill_offset));
                                skin_above_combined.add(relevant_outline);
                            }
                        }
                        else // no overlap
                        {
                            skin_above_combined.add(relevant_outline);
                        }
                    }
                    else // this is the first skin region we have looked at
                    {
                        skin_above_combined.add(relevant_outline);
                    }
                }
            }
        }

        // the shrink/expand here is to remove regions of infill below skin that are narrower than the width of the infill walls otherwise the infill walls could merge and form
        // a bump
        infill_below_skin = skin_above_combined.intersection(part.infill_area_per_combine_per_density.back().front()).offset(-infill_line_width).offset(infill_line_width);

        constexpr bool remove_small_holes_from_infill_below_skin = true;
        constexpr double min_area_multiplier = 25;
        const double min_area = INT2MM(infill_line_width) * INT2MM(infill_line_width) * min_area_multiplier;
        infill_below_skin.removeSmallAreas(min_area, remove_small_holes_from_infill_below_skin);

        // there is infill below skin, is there also infill that isn't below skin?
        infill_not_below_skin = part.infill_area_per_combine_per_density.back().front().difference(infill_below_skin);
        infill_not_below_skin.removeSmallAreas(min_area);
    }

    // need to take skin/infill overlap that was added in SkinInfillAreaComputation::generateInfill() into account
    const coord_t infill_skin_overlap = mesh.settings.get<coord_t>((part.wall_toolpaths.size() > 1) ? "wall_line_width_x" : "wall_line_width_0") / 2;
    const Polygons infill_below_skin_overlap = infill_below_skin.offset(-(infill_skin_overlap + tiny_infill_offset));

    return ! infill_below_skin_overlap.empty() && ! infill_not_below_skin.empty();
}

void FffGcodeWriter::processSpiralizedWall(
    const SliceDataStorage& storage,
    LayerPlan& gcode_layer,
    const MeshPathConfigs& mesh_config,
    const SliceLayerPart& part,
    const SliceMeshStorage& mesh) const
{
    if (part.spiral_wall.empty())
    {
        // wall doesn't have usable outline
        return;
    }
    const ClipperLib::Path* last_wall_outline = &*part.spiral_wall[0]; // default to current wall outline
    int last_seam_vertex_idx = -1; // last layer seam vertex index
    int layer_nr = gcode_layer.getLayerNr();
    if (layer_nr > 0)
    {
        if (storage.spiralize_wall_outlines[layer_nr - 1] != nullptr)
        {
            // use the wall outline from the previous layer
            last_wall_outline = &*(*storage.spiralize_wall_outlines[layer_nr - 1])[0];
            // and the seam vertex index pre-computed for that layer
            last_seam_vertex_idx = storage.spiralize_seam_vertex_indices[layer_nr - 1];
        }
    }
    const bool is_bottom_layer = (layer_nr == mesh.settings.get<LayerIndex>("initial_bottom_layers"));
    const bool is_top_layer = ((size_t)layer_nr == (storage.spiralize_wall_outlines.size() - 1) || storage.spiralize_wall_outlines[layer_nr + 1] == nullptr);
    const int seam_vertex_idx = storage.spiralize_seam_vertex_indices[layer_nr]; // use pre-computed seam vertex index for current layer
    // output a wall slice that is interpolated between the last and current walls
    for (const ConstPolygonRef& wall_outline : part.spiral_wall)
    {
        gcode_layer
            .spiralizeWallSlice(mesh_config.inset0_config, wall_outline, ConstPolygonRef(*last_wall_outline), seam_vertex_idx, last_seam_vertex_idx, is_top_layer, is_bottom_layer);
    }
}

bool FffGcodeWriter::processInsets(
    const SliceDataStorage& storage,
    LayerPlan& gcode_layer,
    const SliceMeshStorage& mesh,
    const size_t extruder_nr,
    const MeshPathConfigs& mesh_config,
    const SliceLayerPart& part) const
{
    bool added_something = false;
    if (extruder_nr != mesh.settings.get<ExtruderTrain&>("wall_0_extruder_nr").extruder_nr && extruder_nr != mesh.settings.get<ExtruderTrain&>("wall_x_extruder_nr").extruder_nr)
    {
        return added_something;
    }
    if (mesh.settings.get<size_t>("wall_line_count") <= 0)
    {
        return added_something;
    }

    bool spiralize = false;
    if (Application::getInstance().current_slice->scene.current_mesh_group->settings.get<bool>("magic_spiralize"))
    {
        const size_t initial_bottom_layers = mesh.settings.get<size_t>("initial_bottom_layers");
        const int layer_nr = gcode_layer.getLayerNr();
        if ((layer_nr < static_cast<LayerIndex>(initial_bottom_layers)
             && part.wall_toolpaths.empty()) // The bottom layers in spiralize mode are generated using the variable width paths
            || (layer_nr >= static_cast<LayerIndex>(initial_bottom_layers) && part.spiral_wall.empty())) // The rest of the layers in spiralize mode are using the spiral wall
        {
            // nothing to do
            return false;
        }
        if (gcode_layer.getLayerNr() >= static_cast<LayerIndex>(initial_bottom_layers))
        {
            spiralize = true;
        }
        if (spiralize && gcode_layer.getLayerNr() == static_cast<LayerIndex>(initial_bottom_layers)
            && extruder_nr == mesh.settings.get<ExtruderTrain&>("wall_0_extruder_nr").extruder_nr)
        { // on the last normal layer first make the outer wall normally and then start a second outer wall from the same hight, but gradually moving upward
            added_something = true;
            gcode_layer.setIsInside(true); // going to print stuff inside print object
            // start this first wall at the same vertex the spiral starts
            const ConstPolygonRef spiral_inset = part.spiral_wall[0];
            const size_t spiral_start_vertex = storage.spiralize_seam_vertex_indices[initial_bottom_layers];
            if (spiral_start_vertex < spiral_inset.size())
            {
                gcode_layer.addTravel(spiral_inset[spiral_start_vertex]);
            }
            int wall_0_wipe_dist(0);
            gcode_layer.addPolygonsByOptimizer(part.spiral_wall, mesh_config.inset0_config, ZSeamConfig(), wall_0_wipe_dist);
        }
    }
    // for non-spiralized layers, determine the shape of the unsupported areas below this part
    if (! spiralize && gcode_layer.getLayerNr() > 0)
    {
        // accumulate the outlines of all of the parts that are on the layer below

        Polygons outlines_below;
        AABB boundaryBox(part.outline);
        for (const std::shared_ptr<SliceMeshStorage>& mesh_ptr : storage.meshes)
        {
            const auto& m = *mesh_ptr;
            if (m.isPrinted())
            {
                for (const SliceLayerPart& prevLayerPart : m.layers[gcode_layer.getLayerNr() - 1].parts)
                {
                    if (boundaryBox.hit(prevLayerPart.boundaryBox))
                    {
                        outlines_below.add(prevLayerPart.outline);
                    }
                }
            }
        }

        const coord_t layer_height = mesh_config.inset0_config.getLayerThickness();

        // if support is enabled, add the support outlines also so we don't generate bridges over support

        const Settings& mesh_group_settings = Application::getInstance().current_slice->scene.current_mesh_group->settings;
        if (mesh_group_settings.get<bool>("support_enable"))
        {
            const coord_t z_distance_top = mesh.settings.get<coord_t>("support_top_distance");
            const size_t z_distance_top_layers = (z_distance_top / layer_height) + 1;
            const int support_layer_nr = gcode_layer.getLayerNr() - z_distance_top_layers;

            if (support_layer_nr > 0)
            {
                const SupportLayer& support_layer = storage.support.supportLayers[support_layer_nr];

                if (! support_layer.support_roof.empty())
                {
                    AABB support_roof_bb(support_layer.support_roof);
                    if (boundaryBox.hit(support_roof_bb))
                    {
                        outlines_below.add(support_layer.support_roof);
                    }
                }
                else
                {
                    for (const SupportInfillPart& support_part : support_layer.support_infill_parts)
                    {
                        AABB support_part_bb(support_part.getInfillArea());
                        if (boundaryBox.hit(support_part_bb))
                        {
                            outlines_below.add(support_part.getInfillArea());
                        }
                    }
                }
            }
        }

        const int half_outer_wall_width = mesh_config.inset0_config.getLineWidth() / 2;

        // remove those parts of the layer below that are narrower than a wall line width as they will not be printed

        outlines_below = outlines_below.offset(-half_outer_wall_width).offset(half_outer_wall_width);

        if (mesh.settings.get<bool>("bridge_settings_enabled"))
        {
            // max_air_gap is the max allowed width of the unsupported region below the wall line
            // if the unsupported region is wider than max_air_gap, the wall line will be printed using bridge settings

            const coord_t max_air_gap = half_outer_wall_width;

            // subtract the outlines of the parts below this part to give the shapes of the unsupported regions and then
            // shrink those shapes so that any that are narrower than two times max_air_gap will be removed

            Polygons compressed_air(part.outline.difference(outlines_below).offset(-max_air_gap));

            // now expand the air regions by the same amount as they were shrunk plus half the outer wall line width
            // which is required because when the walls are being generated, the vertices do not fall on the part's outline
            // but, instead, are 1/2 a line width inset from the outline

            gcode_layer.setBridgeWallMask(compressed_air.offset(max_air_gap + half_outer_wall_width));
        }
        else
        {
            // clear to disable use of bridging settings
            gcode_layer.setBridgeWallMask(Polygons());
        }

        const AngleDegrees overhang_angle = mesh.settings.get<AngleDegrees>("wall_overhang_angle");
        if (overhang_angle >= 90)
        {
            // clear to disable overhang detection
            gcode_layer.setOverhangMask(Polygons());
        }
        else
        {
            // the overhang mask is set to the area of the current part's outline minus the region that is considered to be supported
            // the supported region is made up of those areas that really are supported by either model or support on the layer below
            // expanded to take into account the overhang angle, the greater the overhang angle, the larger the supported area is
            // considered to be
            const coord_t overhang_width = layer_height * std::tan(overhang_angle / (180 / M_PI));
            Polygons overhang_region = part.outline.offset(-half_outer_wall_width).difference(outlines_below.offset(10 + overhang_width - half_outer_wall_width)).offset(10);
            gcode_layer.setOverhangMask(overhang_region);
        }
    }
    else
    {
        // clear to disable use of bridging settings
        gcode_layer.setBridgeWallMask(Polygons());
        // clear to disable overhang detection
        gcode_layer.setOverhangMask(Polygons());
    }

    if (spiralize && extruder_nr == mesh.settings.get<ExtruderTrain&>("wall_0_extruder_nr").extruder_nr && ! part.spiral_wall.empty())
    {
        added_something = true;
        gcode_layer.setIsInside(true); // going to print stuff inside print object

        // Only spiralize the first part in the mesh, any other parts will be printed using the normal, non-spiralize codepath.
        // This sounds weird but actually does the right thing when you have a model that has multiple parts at the bottom that merge into
        // one part higher up. Once all the parts have merged, layers above that level will be spiralized
        if (&mesh.layers[gcode_layer.getLayerNr()].parts[0] == &part)
        {
            processSpiralizedWall(storage, gcode_layer, mesh_config, part, mesh);
        }
        else
        {
            // Print the spiral walls of other parts as single walls without Z gradient.
            gcode_layer.addWalls(part.spiral_wall, mesh.settings, mesh_config.inset0_config, mesh_config.inset0_config);
        }
    }
    else
    {
        // for layers that (partially) do not have any layers above we apply the roofing configuration
        auto use_roofing_config = [&part, &mesh, &gcode_layer]()
        {
            const auto getOutlineOnLayer = [mesh](const SliceLayerPart& part_here, const LayerIndex layer2_nr) -> Polygons
            {
                Polygons result;
                if (layer2_nr >= static_cast<int>(mesh.layers.size()))
                {
                    return result;
                }
                const SliceLayer& layer2 = mesh.layers[layer2_nr];
                for (const SliceLayerPart& part2 : layer2.parts)
                {
                    if (part_here.boundaryBox.hit(part2.boundaryBox))
                    {
                        result.add(part2.outline);
                    }
                }
                return result;
            };

            const auto filled_area_above = [&getOutlineOnLayer, &part, &mesh, &gcode_layer]() -> Polygons
            {
                const size_t roofing_layer_count = std::min(mesh.settings.get<size_t>("roofing_layer_count"), mesh.settings.get<size_t>("top_layers"));
                const bool no_small_gaps_heuristic = mesh.settings.get<bool>("skin_no_small_gaps_heuristic");
                const int layer_nr = gcode_layer.getLayerNr();
                auto filled_area_above = getOutlineOnLayer(part, layer_nr + roofing_layer_count);
                if (! no_small_gaps_heuristic)
                {
                    for (int layer_nr_above = layer_nr + 1; layer_nr_above < layer_nr + roofing_layer_count; layer_nr_above++)
                    {
                        Polygons outlines_above = getOutlineOnLayer(part, layer_nr_above);
                        filled_area_above = filled_area_above.intersection(outlines_above);
                    }
                }
                if (layer_nr > 0)
                {
                    // if the skin has air below it then cutting it into regions could cause a region
                    // to be wholely or partly above air and it may not be printable so restrict
                    // the regions that have air above (the visible regions) to not include any area that
                    // has air below (fixes https://github.com/Ultimaker/Cura/issues/2656)

                    // set air_below to the skin area for the current layer that has air below it
                    Polygons air_below = getOutlineOnLayer(part, layer_nr).difference(getOutlineOnLayer(part, layer_nr - 1));

                    if (! air_below.empty())
                    {
                        // add the polygons that have air below to the no air above polygons
                        filled_area_above = filled_area_above.unionPolygons(air_below);
                    }
                }

                return filled_area_above;
            }();

            if (filled_area_above.empty())
            {
                return true;
            }

            const auto point_view = ranges::views::transform(
                [](auto extrusion_junction)
                {
                    return extrusion_junction.p;
                });

            for (const auto& path : part.wall_toolpaths)
            {
                for (const auto& wall : path)
                {
                    for (const auto& p : wall | point_view)
                    {
                        if (! filled_area_above.inside(p))
                        {
                            return true;
                        }
                    }

                    for (const auto& window : wall | point_view | ranges::views::sliding(2))
                    {
                        auto p0 = window[0];
                        auto p1 = window[1];
                        if (PolygonUtils::polygonCollidesWithLineSegment(filled_area_above, p0, p1))
                        {
                            return true;
                        }
                    }
                }
            }
            return false;
        }();

        const GCodePathConfig& inset0_config = use_roofing_config ? mesh_config.inset0_roofing_config : mesh_config.inset0_config;
        const GCodePathConfig& insetX_config = use_roofing_config ? mesh_config.insetX_roofing_config : mesh_config.insetX_config;

        // Main case: Optimize the insets with the InsetOrderOptimizer.
        const coord_t wall_x_wipe_dist = 0;
        const ZSeamConfig z_seam_config(
            mesh.settings.get<EZSeamType>("z_seam_type"),
            mesh.getZSeamHint(),
            mesh.settings.get<EZSeamCornerPrefType>("z_seam_corner"),
            mesh.settings.get<coord_t>("wall_line_width_0") * 2);
        InsetOrderOptimizer wall_orderer(
            *this,
            storage,
            gcode_layer,
            mesh.settings,
            extruder_nr,
            inset0_config,
            insetX_config,
            mesh_config.bridge_inset0_config,
            mesh_config.bridge_insetX_config,
            mesh.settings.get<bool>("travel_retract_before_outer_wall"),
            mesh.settings.get<coord_t>("wall_0_wipe_dist"),
            wall_x_wipe_dist,
            mesh.settings.get<ExtruderTrain&>("wall_0_extruder_nr").extruder_nr,
            mesh.settings.get<ExtruderTrain&>("wall_x_extruder_nr").extruder_nr,
            z_seam_config,
            part.wall_toolpaths);
        added_something |= wall_orderer.addToLayer();
    }
    return added_something;
}

std::optional<Point> FffGcodeWriter::getSeamAvoidingLocation(const Polygons& filling_part, int filling_angle, Point last_position) const
{
    if (filling_part.empty())
    {
        return std::optional<Point>();
    }
    // start with the BB of the outline
    AABB skin_part_bb(filling_part);
    PointMatrix rot((double)((-filling_angle + 90) % 360)); // create a matrix to rotate a vector so that it is normal to the skin angle
    const Point bb_middle = skin_part_bb.getMiddle();
    // create a vector from the middle of the BB whose length is such that it can be rotated
    // around the middle of the BB and the end will always be a long way outside of the part's outline
    // and rotate the vector so that it is normal to the skin angle
    const Point vec = rot.apply(Point(0, vSize(skin_part_bb.max - bb_middle) * 100));
    // find the vertex in the outline that is closest to the end of the rotated vector
    const PolygonsPointIndex pa = PolygonUtils::findNearestVert(bb_middle + vec, filling_part);
    // and find another outline vertex, this time using the vector + 180 deg
    const PolygonsPointIndex pb = PolygonUtils::findNearestVert(bb_middle - vec, filling_part);
    if (! pa.initialized() || ! pb.initialized())
    {
        return std::optional<Point>();
    }
    // now go to whichever of those vertices that is closest to where we are now
    if (vSize2(pa.p() - last_position) < vSize2(pb.p() - last_position))
    {
        return std::optional<Point>(std::in_place, pa.p());
    }
    else
    {
        return std::optional<Point>(std::in_place, pb.p());
    }
}

bool FffGcodeWriter::processSkin(
    const SliceDataStorage& storage,
    LayerPlan& gcode_layer,
    const SliceMeshStorage& mesh,
    const size_t extruder_nr,
    const MeshPathConfigs& mesh_config,
    const SliceLayerPart& part) const
{
    const size_t top_bottom_extruder_nr = mesh.settings.get<ExtruderTrain&>("top_bottom_extruder_nr").extruder_nr;
    const size_t roofing_extruder_nr = mesh.settings.get<ExtruderTrain&>("roofing_extruder_nr").extruder_nr;
    const size_t wall_0_extruder_nr = mesh.settings.get<ExtruderTrain&>("wall_0_extruder_nr").extruder_nr;
    const size_t roofing_layer_count = std::min(mesh.settings.get<size_t>("roofing_layer_count"), mesh.settings.get<size_t>("top_layers"));
    if (extruder_nr != top_bottom_extruder_nr && extruder_nr != wall_0_extruder_nr && (extruder_nr != roofing_extruder_nr || roofing_layer_count <= 0))
    {
        return false;
    }
    bool added_something = false;

    PathOrderOptimizer<const SkinPart*> part_order_optimizer(gcode_layer.getLastPlannedPositionOrStartingPosition());
    for (const SkinPart& skin_part : part.skin_parts)
    {
        part_order_optimizer.addPolygon(&skin_part);
    }
    part_order_optimizer.optimize();

    for (const PathOrdering<const SkinPart*>& path : part_order_optimizer.paths)
    {
        const SkinPart& skin_part = *path.vertices;

        added_something = added_something | processSkinPart(storage, gcode_layer, mesh, extruder_nr, mesh_config, skin_part);
    }

    return added_something;
}

bool FffGcodeWriter::processSkinPart(
    const SliceDataStorage& storage,
    LayerPlan& gcode_layer,
    const SliceMeshStorage& mesh,
    const size_t extruder_nr,
    const MeshPathConfigs& mesh_config,
    const SkinPart& skin_part) const
{
    bool added_something = false;

    gcode_layer.mode_skip_agressive_merge = true;

    processRoofing(storage, gcode_layer, mesh, extruder_nr, mesh_config, skin_part, added_something);
    processTopBottom(storage, gcode_layer, mesh, extruder_nr, mesh_config, skin_part, added_something);

    gcode_layer.mode_skip_agressive_merge = false;
    return added_something;
}

void FffGcodeWriter::processRoofing(
    const SliceDataStorage& storage,
    LayerPlan& gcode_layer,
    const SliceMeshStorage& mesh,
    const size_t extruder_nr,
    const MeshPathConfigs& mesh_config,
    const SkinPart& skin_part,
    bool& added_something) const
{
    const size_t roofing_extruder_nr = mesh.settings.get<ExtruderTrain&>("roofing_extruder_nr").extruder_nr;
    if (extruder_nr != roofing_extruder_nr)
    {
        return;
    }

    const EFillMethod pattern = mesh.settings.get<EFillMethod>("roofing_pattern");
    AngleDegrees roofing_angle = 45;
    if (mesh.roofing_angles.size() > 0)
    {
        roofing_angle = mesh.roofing_angles.at(gcode_layer.getLayerNr() % mesh.roofing_angles.size());
    }

    const Ratio skin_density = 1.0;
    const coord_t skin_overlap = 0; // skinfill already expanded over the roofing areas; don't overlap with perimeters
    const bool monotonic = mesh.settings.get<bool>("roofing_monotonic");
    processSkinPrintFeature(
        storage,
        gcode_layer,
        mesh,
        mesh_config,
        extruder_nr,
        skin_part.roofing_fill,
        mesh_config.roofing_config,
        pattern,
        roofing_angle,
        skin_overlap,
        skin_density,
        monotonic,
        added_something);
}

void FffGcodeWriter::processTopBottom(
    const SliceDataStorage& storage,
    LayerPlan& gcode_layer,
    const SliceMeshStorage& mesh,
    const size_t extruder_nr,
    const MeshPathConfigs& mesh_config,
    const SkinPart& skin_part,
    bool& added_something) const
{
    if (skin_part.skin_fill.empty())
    {
        return; // bridgeAngle requires a non-empty skin_fill.
    }
    const size_t top_bottom_extruder_nr = mesh.settings.get<ExtruderTrain&>("top_bottom_extruder_nr").extruder_nr;
    if (extruder_nr != top_bottom_extruder_nr)
    {
        return;
    }
    const Settings& mesh_group_settings = Application::getInstance().current_slice->scene.current_mesh_group->settings;

    const size_t layer_nr = gcode_layer.getLayerNr();

    EFillMethod pattern = (layer_nr == 0) ? mesh.settings.get<EFillMethod>("top_bottom_pattern_0") : mesh.settings.get<EFillMethod>("top_bottom_pattern");

    AngleDegrees skin_angle = 45;
    if (mesh.skin_angles.size() > 0)
    {
        skin_angle = mesh.skin_angles.at(layer_nr % mesh.skin_angles.size());
    }

    // generate skin_polygons and skin_lines
    const GCodePathConfig* skin_config = &mesh_config.skin_config;
    Ratio skin_density = 1.0;
    const coord_t skin_overlap = 0; // Skin overlap offset is applied in skin.cpp more overlap might be beneficial for curved bridges, but makes it worse in general.
    const bool bridge_settings_enabled = mesh.settings.get<bool>("bridge_settings_enabled");
    const bool bridge_enable_more_layers = bridge_settings_enabled && mesh.settings.get<bool>("bridge_enable_more_layers");
    const Ratio support_threshold = bridge_settings_enabled ? mesh.settings.get<Ratio>("bridge_skin_support_threshold") : 0.0_r;
    const size_t bottom_layers = mesh.settings.get<size_t>("bottom_layers");

    // if support is enabled, consider the support outlines so we don't generate bridges over support

    int support_layer_nr = -1;
    const SupportLayer* support_layer = nullptr;

    if (mesh_group_settings.get<bool>("support_enable"))
    {
        const coord_t layer_height = mesh_config.inset0_config.getLayerThickness();
        const coord_t z_distance_top = mesh.settings.get<coord_t>("support_top_distance");
        const size_t z_distance_top_layers = (z_distance_top / layer_height) + 1;
        support_layer_nr = layer_nr - z_distance_top_layers;
    }

    // helper function that detects skin regions that have no support and modifies their print settings (config, line angle, density, etc.)

    auto handle_bridge_skin = [&](const int bridge_layer, const GCodePathConfig* config, const float density) // bridge_layer = 1, 2 or 3
    {
        if (support_layer_nr >= (bridge_layer - 1))
        {
            support_layer = &storage.support.supportLayers[support_layer_nr - (bridge_layer - 1)];
        }

        Polygons supported_skin_part_regions;

        const int angle = bridgeAngle(mesh.settings, skin_part.skin_fill, storage, layer_nr, bridge_layer, support_layer, supported_skin_part_regions);

        if (angle > -1 || (support_threshold > 0 && (supported_skin_part_regions.area() / (skin_part.skin_fill.area() + 1) < support_threshold)))
        {
            if (angle > -1)
            {
                switch (bridge_layer)
                {
                default:
                case 1:
                    skin_angle = angle;
                    break;

                case 2:
                    if (bottom_layers > 2)
                    {
                        // orientate second bridge skin at +45 deg to first
                        skin_angle = angle + 45;
                    }
                    else
                    {
                        // orientate second bridge skin at 90 deg to first
                        skin_angle = angle + 90;
                    }
                    break;

                case 3:
                    // orientate third bridge skin at 135 (same result as -45) deg to first
                    skin_angle = angle + 135;
                    break;
                }
            }
            pattern = EFillMethod::LINES; // force lines pattern when bridging
            if (bridge_settings_enabled)
            {
                skin_config = config;
                skin_density = density;
            }
            return true;
        }

        return false;
    };

    bool is_bridge_skin = false;
    if (layer_nr > 0)
    {
        is_bridge_skin = handle_bridge_skin(1, &mesh_config.bridge_skin_config, mesh.settings.get<Ratio>("bridge_skin_density"));
    }
    if (bridge_enable_more_layers && ! is_bridge_skin && layer_nr > 1 && bottom_layers > 1)
    {
        is_bridge_skin = handle_bridge_skin(2, &mesh_config.bridge_skin_config2, mesh.settings.get<Ratio>("bridge_skin_density_2"));

        if (! is_bridge_skin && layer_nr > 2 && bottom_layers > 2)
        {
            is_bridge_skin = handle_bridge_skin(3, &mesh_config.bridge_skin_config3, mesh.settings.get<Ratio>("bridge_skin_density_3"));
        }
    }

    double fan_speed = GCodePathConfig::FAN_SPEED_DEFAULT;

    if (layer_nr > 0 && skin_config == &mesh_config.skin_config && support_layer_nr >= 0 && mesh.settings.get<bool>("support_fan_enable"))
    {
        // skin isn't a bridge but is it above support and we need to modify the fan speed?

        AABB skin_bb(skin_part.skin_fill);

        support_layer = &storage.support.supportLayers[support_layer_nr];

        bool supported = false;

        if (! support_layer->support_roof.empty())
        {
            AABB support_roof_bb(support_layer->support_roof);
            if (skin_bb.hit(support_roof_bb))
            {
                supported = ! skin_part.skin_fill.intersection(support_layer->support_roof).empty();
            }
        }
        else
        {
            for (auto support_part : support_layer->support_infill_parts)
            {
                AABB support_part_bb(support_part.getInfillArea());
                if (skin_bb.hit(support_part_bb))
                {
                    supported = ! skin_part.skin_fill.intersection(support_part.getInfillArea()).empty();

                    if (supported)
                    {
                        break;
                    }
                }
            }
        }

        if (supported)
        {
            fan_speed = mesh.settings.get<Ratio>("support_supported_skin_fan_speed") * 100.0;
        }
    }
    const bool monotonic = mesh.settings.get<bool>("skin_monotonic");
    processSkinPrintFeature(
        storage,
        gcode_layer,
        mesh,
        mesh_config,
        extruder_nr,
        skin_part.skin_fill,
        *skin_config,
        pattern,
        skin_angle,
        skin_overlap,
        skin_density,
        monotonic,
        added_something,
        fan_speed);
}

void FffGcodeWriter::processSkinPrintFeature(
    const SliceDataStorage& storage,
    LayerPlan& gcode_layer,
    const SliceMeshStorage& mesh,
    const MeshPathConfigs& mesh_config,
    const size_t extruder_nr,
    const Polygons& area,
    const GCodePathConfig& config,
    EFillMethod pattern,
    const AngleDegrees skin_angle,
    const coord_t skin_overlap,
    const Ratio skin_density,
    const bool monotonic,
    bool& added_something,
    double fan_speed) const
{
    Polygons skin_polygons;
    Polygons skin_lines;
    std::vector<VariableWidthLines> skin_paths;

    constexpr int infill_multiplier = 1;
    constexpr int extra_infill_shift = 0;
    const size_t wall_line_count = mesh.settings.get<size_t>("skin_outline_count");
    const coord_t small_area_width = mesh.settings.get<coord_t>("small_skin_width");
    const bool zig_zaggify_infill = pattern == EFillMethod::ZIG_ZAG;
    const bool connect_polygons = mesh.settings.get<bool>("connect_skin_polygons");
    coord_t max_resolution = mesh.settings.get<coord_t>("meshfix_maximum_resolution");
    coord_t max_deviation = mesh.settings.get<coord_t>("meshfix_maximum_deviation");
    const Point infill_origin;
    const bool skip_line_stitching = monotonic;
    constexpr bool fill_gaps = true;
    constexpr bool connected_zigzags = false;
    constexpr bool use_endpieces = true;
    constexpr bool skip_some_zags = false;
    constexpr int zag_skip_count = 0;
    constexpr coord_t pocket_size = 0;
    const bool small_areas_on_surface = mesh.settings.get<bool>("small_skin_on_surface");
    const auto& current_layer = mesh.layers[gcode_layer.getLayerNr()];
    const auto& exposed_to_air = current_layer.top_surface.areas.unionPolygons(current_layer.bottom_surface);

    Infill infill_comp(
        pattern,
        zig_zaggify_infill,
        connect_polygons,
        area,
        config.getLineWidth(),
        config.getLineWidth() / skin_density,
        skin_overlap,
        infill_multiplier,
        skin_angle,
        gcode_layer.z,
        extra_infill_shift,
        max_resolution,
        max_deviation,
        wall_line_count,
        small_area_width,
        infill_origin,
        skip_line_stitching,
        fill_gaps,
        connected_zigzags,
        use_endpieces,
        skip_some_zags,
        zag_skip_count,
        pocket_size);
    infill_comp.generate(
        skin_paths,
        skin_polygons,
        skin_lines,
        mesh.settings,
        gcode_layer.getLayerNr(),
        SectionType::SKIN,
        nullptr,
        nullptr,
        nullptr,
        small_areas_on_surface ? Polygons() : exposed_to_air);

    // add paths
    if (! skin_polygons.empty() || ! skin_lines.empty() || ! skin_paths.empty())
    {
        added_something = true;
        gcode_layer.setIsInside(true); // going to print stuff inside print object
        if (! skin_paths.empty())
        {
            // Add skin-walls a.k.a. skin-perimeters, skin-insets.
            const size_t skin_extruder_nr = mesh.settings.get<ExtruderTrain&>("top_bottom_extruder_nr").extruder_nr;
            if (extruder_nr == skin_extruder_nr)
            {
                constexpr bool retract_before_outer_wall = false;
                constexpr coord_t wipe_dist = 0;
                const ZSeamConfig z_seam_config(
                    mesh.settings.get<EZSeamType>("z_seam_type"),
                    mesh.getZSeamHint(),
                    mesh.settings.get<EZSeamCornerPrefType>("z_seam_corner"),
                    config.getLineWidth() * 2);
                InsetOrderOptimizer wall_orderer(
                    *this,
                    storage,
                    gcode_layer,
                    mesh.settings,
                    extruder_nr,
                    config,
                    config,
                    config,
                    config,
                    retract_before_outer_wall,
                    wipe_dist,
                    wipe_dist,
                    skin_extruder_nr,
                    skin_extruder_nr,
                    z_seam_config,
                    skin_paths);
                added_something |= wall_orderer.addToLayer();
            }
        }
        if (! skin_polygons.empty())
        {
            constexpr bool force_comb_retract = false;
            gcode_layer.addTravel(skin_polygons[0][0], force_comb_retract);
            gcode_layer.addPolygonsByOptimizer(skin_polygons, config);
        }

        if (monotonic)
        {
            const coord_t exclude_distance = config.getLineWidth() * 0.8;

            const AngleRadians monotonic_direction = AngleRadians(skin_angle);
            constexpr Ratio flow = 1.0_r;
            const coord_t max_adjacent_distance
                = config.getLineWidth()
                * 1.1; // Lines are considered adjacent if they are 1 line width apart, with 10% extra play. The monotonic order is enforced if they are adjacent.
            if (pattern == EFillMethod::GRID || pattern == EFillMethod::LINES || pattern == EFillMethod::TRIANGLES || pattern == EFillMethod::CUBIC
                || pattern == EFillMethod::TETRAHEDRAL || pattern == EFillMethod::QUARTER_CUBIC || pattern == EFillMethod::CUBICSUBDIV || pattern == EFillMethod::LIGHTNING)
            {
                gcode_layer.addLinesMonotonic(
                    area,
                    skin_lines,
                    config,
                    SpaceFillType::Lines,
                    monotonic_direction,
                    max_adjacent_distance,
                    exclude_distance,
                    mesh.settings.get<coord_t>("infill_wipe_dist"),
                    flow,
                    fan_speed);
            }
            else
            {
                const SpaceFillType space_fill_type = (pattern == EFillMethod::ZIG_ZAG) ? SpaceFillType::PolyLines : SpaceFillType::Lines;
                constexpr coord_t wipe_dist = 0;
                gcode_layer.addLinesMonotonic(area, skin_lines, config, space_fill_type, monotonic_direction, max_adjacent_distance, exclude_distance, wipe_dist, flow, fan_speed);
            }
        }
        else
        {
            std::optional<Point> near_start_location;
            const EFillMethod pattern
                = (gcode_layer.getLayerNr() == 0) ? mesh.settings.get<EFillMethod>("top_bottom_pattern_0") : mesh.settings.get<EFillMethod>("top_bottom_pattern");
            if (pattern == EFillMethod::LINES || pattern == EFillMethod::ZIG_ZAG)
            { // update near_start_location to a location which tries to avoid seams in skin
                near_start_location = getSeamAvoidingLocation(area, skin_angle, gcode_layer.getLastPlannedPositionOrStartingPosition());
            }

            constexpr bool enable_travel_optimization = false;
            constexpr float flow = 1.0;
            if (pattern == EFillMethod::GRID || pattern == EFillMethod::LINES || pattern == EFillMethod::TRIANGLES || pattern == EFillMethod::CUBIC
                || pattern == EFillMethod::TETRAHEDRAL || pattern == EFillMethod::QUARTER_CUBIC || pattern == EFillMethod::CUBICSUBDIV || pattern == EFillMethod::LIGHTNING)
            {
                gcode_layer.addLinesByOptimizer(
                    skin_lines,
                    config,
                    SpaceFillType::Lines,
                    enable_travel_optimization,
                    mesh.settings.get<coord_t>("infill_wipe_dist"),
                    flow,
                    near_start_location,
                    fan_speed);
            }
            else
            {
                SpaceFillType space_fill_type = (pattern == EFillMethod::ZIG_ZAG) ? SpaceFillType::PolyLines : SpaceFillType::Lines;
                constexpr coord_t wipe_dist = 0;
                gcode_layer.addLinesByOptimizer(skin_lines, config, space_fill_type, enable_travel_optimization, wipe_dist, flow, near_start_location, fan_speed);
            }
        }
    }
}

bool FffGcodeWriter::processIroning(
    const SliceDataStorage& storage,
    const SliceMeshStorage& mesh,
    const SliceLayer& layer,
    const GCodePathConfig& line_config,
    LayerPlan& gcode_layer) const
{
    bool added_something = false;
    const bool ironing_enabled = mesh.settings.get<bool>("ironing_enabled");
    const bool ironing_only_highest_layer = mesh.settings.get<bool>("ironing_only_highest_layer");
    if (ironing_enabled && (! ironing_only_highest_layer || mesh.layer_nr_max_filled_layer == gcode_layer.getLayerNr()))
    {
        // Since we are ironing after all the parts are completed, it believes that it is outside.
        // But the truth is that we are inside a part, so we need to change it before we do the ironing
        // See CURA-8615
        gcode_layer.setIsInside(true);
        added_something |= layer.top_surface.ironing(storage, mesh, line_config, gcode_layer, *this);
        gcode_layer.setIsInside(false);
    }
    return added_something;
}


bool FffGcodeWriter::addSupportToGCode(const SliceDataStorage& storage, LayerPlan& gcode_layer, const size_t extruder_nr) const
{
    bool support_added = false;
    if (! storage.support.generated || gcode_layer.getLayerNr() > storage.support.layer_nr_max_filled_layer)
    {
        return support_added;
    }

    const Settings& mesh_group_settings = Application::getInstance().current_slice->scene.current_mesh_group->settings;
    const size_t support_roof_extruder_nr = mesh_group_settings.get<ExtruderTrain&>("support_roof_extruder_nr").extruder_nr;
    const size_t support_bottom_extruder_nr = mesh_group_settings.get<ExtruderTrain&>("support_bottom_extruder_nr").extruder_nr;
    size_t support_infill_extruder_nr = (gcode_layer.getLayerNr() <= 0) ? mesh_group_settings.get<ExtruderTrain&>("support_extruder_nr_layer_0").extruder_nr
                                                                        : mesh_group_settings.get<ExtruderTrain&>("support_infill_extruder_nr").extruder_nr;

    const SupportLayer& support_layer = storage.support.supportLayers[std::max(LayerIndex{ 0 }, gcode_layer.getLayerNr())];
    if (support_layer.support_bottom.empty() && support_layer.support_roof.empty() && support_layer.support_infill_parts.empty())
    {
        return support_added;
    }

    if (extruder_nr == support_roof_extruder_nr)
    {
        support_added |= addSupportRoofsToGCode(storage, support_layer.support_fractional_roof, gcode_layer.configs_storage.support_fractional_roof_config, gcode_layer);
    }
    if (extruder_nr == support_infill_extruder_nr)
    {
        support_added |= processSupportInfill(storage, gcode_layer);
    }
    if (extruder_nr == support_roof_extruder_nr)
    {
        support_added |= addSupportRoofsToGCode(
            storage,
            support_layer.support_roof.difference(support_layer.support_fractional_roof),
            gcode_layer.configs_storage.support_roof_config,
            gcode_layer);
    }
    if (extruder_nr == support_bottom_extruder_nr)
    {
        support_added |= addSupportBottomsToGCode(storage, gcode_layer);
    }
    return support_added;
}


bool FffGcodeWriter::processSupportInfill(const SliceDataStorage& storage, LayerPlan& gcode_layer) const
{
    bool added_something = false;
    const SupportLayer& support_layer
        = storage.support.supportLayers[std::max(LayerIndex{ 0 }, gcode_layer.getLayerNr())]; // account for negative layer numbers for raft filler layers

    if (gcode_layer.getLayerNr() > storage.support.layer_nr_max_filled_layer || support_layer.support_infill_parts.empty())
    {
        return added_something;
    }

    const Settings& mesh_group_settings = Application::getInstance().current_slice->scene.current_mesh_group->settings;
    const size_t extruder_nr = (gcode_layer.getLayerNr() <= 0) ? mesh_group_settings.get<ExtruderTrain&>("support_extruder_nr_layer_0").extruder_nr
                                                               : mesh_group_settings.get<ExtruderTrain&>("support_infill_extruder_nr").extruder_nr;
    const ExtruderTrain& infill_extruder = Application::getInstance().current_slice->scene.extruders[extruder_nr];

    coord_t default_support_line_distance = infill_extruder.settings.get<coord_t>("support_line_distance");

    // To improve adhesion for the "support initial layer" the first layer might have different properties
    if (gcode_layer.getLayerNr() == 0)
    {
        default_support_line_distance = infill_extruder.settings.get<coord_t>("support_initial_layer_line_distance");
    }

    const coord_t default_support_infill_overlap = infill_extruder.settings.get<coord_t>("infill_overlap_mm");

    // Helper to get the support infill angle
    const auto get_support_infill_angle = [](const SupportStorage& support_storage, const int layer_nr)
    {
        if (layer_nr <= 0)
        {
            // handle negative layer numbers
            const size_t divisor = support_storage.support_infill_angles_layer_0.size();
            const size_t index = ((layer_nr % divisor) + divisor) % divisor;
            return support_storage.support_infill_angles_layer_0.at(index);
        }
        return support_storage.support_infill_angles.at(static_cast<size_t>(layer_nr) % support_storage.support_infill_angles.size());
    };
    const AngleDegrees support_infill_angle = get_support_infill_angle(storage.support, gcode_layer.getLayerNr());

    constexpr size_t infill_multiplier = 1; // there is no frontend setting for this (yet)
    const size_t wall_line_count = infill_extruder.settings.get<size_t>("support_wall_count");
    const coord_t max_resolution = infill_extruder.settings.get<coord_t>("meshfix_maximum_resolution");
    const coord_t max_deviation = infill_extruder.settings.get<coord_t>("meshfix_maximum_deviation");
    coord_t default_support_line_width = infill_extruder.settings.get<coord_t>("support_line_width");
    if (gcode_layer.getLayerNr() == 0 && mesh_group_settings.get<EPlatformAdhesion>("adhesion_type") != EPlatformAdhesion::RAFT)
    {
        default_support_line_width *= infill_extruder.settings.get<Ratio>("initial_layer_line_width_factor");
    }

    // Helper to get the support pattern
    const auto get_support_pattern = [](const EFillMethod pattern, const int layer_nr)
    {
        if (layer_nr <= 0 && (pattern == EFillMethod::LINES || pattern == EFillMethod::ZIG_ZAG))
        {
            return EFillMethod::GRID;
        }
        return pattern;
    };
    const EFillMethod support_pattern = get_support_pattern(infill_extruder.settings.get<EFillMethod>("support_pattern"), gcode_layer.getLayerNr());

    const auto zig_zaggify_infill = infill_extruder.settings.get<bool>("zig_zaggify_support");
    const auto skip_some_zags = infill_extruder.settings.get<bool>("support_skip_some_zags");
    const auto zag_skip_count = infill_extruder.settings.get<size_t>("support_zag_skip_count");

    // create a list of outlines and use PathOrderOptimizer to optimize the travel move
    PathOrderOptimizer<const SupportInfillPart*> island_order_optimizer_initial(gcode_layer.getLastPlannedPositionOrStartingPosition());
    PathOrderOptimizer<const SupportInfillPart*> island_order_optimizer(gcode_layer.getLastPlannedPositionOrStartingPosition());
    for (const SupportInfillPart& part : support_layer.support_infill_parts)
    {
        (part.use_fractional_config ? island_order_optimizer_initial : island_order_optimizer).addPolygon(&part);
    }
    island_order_optimizer_initial.optimize();
    island_order_optimizer.optimize();

    const auto support_connect_zigzags = infill_extruder.settings.get<bool>("support_connect_zigzags");
    const auto support_structure = infill_extruder.settings.get<ESupportStructure>("support_structure");
    const Point infill_origin;

    constexpr bool use_endpieces = true;
    constexpr coord_t pocket_size = 0;
    constexpr bool connect_polygons = false; // polygons are too distant to connect for sparse support
    bool need_travel_to_end_of_last_spiral = true;

    // Print the thicker infill lines first. (double or more layer thickness, infill combined with previous layers)
    for (const PathOrdering<const SupportInfillPart*>& path : ranges::views::concat(island_order_optimizer_initial.paths, island_order_optimizer.paths))
    {
        const SupportInfillPart& part = *path.vertices;
        const auto& configs = part.use_fractional_config ? gcode_layer.configs_storage.support_fractional_infill_config : gcode_layer.configs_storage.support_infill_config;

        // always process the wall overlap if walls are generated
        const int current_support_infill_overlap = (part.inset_count_to_generate > 0) ? default_support_infill_overlap : 0;

        // The support infill walls were generated separately, first. Always add them, regardless of how many densities we have.
        std::vector<VariableWidthLines> wall_toolpaths = part.wall_toolpaths;

        if (! wall_toolpaths.empty())
        {
            const GCodePathConfig& config = configs[0];
            constexpr bool retract_before_outer_wall = false;
            constexpr coord_t wipe_dist = 0;
            const ZSeamConfig z_seam_config(EZSeamType::SHORTEST, gcode_layer.getLastPlannedPositionOrStartingPosition(), EZSeamCornerPrefType::Z_SEAM_CORNER_PREF_NONE, false);
            InsetOrderOptimizer wall_orderer(
                *this,
                storage,
                gcode_layer,
                infill_extruder.settings,
                extruder_nr,
                config,
                config,
                config,
                config,
                retract_before_outer_wall,
                wipe_dist,
                wipe_dist,
                extruder_nr,
                extruder_nr,
                z_seam_config,
                wall_toolpaths);
            added_something |= wall_orderer.addToLayer();
        }

        if ((default_support_line_distance <= 0 && support_structure != ESupportStructure::TREE) || part.infill_area_per_combine_per_density.empty())
        {
            continue;
        }

        for (unsigned int combine_idx = 0; combine_idx < part.infill_area_per_combine_per_density[0].size(); ++combine_idx)
        {
            const coord_t support_line_width = default_support_line_width * (combine_idx + 1);

            Polygons support_polygons;
            std::vector<VariableWidthLines> wall_toolpaths_here;
            Polygons support_lines;
            const size_t max_density_idx = part.infill_area_per_combine_per_density.size() - 1;
            for (size_t density_idx = max_density_idx; (density_idx + 1) > 0; --density_idx)
            {
                if (combine_idx >= part.infill_area_per_combine_per_density[density_idx].size())
                {
                    continue;
                }

                const unsigned int density_factor = 2 << density_idx; // == pow(2, density_idx + 1)
                int support_line_distance_here
                    = (part.custom_line_distance > 0
                           ? part.custom_line_distance
                           : default_support_line_distance * density_factor); // the highest density infill combines with the next to create a grid with density_factor 1
                const int support_shift = support_line_distance_here / 2;
                if (part.custom_line_distance == 0 && (density_idx == max_density_idx || support_pattern == EFillMethod::CROSS || support_pattern == EFillMethod::CROSS_3D))
                {
                    support_line_distance_here /= 2;
                }
                const Polygons& area = Simplify(infill_extruder.settings).polygon(part.infill_area_per_combine_per_density[density_idx][combine_idx]);

                constexpr size_t wall_count = 0; // Walls are generated somewhere else, so their layers aren't vertically combined.
                const coord_t small_area_width = 0;
                constexpr bool skip_stitching = false;
                const bool fill_gaps = density_idx == 0; // Only fill gaps for one of the densities.
<<<<<<< HEAD
                Infill infill_comp(part.custom_line_pattern == EFillMethod::NONE ? support_pattern : part.custom_line_pattern,
                                   zig_zaggify_infill,
                                   connect_polygons,
                                   area,
                                   support_line_width,
                                   support_line_distance_here,
                                   current_support_infill_overlap - (density_idx == max_density_idx ? 0 : wall_line_count * support_line_width),
                                   infill_multiplier,
                                   support_infill_angle,
                                   gcode_layer.z,
                                   support_shift,
                                   max_resolution,
                                   max_deviation,
                                   wall_count,
                                   small_area_width,
                                   infill_origin,
                                   skip_stitching,
                                   fill_gaps,
                                   support_connect_zigzags,
                                   use_endpieces,
                                   skip_some_zags,
                                   zag_skip_count,
                                   pocket_size);
                infill_comp.generate(wall_toolpaths_here, support_polygons, support_lines, infill_extruder.settings, gcode_layer.getLayerNr(), SectionType::SUPPORT, storage.support.cross_fill_provider);
=======
                Infill infill_comp(
                    support_pattern,
                    zig_zaggify_infill,
                    connect_polygons,
                    area,
                    support_line_width,
                    support_line_distance_here,
                    current_support_infill_overlap - (density_idx == max_density_idx ? 0 : wall_line_count * support_line_width),
                    infill_multiplier,
                    support_infill_angle,
                    gcode_layer.z + configs[combine_idx].z_offset,
                    support_shift,
                    max_resolution,
                    max_deviation,
                    wall_count,
                    small_area_width,
                    infill_origin,
                    skip_stitching,
                    fill_gaps,
                    support_connect_zigzags,
                    use_endpieces,
                    skip_some_zags,
                    zag_skip_count,
                    pocket_size);
                infill_comp.generate(
                    wall_toolpaths_here,
                    support_polygons,
                    support_lines,
                    infill_extruder.settings,
                    gcode_layer.getLayerNr(),
                    SectionType::SUPPORT,
                    storage.support.cross_fill_provider);
>>>>>>> bcfd0534
            }

            if (need_travel_to_end_of_last_spiral && infill_extruder.settings.get<bool>("magic_spiralize"))
            {
                if ((! wall_toolpaths.empty() || ! support_polygons.empty() || ! support_lines.empty()))
                {
                    int layer_nr = gcode_layer.getLayerNr();
                    if (layer_nr > (int)infill_extruder.settings.get<size_t>("initial_bottom_layers"))
                    {
                        // bit of subtlety here... support is being used on a spiralized model and to ensure the travel move from the end of the last spiral
                        // to the start of the support does not go through the model we have to tell the slicer what the current location of the nozzle is
                        // by adding a travel move to the end vertex of the last spiral. Of course, if the slicer could track the final location on the previous
                        // layer then this wouldn't be necessary but that's not done due to the multi-threading.
                        const Polygons* last_wall_outline = storage.spiralize_wall_outlines[layer_nr - 1];
                        if (last_wall_outline != nullptr)
                        {
                            gcode_layer.addTravel((*last_wall_outline)[0][storage.spiralize_seam_vertex_indices[layer_nr - 1]]);
                            need_travel_to_end_of_last_spiral = false;
                        }
                    }
                }
            }

            gcode_layer.setIsInside(false); // going to print stuff outside print object, i.e. support

            const bool alternate_inset_direction = infill_extruder.settings.get<bool>("material_alternate_walls");
            const bool alternate_layer_print_direction = alternate_inset_direction && gcode_layer.getLayerNr() % 2 == 1;

            if (! support_polygons.empty())
            {
                constexpr bool force_comb_retract = false;
                gcode_layer.addTravel(support_polygons[0][0], force_comb_retract);

                const ZSeamConfig& z_seam_config = ZSeamConfig();
                constexpr coord_t wall_0_wipe_dist = 0;
                constexpr bool spiralize = false;
                constexpr Ratio flow_ratio = 1.0_r;
                constexpr bool always_retract = false;
                const std::optional<Point> start_near_location = std::optional<Point>();

                gcode_layer.addPolygonsByOptimizer(
                    support_polygons,
                    configs[combine_idx],
                    z_seam_config,
                    wall_0_wipe_dist,
                    spiralize,
                    flow_ratio,
                    always_retract,
                    alternate_layer_print_direction,
                    start_near_location);
                added_something = true;
            }

            if (! support_lines.empty())
            {
                constexpr bool enable_travel_optimization = false;
                constexpr coord_t wipe_dist = 0;
                constexpr Ratio flow_ratio = 1.0;
                const std::optional<Point> near_start_location = std::optional<Point>();
                constexpr double fan_speed = GCodePathConfig::FAN_SPEED_DEFAULT;

                gcode_layer.addLinesByOptimizer(
                    support_lines,
                    configs[combine_idx],
                    (support_pattern == EFillMethod::ZIG_ZAG) ? SpaceFillType::PolyLines : SpaceFillType::Lines,
                    enable_travel_optimization,
                    wipe_dist,
                    flow_ratio,
                    near_start_location,
                    fan_speed,
                    alternate_layer_print_direction);

                added_something = true;
            }

            // If we're printing with a support wall, that support wall generates gap filling as well.
            // If not, the pattern may still generate gap filling (if it's connected infill or zigzag). We still want to print those.
            if (wall_line_count == 0 || ! wall_toolpaths_here.empty())
            {
                const GCodePathConfig& config = configs[0];
                constexpr bool retract_before_outer_wall = false;
                constexpr coord_t wipe_dist = 0;
                constexpr coord_t simplify_curvature = 0;
                const ZSeamConfig z_seam_config(
                    EZSeamType::SHORTEST,
                    gcode_layer.getLastPlannedPositionOrStartingPosition(),
                    EZSeamCornerPrefType::Z_SEAM_CORNER_PREF_NONE,
                    simplify_curvature);
                InsetOrderOptimizer wall_orderer(
                    *this,
                    storage,
                    gcode_layer,
                    infill_extruder.settings,
                    extruder_nr,
                    config,
                    config,
                    config,
                    config,
                    retract_before_outer_wall,
                    wipe_dist,
                    wipe_dist,
                    extruder_nr,
                    extruder_nr,
                    z_seam_config,
                    wall_toolpaths_here);
                added_something |= wall_orderer.addToLayer();
            }
        }
    }

    return added_something;
}


bool FffGcodeWriter::addSupportRoofsToGCode(
    const SliceDataStorage& storage,
    const Polygons& support_roof_outlines,
    const GCodePathConfig& current_roof_config,
    LayerPlan& gcode_layer) const
{
    const SupportLayer& support_layer = storage.support.supportLayers[std::max(LayerIndex{ 0 }, gcode_layer.getLayerNr())];

    if (! storage.support.generated || gcode_layer.getLayerNr() > storage.support.layer_nr_max_filled_layer || support_layer.support_roof.empty())
    {
        return false; // No need to generate support roof if there's no support.
    }

    const size_t roof_extruder_nr = Application::getInstance().current_slice->scene.current_mesh_group->settings.get<ExtruderTrain&>("support_roof_extruder_nr").extruder_nr;
    const ExtruderTrain& roof_extruder = Application::getInstance().current_slice->scene.extruders[roof_extruder_nr];

    const EFillMethod pattern = roof_extruder.settings.get<EFillMethod>("support_roof_pattern");
    AngleDegrees fill_angle = 0;
    if (! storage.support.support_roof_angles.empty())
    {
        // handle negative layer numbers
        int divisor = static_cast<int>(storage.support.support_roof_angles.size());
        int index = ((gcode_layer.getLayerNr() % divisor) + divisor) % divisor;
        fill_angle = storage.support.support_roof_angles.at(index);
    }
    const bool zig_zaggify_infill = pattern == EFillMethod::ZIG_ZAG;
    const bool connect_polygons = false; // connections might happen in mid air in between the infill lines
    constexpr coord_t support_roof_overlap = 0; // the roofs should never be expanded outwards
    constexpr size_t infill_multiplier = 1;
    constexpr coord_t extra_infill_shift = 0;
    const auto wall_line_count = roof_extruder.settings.get<size_t>("support_roof_wall_count");
    const coord_t small_area_width = roof_extruder.settings.get<coord_t>("min_even_wall_line_width") * 2; // Maximum width of a region that can still be filled with one wall.
    const Point infill_origin;
    constexpr bool skip_stitching = false;
    constexpr bool fill_gaps = true;
    constexpr bool use_endpieces = true;
    constexpr bool connected_zigzags = false;
    constexpr bool skip_some_zags = false;
    constexpr size_t zag_skip_count = 0;
    constexpr coord_t pocket_size = 0;
    const coord_t max_resolution = roof_extruder.settings.get<coord_t>("meshfix_maximum_resolution");
    const coord_t max_deviation = roof_extruder.settings.get<coord_t>("meshfix_maximum_deviation");

    coord_t support_roof_line_distance = roof_extruder.settings.get<coord_t>("support_roof_line_distance");
    const coord_t support_roof_line_width = roof_extruder.settings.get<coord_t>("support_roof_line_width");
    if (gcode_layer.getLayerNr() == 0 && support_roof_line_distance < 2 * support_roof_line_width)
    { // if roof is dense
        support_roof_line_distance *= roof_extruder.settings.get<Ratio>("initial_layer_line_width_factor");
    }

    Polygons infill_outline = support_roof_outlines;
    Polygons wall;
    // make sure there is a wall if this is on the first layer
    if (gcode_layer.getLayerNr() == 0)
    {
        wall = support_layer.support_roof.offset(-support_roof_line_width / 2);
        infill_outline = wall.offset(-support_roof_line_width / 2);
    }
    infill_outline = Simplify(roof_extruder.settings).polygon(infill_outline);

    Infill roof_computation(
        pattern,
        zig_zaggify_infill,
        connect_polygons,
        infill_outline,
        current_roof_config.getLineWidth(),
        support_roof_line_distance,
        support_roof_overlap,
        infill_multiplier,
        fill_angle,
        gcode_layer.z + current_roof_config.z_offset,
        extra_infill_shift,
        max_resolution,
        max_deviation,
        wall_line_count,
        small_area_width,
        infill_origin,
        skip_stitching,
        fill_gaps,
        connected_zigzags,
        use_endpieces,
        skip_some_zags,
        zag_skip_count,
        pocket_size);
    Polygons roof_polygons;
    std::vector<VariableWidthLines> roof_paths;
    Polygons roof_lines;
    roof_computation.generate(roof_paths, roof_polygons, roof_lines, roof_extruder.settings, gcode_layer.getLayerNr(), SectionType::SUPPORT);
    if ((gcode_layer.getLayerNr() == 0 && wall.empty()) || (gcode_layer.getLayerNr() > 0 && roof_paths.empty() && roof_polygons.empty() && roof_lines.empty()))
    {
        return false; // We didn't create any support roof.
    }
    gcode_layer.setIsInside(false); // going to print stuff outside print object, i.e. support
    if (gcode_layer.getLayerNr() == 0)
    {
        gcode_layer.addPolygonsByOptimizer(wall, current_roof_config);
    }
    if (! roof_polygons.empty())
    {
        constexpr bool force_comb_retract = false;
        gcode_layer.addTravel(roof_polygons[0][0], force_comb_retract);
        gcode_layer.addPolygonsByOptimizer(roof_polygons, current_roof_config);
    }
    if (! roof_paths.empty())
    {
        const GCodePathConfig& config = current_roof_config;
        constexpr bool retract_before_outer_wall = false;
        constexpr coord_t wipe_dist = 0;
        const ZSeamConfig z_seam_config(EZSeamType::SHORTEST, gcode_layer.getLastPlannedPositionOrStartingPosition(), EZSeamCornerPrefType::Z_SEAM_CORNER_PREF_NONE, false);

        InsetOrderOptimizer wall_orderer(
            *this,
            storage,
            gcode_layer,
            roof_extruder.settings,
            roof_extruder_nr,
            config,
            config,
            config,
            config,
            retract_before_outer_wall,
            wipe_dist,
            wipe_dist,
            roof_extruder_nr,
            roof_extruder_nr,
            z_seam_config,
            roof_paths);
        wall_orderer.addToLayer();
    }
    gcode_layer.addLinesByOptimizer(roof_lines, current_roof_config, (pattern == EFillMethod::ZIG_ZAG) ? SpaceFillType::PolyLines : SpaceFillType::Lines);
    return true;
}

bool FffGcodeWriter::addSupportBottomsToGCode(const SliceDataStorage& storage, LayerPlan& gcode_layer) const
{
    const SupportLayer& support_layer = storage.support.supportLayers[std::max(LayerIndex{ 0 }, gcode_layer.getLayerNr())];

    if (! storage.support.generated || gcode_layer.getLayerNr() > storage.support.layer_nr_max_filled_layer || support_layer.support_bottom.empty())
    {
        return false; // No need to generate support bottoms if there's no support.
    }

    const size_t bottom_extruder_nr = Application::getInstance().current_slice->scene.current_mesh_group->settings.get<ExtruderTrain&>("support_bottom_extruder_nr").extruder_nr;
    const ExtruderTrain& bottom_extruder = Application::getInstance().current_slice->scene.extruders[bottom_extruder_nr];

    const EFillMethod pattern = bottom_extruder.settings.get<EFillMethod>("support_bottom_pattern");
    AngleDegrees fill_angle = 0;
    if (! storage.support.support_bottom_angles.empty())
    {
        // handle negative layer numbers
        int divisor = static_cast<int>(storage.support.support_bottom_angles.size());
        int index = ((gcode_layer.getLayerNr() % divisor) + divisor) % divisor;
        fill_angle = storage.support.support_bottom_angles.at(index);
    }
    const bool zig_zaggify_infill = pattern == EFillMethod::ZIG_ZAG;
    constexpr bool connect_polygons = false; // Keep the same as roof, also does make a bit less sense when support infill is < 100% or support walls are set to > 0.
    constexpr coord_t support_bottom_overlap = 0; // the bottoms should never be expanded outwards
    constexpr size_t infill_multiplier = 1;
    constexpr coord_t extra_infill_shift = 0;
    const auto wall_line_count = bottom_extruder.settings.get<size_t>("support_bottom_wall_count");
    const coord_t small_area_width = bottom_extruder.settings.get<coord_t>("min_even_wall_line_width") * 2; // Maximum width of a region that can still be filled with one wall.

    const Point infill_origin;
    constexpr bool skip_stitching = false;
    constexpr bool fill_gaps = true;
    constexpr bool use_endpieces = true;
    constexpr bool connected_zigzags = false;
    constexpr bool skip_some_zags = false;
    constexpr int zag_skip_count = 0;
    constexpr coord_t pocket_size = 0;
    const coord_t max_resolution = bottom_extruder.settings.get<coord_t>("meshfix_maximum_resolution");
    const coord_t max_deviation = bottom_extruder.settings.get<coord_t>("meshfix_maximum_deviation");

    const coord_t support_bottom_line_distance = bottom_extruder.settings.get<coord_t>(
        "support_bottom_line_distance"); // note: no need to apply initial line width factor; support bottoms cannot exist on the first layer
    Infill bottom_computation(
        pattern,
        zig_zaggify_infill,
        connect_polygons,
        support_layer.support_bottom,
        gcode_layer.configs_storage.support_bottom_config.getLineWidth(),
        support_bottom_line_distance,
        support_bottom_overlap,
        infill_multiplier,
        fill_angle,
        gcode_layer.z,
        extra_infill_shift,
        max_resolution,
        max_deviation,
        wall_line_count,
        small_area_width,
        infill_origin,
        skip_stitching,
        fill_gaps,
        connected_zigzags,
        use_endpieces,
        skip_some_zags,
        zag_skip_count,
        pocket_size);
    Polygons bottom_polygons;
    std::vector<VariableWidthLines> bottom_paths;
    Polygons bottom_lines;
    bottom_computation.generate(bottom_paths, bottom_polygons, bottom_lines, bottom_extruder.settings, gcode_layer.getLayerNr(), SectionType::SUPPORT);
    if (bottom_paths.empty() && bottom_polygons.empty() && bottom_lines.empty())
    {
        return false;
    }
    gcode_layer.setIsInside(false); // going to print stuff outside print object, i.e. support
    if (! bottom_polygons.empty())
    {
        constexpr bool force_comb_retract = false;
        gcode_layer.addTravel(bottom_polygons[0][0], force_comb_retract);
        gcode_layer.addPolygonsByOptimizer(bottom_polygons, gcode_layer.configs_storage.support_bottom_config);
    }
    if (! bottom_paths.empty())
    {
        const GCodePathConfig& config = gcode_layer.configs_storage.support_bottom_config;
        constexpr bool retract_before_outer_wall = false;
        constexpr coord_t wipe_dist = 0;
        const ZSeamConfig z_seam_config(EZSeamType::SHORTEST, gcode_layer.getLastPlannedPositionOrStartingPosition(), EZSeamCornerPrefType::Z_SEAM_CORNER_PREF_NONE, false);

        InsetOrderOptimizer wall_orderer(
            *this,
            storage,
            gcode_layer,
            bottom_extruder.settings,
            bottom_extruder_nr,
            config,
            config,
            config,
            config,
            retract_before_outer_wall,
            wipe_dist,
            wipe_dist,
            bottom_extruder_nr,
            bottom_extruder_nr,
            z_seam_config,
            bottom_paths);
        wall_orderer.addToLayer();
    }
    gcode_layer.addLinesByOptimizer(
        bottom_lines,
        gcode_layer.configs_storage.support_bottom_config,
        (pattern == EFillMethod::ZIG_ZAG) ? SpaceFillType::PolyLines : SpaceFillType::Lines);
    return true;
}

void FffGcodeWriter::setExtruder_addPrime(const SliceDataStorage& storage, LayerPlan& gcode_layer, const size_t extruder_nr) const
{
    const size_t previous_extruder = gcode_layer.getExtruder();
    const bool extruder_changed = gcode_layer.setExtruder(extruder_nr);

    if (extruder_changed)
    {
        if (extruder_prime_layer_nr[extruder_nr] == gcode_layer.getLayerNr())
        {
            const ExtruderTrain& train = Application::getInstance().current_slice->scene.extruders[extruder_nr];

            // We always prime an extruder, but whether it will be a prime blob/poop depends on if prime blob is enabled.
            // This is decided in GCodeExport::writePrimeTrain().
            if (train.settings.get<bool>("prime_blob_enable")) // Don't travel to the prime-blob position if not enabled though.
            {
                bool prime_pos_is_abs = train.settings.get<bool>("extruder_prime_pos_abs");
                Point prime_pos = Point(train.settings.get<coord_t>("extruder_prime_pos_x"), train.settings.get<coord_t>("extruder_prime_pos_y"));
                gcode_layer.addTravel(prime_pos_is_abs ? prime_pos : gcode_layer.getLastPlannedPositionOrStartingPosition() + prime_pos);
                gcode_layer.planPrime();
            }
            else
            {
                // Otherwise still prime, but don't do any other travels.
                gcode_layer.planPrime(0.0);
            }
        }

        if (! gcode_layer.getSkirtBrimIsPlanned(extruder_nr))
        {
            processSkirtBrim(storage, gcode_layer, extruder_nr, gcode_layer.getLayerNr());
        }
    }

    addPrimeTower(storage, gcode_layer, previous_extruder);
}

void FffGcodeWriter::addPrimeTower(const SliceDataStorage& storage, LayerPlan& gcode_layer, const size_t prev_extruder) const
{
    if (! Application::getInstance().current_slice->scene.current_mesh_group->settings.get<bool>("prime_tower_enable"))
    {
        return;
    }

    storage.primeTower.addToGcode(storage, gcode_layer, prev_extruder, gcode_layer.getExtruder());
}

void FffGcodeWriter::finalize()
{
    const Settings& mesh_group_settings = Application::getInstance().current_slice->scene.current_mesh_group->settings;
    if (mesh_group_settings.get<bool>("machine_heated_bed"))
    {
        gcode.writeBedTemperatureCommand(0); // Cool down the bed (M140).
        // Nozzles are cooled down automatically after the last time they are used (which might be earlier than the end of the print).
    }
    if (mesh_group_settings.get<bool>("machine_heated_build_volume") && mesh_group_settings.get<Temperature>("build_volume_temperature") != 0)
    {
        gcode.writeBuildVolumeTemperatureCommand(0); // Cool down the build volume.
    }

    const Duration print_time = gcode.getSumTotalPrintTimes();
    std::vector<double> filament_used;
    std::vector<std::string> material_ids;
    std::vector<bool> extruder_is_used;
    const Scene& scene = Application::getInstance().current_slice->scene;
    for (size_t extruder_nr = 0; extruder_nr < scene.extruders.size(); extruder_nr++)
    {
        filament_used.emplace_back(gcode.getTotalFilamentUsed(extruder_nr));
        material_ids.emplace_back(scene.extruders[extruder_nr].settings.get<std::string>("material_guid"));
        extruder_is_used.push_back(gcode.getExtruderIsUsed(extruder_nr));
    }
    std::string prefix = gcode.getFileHeader(extruder_is_used, &print_time, filament_used, material_ids);
    if (! Application::getInstance().communication->isSequential())
    {
        Application::getInstance().communication->sendGCodePrefix(prefix);
        Application::getInstance().communication->sendSliceUUID(slice_uuid);
    }
    else
    {
        spdlog::info("Gcode header after slicing: {}", prefix);
    }
    if (mesh_group_settings.get<bool>("acceleration_enabled"))
    {
        gcode.writePrintAcceleration(mesh_group_settings.get<Acceleration>("machine_acceleration"));
        gcode.writeTravelAcceleration(mesh_group_settings.get<Acceleration>("machine_acceleration"));
    }
    if (mesh_group_settings.get<bool>("jerk_enabled"))
    {
        gcode.writeJerk(mesh_group_settings.get<Velocity>("machine_max_jerk_xy"));
    }

    const auto end_gcode = mesh_group_settings.get<std::string>("machine_end_gcode");

    if (end_gcode.length() > 0 && mesh_group_settings.get<bool>("relative_extrusion"))
    {
        gcode.writeExtrusionMode(false); // ensure absolute extrusion mode is set before the end gcode
    }
    gcode.finalize(end_gcode.c_str());

    // set extrusion mode back to "normal"
    gcode.resetExtrusionMode();

    for (size_t e = 0; e < Application::getInstance().current_slice->scene.extruders.size(); e++)
    {
        gcode.writeTemperatureCommand(e, 0, false);
    }

    gcode.writeComment("End of Gcode");
    /*
    the profile string below can be executed since the M25 doesn't end the gcode on an UMO and when printing via USB.
    gcode.writeCode("M25 ;Stop reading from this point on.");
    gcode.writeComment("Cura profile string:");
    gcode.writeComment(FffProcessor::getInstance()->getAllLocalSettingsString() + FffProcessor::getInstance()->getProfileString());
    */
}


} // namespace cura<|MERGE_RESOLUTION|>--- conflicted
+++ resolved
@@ -3304,34 +3304,8 @@
                 const coord_t small_area_width = 0;
                 constexpr bool skip_stitching = false;
                 const bool fill_gaps = density_idx == 0; // Only fill gaps for one of the densities.
-<<<<<<< HEAD
-                Infill infill_comp(part.custom_line_pattern == EFillMethod::NONE ? support_pattern : part.custom_line_pattern,
-                                   zig_zaggify_infill,
-                                   connect_polygons,
-                                   area,
-                                   support_line_width,
-                                   support_line_distance_here,
-                                   current_support_infill_overlap - (density_idx == max_density_idx ? 0 : wall_line_count * support_line_width),
-                                   infill_multiplier,
-                                   support_infill_angle,
-                                   gcode_layer.z,
-                                   support_shift,
-                                   max_resolution,
-                                   max_deviation,
-                                   wall_count,
-                                   small_area_width,
-                                   infill_origin,
-                                   skip_stitching,
-                                   fill_gaps,
-                                   support_connect_zigzags,
-                                   use_endpieces,
-                                   skip_some_zags,
-                                   zag_skip_count,
-                                   pocket_size);
-                infill_comp.generate(wall_toolpaths_here, support_polygons, support_lines, infill_extruder.settings, gcode_layer.getLayerNr(), SectionType::SUPPORT, storage.support.cross_fill_provider);
-=======
                 Infill infill_comp(
-                    support_pattern,
+                    part.custom_line_pattern == EFillMethod::NONE ? support_pattern : part.custom_line_pattern,
                     zig_zaggify_infill,
                     connect_polygons,
                     area,
@@ -3362,7 +3336,6 @@
                     gcode_layer.getLayerNr(),
                     SectionType::SUPPORT,
                     storage.support.cross_fill_provider);
->>>>>>> bcfd0534
             }
 
             if (need_travel_to_end_of_last_spiral && infill_extruder.settings.get<bool>("magic_spiralize"))
