//Copyright (c) 2020 Ultimaker B.V.
//CuraEngine is released under the terms of the AGPLv3 or higher.

#include <list>
#include <limits> // numeric_limits
#include <algorithm>

#include "Application.h"
#include "bridge.h"
#include "ExtruderTrain.h"
#include "FffGcodeWriter.h"
#include "FffProcessor.h"
#include "GcodeLayerThreader.h"
#include "infill.h"
#include "InsetOrderOptimizer.h"
#include "LayerPlan.h"
#include "raft.h"
#include "Slice.h"
#include "WallToolPaths.h"
#include "communication/Communication.h" //To send layer view data.
#include "progress/Progress.h"
#include "utils/math.h"
#include "utils/orderOptimizer.h"
#include "utils/linearAlg2D.h"

#define OMP_MAX_ACTIVE_LAYERS_PROCESSED 30 // TODO: hardcoded-value for the max number of layers being in the pipeline while writing away and destroying layers in a multi-threaded context

namespace cura
{

FffGcodeWriter::FffGcodeWriter()
: max_object_height(0)
, layer_plan_buffer(gcode)
{
    for (unsigned int extruder_nr = 0; extruder_nr < MAX_EXTRUDERS; extruder_nr++)
    { // initialize all as max layer_nr, so that they get updated to the lowest layer on which they are used.
        extruder_prime_layer_nr[extruder_nr] = std::numeric_limits<int>::max();
    }
}

void FffGcodeWriter::writeGCode(SliceDataStorage& storage, TimeKeeper& time_keeper)
{
    const size_t start_extruder_nr = getStartExtruder(storage);
    gcode.preSetup(start_extruder_nr);

    Scene& scene = Application::getInstance().current_slice->scene;
    if (scene.current_mesh_group == scene.mesh_groups.begin()) //First mesh group.
    {
        gcode.resetTotalPrintTimeAndFilament();
        gcode.setInitialAndBuildVolumeTemps(start_extruder_nr);
    }

    Application::getInstance().communication->beginGCode();

    setConfigFanSpeedLayerTime();

    setConfigRetraction(storage);

    setConfigWipe(storage);

    if (scene.current_mesh_group == scene.mesh_groups.begin())
    {
        processStartingCode(storage, start_extruder_nr);
    }
    else
    {
        processNextMeshGroupCode(storage);
    }

    size_t total_layers = 0;
    for (SliceMeshStorage& mesh : storage.meshes)
    {
        if (mesh.isPrinted()) //No need to process higher layers if the non-printed meshes are higher than the normal meshes.
        {
            total_layers = std::max(total_layers, mesh.layers.size());
        }

        setInfillAndSkinAngles(mesh);
    }

    setSupportAngles(storage);
    
    gcode.writeLayerCountComment(total_layers);

    { // calculate the mesh order for each extruder
        const size_t extruder_count = Application::getInstance().current_slice->scene.extruders.size();
        mesh_order_per_extruder.clear(); // Might be not empty in case of sequential printing. 
        mesh_order_per_extruder.reserve(extruder_count);
        for (size_t extruder_nr = 0; extruder_nr < extruder_count; extruder_nr++)
        {
            mesh_order_per_extruder.push_back(calculateMeshOrder(storage, extruder_nr));
        }
    }
    calculateExtruderOrderPerLayer(storage);

    if (scene.current_mesh_group->settings.get<bool>("magic_spiralize"))
    {
        findLayerSeamsForSpiralize(storage, total_layers);
    }

    int process_layer_starting_layer_nr = 0;
    const bool has_raft = scene.current_mesh_group->settings.get<EPlatformAdhesion>("adhesion_type") == EPlatformAdhesion::RAFT;
    if (has_raft)
    {
        processRaft(storage);
        // process filler layers to fill the airgap with helper object (support etc) so that they stick better to the raft.
        // only process the filler layers if there is anything to print in them.
        for (bool extruder_is_used_in_filler_layers : storage.getExtrudersUsed(-1))
        {
            if (extruder_is_used_in_filler_layers)
            {
                process_layer_starting_layer_nr = -Raft::getFillerLayerCount();
                break;
            }
        }
    }


    const std::function<LayerPlan* (int)>& produce_item =
        [&storage, total_layers, this](int layer_nr)
        {
            LayerPlan& gcode_layer = processLayer(storage, layer_nr, total_layers);
            return &gcode_layer;
        };
    const std::function<void (LayerPlan*)>& consume_item =
        [this, total_layers](LayerPlan* gcode_layer)
        {
            Progress::messageProgress(Progress::Stage::EXPORT, std::max(0, gcode_layer->getLayerNr()) + 1, total_layers);
            layer_plan_buffer.handle(*gcode_layer, gcode);
        };
    const unsigned int max_task_count = OMP_MAX_ACTIVE_LAYERS_PROCESSED;
    GcodeLayerThreader<LayerPlan> threader(
        process_layer_starting_layer_nr
        , static_cast<int>(total_layers)
        , produce_item
        , consume_item
        , max_task_count
    );

    // process all layers, process buffer for preheating and minimal layer time etc, write layers to gcode:
    threader.run();

    layer_plan_buffer.flush();

    Progress::messageProgressStage(Progress::Stage::FINISH, &time_keeper);

    //Store the object height for when we are printing multiple objects, as we need to clear every one of them when moving to the next position.
    max_object_height = std::max(max_object_height, storage.model_max.z);


    constexpr bool force = true;
    gcode.writeRetraction(storage.retraction_config_per_extruder[gcode.getExtruderNr()], force); // retract after finishing each meshgroup
}

unsigned int FffGcodeWriter::findSpiralizedLayerSeamVertexIndex(const SliceDataStorage& storage, const SliceMeshStorage& mesh, const int layer_nr, const int last_layer_nr)
{
    const SliceLayer& layer = mesh.layers[layer_nr];

    // last_layer_nr will be < 0 until we have processed the first non-empty layer
    if (last_layer_nr < 0)
    {
        // If the user has specified a z-seam location, use the vertex closest to that location for the seam vertex
        // in the first layer that has a part with insets. This allows the user to alter the seam start location which
        // could be useful if the spiralization has a problem with a particular seam path.
        Point seam_pos(0, 0);
        if (mesh.settings.get<EZSeamType>("z_seam_type") == EZSeamType::USER_SPECIFIED)
        {
            seam_pos = mesh.getZSeamHint();
        }
        return PolygonUtils::findClosest(seam_pos, layer.parts[0].insets[0][0]).point_idx;
    }
    else
    {
        // note that the code below doesn't assume that last_layer_nr is one less than layer_nr but the print is going
        // to come out pretty weird if that isn't true as it implies that there are empty layers

        ConstPolygonRef last_wall = (*storage.spiralize_wall_outlines[last_layer_nr])[0];
        ConstPolygonRef wall = layer.parts[0].insets[0][0];
        const int n_points = wall.size();
        Point last_wall_seam_vertex = last_wall[storage.spiralize_seam_vertex_indices[last_layer_nr]];

        // seam_vertex_idx is going to be the index of the seam vertex in the current wall polygon
        // initially we choose the vertex that is closest to the seam vertex in the last spiralized layer processed

        int seam_vertex_idx = PolygonUtils::findNearestVert(last_wall_seam_vertex, wall);

        // now we check that the vertex following the seam vertex is to the left of the seam vertex in the last layer
        // and if it isn't, we move forward

        if (vSize(last_wall_seam_vertex - wall[seam_vertex_idx]) >= mesh.settings.get<coord_t>("meshfix_maximum_resolution"))
        {
            // get the inward normal of the last layer seam vertex
            Point last_wall_seam_vertex_inward_normal = PolygonUtils::getVertexInwardNormal(last_wall, storage.spiralize_seam_vertex_indices[last_layer_nr]);

            // create a vector from the normal so that we can then test the vertex following the candidate seam vertex to make sure it is on the correct side
            Point last_wall_seam_vertex_vector = last_wall_seam_vertex + last_wall_seam_vertex_inward_normal;

            // now test the vertex following the candidate seam vertex and if it lies to the left of the vector, it's good to use
            float a = LinearAlg2D::getAngleLeft(last_wall_seam_vertex_vector, last_wall_seam_vertex, wall[(seam_vertex_idx + 1) % n_points]);

            if (a <= 0 || a >= M_PI)
            {
                // the vertex was not on the left of the vector so move the seam vertex on
                seam_vertex_idx = (seam_vertex_idx + 1) % n_points;
                a = LinearAlg2D::getAngleLeft(last_wall_seam_vertex_vector, last_wall_seam_vertex, wall[(seam_vertex_idx + 1) % n_points]);
            }
        }

        return seam_vertex_idx;
    }
}

void FffGcodeWriter::findLayerSeamsForSpiralize(SliceDataStorage& storage, size_t total_layers)
{
    // The spiral has to continue on in an anti-clockwise direction from where the last layer finished, it can't jump backwards

    // we track the seam position for each layer and ensure that the seam position for next layer continues in the right direction

    storage.spiralize_wall_outlines.assign(total_layers, nullptr); // default is no information available
    storage.spiralize_seam_vertex_indices.assign(total_layers, 0);

    int last_layer_nr = -1; // layer number of the last non-empty layer processed (for any extruder or mesh)

    for (unsigned layer_nr = 0; layer_nr < total_layers; ++layer_nr)
    {
        bool done_this_layer = false;

        // iterate through extruders until we find a mesh that has a part with insets
        const std::vector<size_t>& extruder_order = extruder_order_per_layer[layer_nr];
        for (unsigned int extruder_idx = 0; !done_this_layer && extruder_idx < extruder_order.size(); ++extruder_idx)
        {
            const size_t extruder_nr = extruder_order[extruder_idx];
            // iterate through this extruder's meshes until we find a part with insets
            const std::vector<size_t>& mesh_order = mesh_order_per_extruder[extruder_nr];
            for (unsigned int mesh_idx : mesh_order)
            {
                SliceMeshStorage& mesh = storage.meshes[mesh_idx];
                // if this mesh has layer data for this layer process it
                if (!done_this_layer && mesh.layers.size() > layer_nr)
                {
                    SliceLayer& layer = mesh.layers[layer_nr];
                    // if the first part in the layer (if any) has insets, process it
                    if (layer.parts.size() != 0 && layer.parts[0].insets.size() != 0)
                    {
                        // save the seam vertex index for this layer as we need it to determine the seam vertex index for the next layer
                        storage.spiralize_seam_vertex_indices[layer_nr] = findSpiralizedLayerSeamVertexIndex(storage, mesh, layer_nr, last_layer_nr);
                        // save the wall outline for this layer so it can be used in the spiralize interpolation calculation
                        storage.spiralize_wall_outlines[layer_nr] = &layer.parts[0].insets[0];
                        last_layer_nr = layer_nr;
                        // ignore any further meshes/extruders for this layer
                        done_this_layer = true;
                    }
                }
            }
        }
    }
}

void FffGcodeWriter::setConfigFanSpeedLayerTime()
{
    for (const ExtruderTrain& train : Application::getInstance().current_slice->scene.extruders)
    {
        fan_speed_layer_time_settings_per_extruder.emplace_back();
        FanSpeedLayerTimeSettings& fan_speed_layer_time_settings = fan_speed_layer_time_settings_per_extruder.back();
        fan_speed_layer_time_settings.cool_min_layer_time = train.settings.get<Duration>("cool_min_layer_time");
        fan_speed_layer_time_settings.cool_min_layer_time_fan_speed_max = train.settings.get<Duration>("cool_min_layer_time_fan_speed_max");
        fan_speed_layer_time_settings.cool_fan_speed_0 = train.settings.get<Ratio>("cool_fan_speed_0") * 100.0;
        fan_speed_layer_time_settings.cool_fan_speed_min = train.settings.get<Ratio>("cool_fan_speed_min") * 100.0;
        fan_speed_layer_time_settings.cool_fan_speed_max = train.settings.get<Ratio>("cool_fan_speed_max") * 100.0;
        fan_speed_layer_time_settings.cool_min_speed = train.settings.get<Velocity>("cool_min_speed");
        fan_speed_layer_time_settings.cool_fan_full_layer = train.settings.get<LayerIndex>("cool_fan_full_layer");
        if (!train.settings.get<bool>("cool_fan_enabled"))
        {
            fan_speed_layer_time_settings.cool_fan_speed_0 = 0;
            fan_speed_layer_time_settings.cool_fan_speed_min = 0;
            fan_speed_layer_time_settings.cool_fan_speed_max = 0;
        }
    }
}

void FffGcodeWriter::setConfigRetraction(SliceDataStorage& storage) 
{
    Scene& scene = Application::getInstance().current_slice->scene;
    for (size_t extruder_index = 0; extruder_index < scene.extruders.size(); extruder_index++)
    {
        ExtruderTrain& train = scene.extruders[extruder_index];
        RetractionConfig& retraction_config = storage.retraction_config_per_extruder[extruder_index];
        retraction_config.distance = (train.settings.get<bool>("retraction_enable")) ? train.settings.get<double>("retraction_amount") : 0; //Retraction distance in mm.
        retraction_config.prime_volume = train.settings.get<double>("retraction_extra_prime_amount"); //Extra prime volume in mm^3.
        retraction_config.speed = train.settings.get<Velocity>("retraction_retract_speed");
        retraction_config.primeSpeed = train.settings.get<Velocity>("retraction_prime_speed");
        retraction_config.zHop = train.settings.get<coord_t>("retraction_hop");
        retraction_config.retraction_min_travel_distance = train.settings.get<coord_t>("retraction_min_travel");
        retraction_config.retraction_extrusion_window = train.settings.get<double>("retraction_extrusion_window"); //Window to count retractions in in mm of extruded filament.
        retraction_config.retraction_count_max = train.settings.get<size_t>("retraction_count_max");

        RetractionConfig& switch_retraction_config = storage.extruder_switch_retraction_config_per_extruder[extruder_index];
        switch_retraction_config.distance = train.settings.get<double>("switch_extruder_retraction_amount"); //Retraction distance in mm.
        switch_retraction_config.prime_volume = 0.0;
        switch_retraction_config.speed = train.settings.get<Velocity>("switch_extruder_retraction_speed");
        switch_retraction_config.primeSpeed = train.settings.get<Velocity>("switch_extruder_prime_speed");
        switch_retraction_config.zHop = train.settings.get<coord_t>("retraction_hop_after_extruder_switch_height");
        switch_retraction_config.retraction_min_travel_distance = 0; // no limitation on travel distance for an extruder switch retract
        switch_retraction_config.retraction_extrusion_window = 99999.9; // so that extruder switch retractions won't affect the retraction buffer (extruded_volume_at_previous_n_retractions)
        switch_retraction_config.retraction_count_max = 9999999; // extruder switch retraction is never limited
    }
}

void FffGcodeWriter::setConfigWipe(SliceDataStorage& storage)
{
    Scene& scene = Application::getInstance().current_slice->scene;
    for (size_t extruder_index = 0; extruder_index < scene.extruders.size(); extruder_index++)
    {
        ExtruderTrain& train = scene.extruders[extruder_index];
        WipeScriptConfig& wipe_config = storage.wipe_config_per_extruder[extruder_index];

        wipe_config.retraction_enable = train.settings.get<bool>("wipe_retraction_enable");
        wipe_config.retraction_config.distance = train.settings.get<double>("wipe_retraction_amount");
        wipe_config.retraction_config.speed = train.settings.get<Velocity>("wipe_retraction_retract_speed");
        wipe_config.retraction_config.primeSpeed = train.settings.get<Velocity>("wipe_retraction_prime_speed");
        wipe_config.retraction_config.prime_volume = train.settings.get<double>("wipe_retraction_extra_prime_amount");
        wipe_config.retraction_config.retraction_min_travel_distance = 0;
        wipe_config.retraction_config.retraction_extrusion_window = std::numeric_limits<double>::max();
        wipe_config.retraction_config.retraction_count_max = std::numeric_limits<size_t>::max();

        wipe_config.pause = train.settings.get<Duration>("wipe_pause");

        wipe_config.hop_enable = train.settings.get<bool>("wipe_hop_enable");
        wipe_config.hop_amount = train.settings.get<coord_t>("wipe_hop_amount");
        wipe_config.hop_speed = train.settings.get<Velocity>("wipe_hop_speed");

        wipe_config.brush_pos_x = train.settings.get<coord_t>("wipe_brush_pos_x");
        wipe_config.repeat_count = train.settings.get<size_t>("wipe_repeat_count");
        wipe_config.move_distance = train.settings.get<coord_t>("wipe_move_distance");
        wipe_config.move_speed = train.settings.get<Velocity>("speed_travel");
        wipe_config.max_extrusion_mm3 = train.settings.get<double>("max_extrusion_before_wipe");
        wipe_config.clean_between_layers = train.settings.get<bool>("clean_between_layers");
    }
}

unsigned int FffGcodeWriter::getStartExtruder(const SliceDataStorage& storage)
{
    const Settings& mesh_group_settings = Application::getInstance().current_slice->scene.current_mesh_group->settings;
    size_t start_extruder_nr = mesh_group_settings.get<ExtruderTrain&>("adhesion_extruder_nr").extruder_nr;
    if (mesh_group_settings.get<EPlatformAdhesion>("adhesion_type") == EPlatformAdhesion::NONE)
    {
        if (mesh_group_settings.get<bool>("support_enable") && mesh_group_settings.get<bool>("support_brim_enable"))
        {
            start_extruder_nr = mesh_group_settings.get<ExtruderTrain&>("support_infill_extruder_nr").extruder_nr;
        }
        else
        {
            std::vector<bool> extruder_is_used = storage.getExtrudersUsed();
            for (size_t extruder_nr = 0; extruder_nr < extruder_is_used.size(); extruder_nr++)
            {
                start_extruder_nr = extruder_nr;
                if (extruder_is_used[extruder_nr])
                {
                    break;
                }
            }
        }
    }
    assert(start_extruder_nr < Application::getInstance().current_slice->scene.extruders.size() && "start_extruder_nr must be a valid extruder");
    return start_extruder_nr;
}

void FffGcodeWriter::setInfillAndSkinAngles(SliceMeshStorage& mesh)
{
    if (mesh.infill_angles.size() == 0)
    {
        mesh.infill_angles = mesh.settings.get<std::vector<AngleDegrees>>("infill_angles");
        if (mesh.infill_angles.size() == 0)
        {
            // user has not specified any infill angles so use defaults
            const EFillMethod infill_pattern = mesh.settings.get<EFillMethod>("infill_pattern");
            if (infill_pattern == EFillMethod::CROSS || infill_pattern == EFillMethod::CROSS_3D)
            {
                mesh.infill_angles.push_back(22); // put most infill lines in between 45 and 0 degrees
            }
            else
            {
                mesh.infill_angles.push_back(45); // generally all infill patterns use 45 degrees
                if (infill_pattern == EFillMethod::LINES || infill_pattern == EFillMethod::ZIG_ZAG)
                {
                    // lines and zig zag patterns default to also using 135 degrees
                    mesh.infill_angles.push_back(135);
                }
            }
        }
    }

    if (mesh.roofing_angles.size() == 0)
    {
        mesh.roofing_angles = mesh.settings.get<std::vector<AngleDegrees>>("roofing_angles");
        if (mesh.roofing_angles.size() == 0)
        {
            // user has not specified any infill angles so use defaults
            mesh.roofing_angles.push_back(45);
            mesh.roofing_angles.push_back(135);
        }
    }

    if (mesh.skin_angles.size() == 0)
    {
        mesh.skin_angles = mesh.settings.get<std::vector<AngleDegrees>>("skin_angles");
        if (mesh.skin_angles.size() == 0)
        {
            // user has not specified any infill angles so use defaults
            mesh.skin_angles.push_back(45);
            mesh.skin_angles.push_back(135);
        }
    }
}

void FffGcodeWriter::setSupportAngles(SliceDataStorage& storage)
{
    const Settings& mesh_group_settings = Application::getInstance().current_slice->scene.current_mesh_group->settings;
    const ExtruderTrain& support_infill_extruder = mesh_group_settings.get<ExtruderTrain&>("support_infill_extruder_nr");
    storage.support.support_infill_angles = support_infill_extruder.settings.get<std::vector<AngleDegrees>>("support_infill_angles");
    if (storage.support.support_infill_angles.empty())
    {
        storage.support.support_infill_angles.push_back(0);
    }

    const ExtruderTrain& support_extruder_nr_layer_0 = mesh_group_settings.get<ExtruderTrain&>("support_extruder_nr_layer_0");
    storage.support.support_infill_angles_layer_0 = support_extruder_nr_layer_0.settings.get<std::vector<AngleDegrees>>("support_infill_angles");
    if (storage.support.support_infill_angles_layer_0.empty())
    {
        storage.support.support_infill_angles_layer_0.push_back(0);
    }

    auto getInterfaceAngles = [&storage](const ExtruderTrain& extruder, const std::string& interface_angles_setting, const EFillMethod pattern, const std::string& interface_height_setting)
    {
        std::vector<AngleDegrees> angles = extruder.settings.get<std::vector<AngleDegrees>>(interface_angles_setting);
        if (angles.empty())
        {
            if (pattern == EFillMethod::CONCENTRIC)
            {
                angles.push_back(0); //Concentric has no rotation.
            }
            else if (pattern == EFillMethod::TRIANGLES)
            {
                angles.push_back(90); //Triangular support interface shouldn't alternate every layer.
            }
            else
            {
                for (const SliceMeshStorage& mesh : storage.meshes)
                {
                    if (mesh.settings.get<coord_t>(interface_height_setting) >= 2 * Application::getInstance().current_slice->scene.current_mesh_group->settings.get<coord_t>("layer_height"))
                    {
                        //Some roofs are quite thick.
                        //Alternate between the two kinds of diagonal: / and \ .
                        angles.push_back(45);
                        angles.push_back(135);
                    }
                }
                if (angles.empty())
                {
                    angles.push_back(90); //Perpendicular to support lines.
                }
            }
        }
        return angles;
    };

    const ExtruderTrain& roof_extruder = mesh_group_settings.get<ExtruderTrain&>("support_roof_extruder_nr");
    storage.support.support_roof_angles = getInterfaceAngles(roof_extruder, "support_roof_angles", roof_extruder.settings.get<EFillMethod>("support_roof_pattern"), "support_roof_height");

    const ExtruderTrain& bottom_extruder = mesh_group_settings.get<ExtruderTrain&>("support_bottom_extruder_nr");
    storage.support.support_bottom_angles = getInterfaceAngles(bottom_extruder, "support_bottom_angles", bottom_extruder.settings.get<EFillMethod>("support_bottom_pattern"), "support_bottom_height");
}

void FffGcodeWriter::processInitialLayerTemperature(const SliceDataStorage& storage, const size_t start_extruder_nr)
{
    std::vector<bool> extruder_is_used = storage.getExtrudersUsed();
    Scene& scene = Application::getInstance().current_slice->scene;
    const size_t num_extruders = scene.extruders.size();

    if (gcode.getFlavor() == EGCodeFlavor::GRIFFIN)
    {
        ExtruderTrain& train = scene.extruders[start_extruder_nr];
        constexpr bool wait = true;
        const Temperature print_temp_0 = train.settings.get<Temperature>("material_print_temperature_layer_0");
        const Temperature print_temp_here = (print_temp_0 != 0) ? print_temp_0 : train.settings.get<Temperature>("material_print_temperature");
        gcode.writeTemperatureCommand(start_extruder_nr, print_temp_here, wait);
    }
    else if (gcode.getFlavor() != EGCodeFlavor::ULTIGCODE)
    {
        if (num_extruders > 1 || gcode.getFlavor() == EGCodeFlavor::REPRAP)
        {
            std::ostringstream tmp;
            tmp << "T" << start_extruder_nr;
            gcode.writeLine(tmp.str().c_str());
        }

        if (scene.current_mesh_group->settings.get<bool>("material_bed_temp_prepend"))
        {
            if (scene.current_mesh_group->settings.get<bool>("machine_heated_bed"))
            {
                const Temperature bed_temp = scene.current_mesh_group->settings.get<Temperature>("material_bed_temperature_layer_0");
                if (bed_temp != 0)
                {
                    gcode.writeBedTemperatureCommand(bed_temp, scene.current_mesh_group->settings.get<bool>("material_bed_temp_wait"));
                }
            }
        }

        if (scene.current_mesh_group->settings.get<bool>("material_print_temp_prepend"))
        {
            for (unsigned extruder_nr = 0; extruder_nr < num_extruders; extruder_nr++)
            {
                if (extruder_is_used[extruder_nr])
                {
                    const ExtruderTrain& train = scene.extruders[extruder_nr];
                    Temperature extruder_temp;
                    if (extruder_nr == start_extruder_nr)
                    {
                        const Temperature print_temp_0 = train.settings.get<Temperature>("material_print_temperature_layer_0");
                        extruder_temp = (print_temp_0 != 0) ? print_temp_0 : train.settings.get<Temperature>("material_print_temperature");
                    }
                    else
                    {
                        extruder_temp = train.settings.get<Temperature>("material_standby_temperature");
                    }
                    gcode.writeTemperatureCommand(extruder_nr, extruder_temp);
                }
            }
            if (scene.current_mesh_group->settings.get<bool>("material_print_temp_wait"))
            {
                for (unsigned extruder_nr = 0; extruder_nr < num_extruders; extruder_nr++)
                {
                    if (extruder_is_used[extruder_nr])
                    {
                        const ExtruderTrain& train = scene.extruders[extruder_nr];
                        Temperature extruder_temp;
                        if (extruder_nr == start_extruder_nr)
                        {
                            const Temperature print_temp_0 = train.settings.get<Temperature>("material_print_temperature_layer_0");
                            extruder_temp = (print_temp_0 != 0) ? print_temp_0 : train.settings.get<Temperature>("material_print_temperature");
                        }
                        else
                        {
                            extruder_temp = train.settings.get<Temperature>("material_standby_temperature");
                        }
                        gcode.writeTemperatureCommand(extruder_nr, extruder_temp, true);
                    }
                }
            }
        }
    }
}

void FffGcodeWriter::processStartingCode(const SliceDataStorage& storage, const size_t start_extruder_nr)
{
    std::vector<bool> extruder_is_used = storage.getExtrudersUsed();
    if (Application::getInstance().communication->isSequential()) //If we must output the g-code sequentially, we must already place the g-code header here even if we don't know the exact time/material usages yet.
    {
        std::string prefix = gcode.getFileHeader(extruder_is_used);
        gcode.writeCode(prefix.c_str());
    }

    gcode.writeComment("Generated with Cura_SteamEngine " VERSION);

    if (gcode.getFlavor() == EGCodeFlavor::GRIFFIN)
    {
        std::ostringstream tmp;
        tmp << "T" << start_extruder_nr;
        gcode.writeLine(tmp.str().c_str());
    }
    else
    {
        processInitialLayerTemperature(storage, start_extruder_nr);
    }

    const Settings& mesh_group_settings = Application::getInstance().current_slice->scene.current_mesh_group->settings;

    gcode.writeExtrusionMode(false); // ensure absolute extrusion mode is set before the start gcode
    gcode.writeCode(mesh_group_settings.get<std::string>("machine_start_gcode").c_str());
    if (mesh_group_settings.get<bool>("machine_heated_build_volume"))
    {
        gcode.writeBuildVolumeTemperatureCommand(mesh_group_settings.get<Temperature>("build_volume_temperature"));
    }

    Application::getInstance().communication->sendCurrentPosition(gcode.getPositionXY());
    gcode.startExtruder(start_extruder_nr);

    if (gcode.getFlavor() == EGCodeFlavor::BFB)
    {
        gcode.writeComment("enable auto-retraction");
        std::ostringstream tmp;
        tmp << "M227 S" << (mesh_group_settings.get<coord_t>("retraction_amount") * 2560 / 1000) << " P" << (mesh_group_settings.get<coord_t>("retraction_amount") * 2560 / 1000);
        gcode.writeLine(tmp.str().c_str());
    }
    else if (gcode.getFlavor() == EGCodeFlavor::GRIFFIN)
    { // initialize extruder trains
        ExtruderTrain& train = Application::getInstance().current_slice->scene.extruders[start_extruder_nr];
        processInitialLayerTemperature(storage, start_extruder_nr);
        gcode.writePrimeTrain(train.settings.get<Velocity>("speed_travel"));
        extruder_prime_layer_nr[start_extruder_nr] = std::numeric_limits<int>::min(); // set to most negative number so that layer processing never primes this extruder any more.
        const RetractionConfig& retraction_config = storage.retraction_config_per_extruder[start_extruder_nr];
        gcode.writeRetraction(retraction_config);
    }
    if (mesh_group_settings.get<bool>("relative_extrusion"))
    {
        gcode.writeExtrusionMode(true);
    }
    if (gcode.getFlavor() != EGCodeFlavor::GRIFFIN)
    {
        if (mesh_group_settings.get<bool>("retraction_enable"))
        {
            // ensure extruder is zeroed
            gcode.resetExtrusionValue();

            // retract before first travel move
            gcode.writeRetraction(storage.retraction_config_per_extruder[start_extruder_nr]);
        }
    }
    gcode.setExtruderFanNumber(start_extruder_nr);
}

void FffGcodeWriter::processNextMeshGroupCode(const SliceDataStorage& storage)
{
    gcode.writeFanCommand(0);
    gcode.setZ(max_object_height + 5000);

    Application::getInstance().communication->sendCurrentPosition(gcode.getPositionXY());
    gcode.writeTravel(gcode.getPositionXY(), Application::getInstance().current_slice->scene.extruders[gcode.getExtruderNr()].settings.get<Velocity>("speed_travel"));
    Point start_pos(storage.model_min.x, storage.model_min.y);
    gcode.writeTravel(start_pos, Application::getInstance().current_slice->scene.extruders[gcode.getExtruderNr()].settings.get<Velocity>("speed_travel"));

    const Settings& mesh_group_settings = Application::getInstance().current_slice->scene.current_mesh_group->settings;
    if (mesh_group_settings.get<bool>("machine_heated_bed") && mesh_group_settings.get<Temperature>("material_bed_temperature_layer_0") != 0)
    {
        const bool wait = mesh_group_settings.get<bool>("material_bed_temp_wait");
        gcode.writeBedTemperatureCommand(mesh_group_settings.get<Temperature>("material_bed_temperature_layer_0"), wait);
    }

    processInitialLayerTemperature(storage, gcode.getExtruderNr());
}
    
void FffGcodeWriter::processRaft(const SliceDataStorage& storage)
{
    Settings& mesh_group_settings = Application::getInstance().current_slice->scene.current_mesh_group->settings;
    size_t extruder_nr = mesh_group_settings.get<ExtruderTrain&>("adhesion_extruder_nr").extruder_nr;
    const ExtruderTrain& train = Application::getInstance().current_slice->scene.extruders[extruder_nr];

    coord_t z = 0;
    const LayerIndex initial_raft_layer_nr = -Raft::getTotalExtraLayers();

    // some infill config for all lines infill generation below
    constexpr double fill_overlap = 0; // raft line shouldn't be expanded - there is no boundary polygon printed
    constexpr int infill_multiplier = 1; // rafts use single lines
    constexpr int extra_infill_shift = 0;
    Polygons raft_polygons; // should remain empty, since we only have the lines pattern for the raft...
    VariableWidthPaths raft_paths;
    std::optional<Point> last_planned_position = std::optional<Point>();

    unsigned int current_extruder_nr = extruder_nr;

    { // raft base layer
        LayerIndex layer_nr = initial_raft_layer_nr;
        const coord_t layer_height = train.settings.get<coord_t>("raft_base_thickness");
        z += layer_height;
        const coord_t comb_offset = train.settings.get<coord_t>("raft_base_line_spacing");

        std::vector<FanSpeedLayerTimeSettings> fan_speed_layer_time_settings_per_extruder_raft_base = fan_speed_layer_time_settings_per_extruder; // copy so that we change only the local copy
        for (FanSpeedLayerTimeSettings& fan_speed_layer_time_settings : fan_speed_layer_time_settings_per_extruder_raft_base)
        {
            double regular_fan_speed = train.settings.get<Ratio>("raft_base_fan_speed") * 100.0;
            fan_speed_layer_time_settings.cool_fan_speed_min = regular_fan_speed;
            fan_speed_layer_time_settings.cool_fan_speed_0 = regular_fan_speed; // ignore initial layer fan speed stuff
        }

        LayerPlan& gcode_layer = *new LayerPlan(storage, layer_nr, z, layer_height, extruder_nr, fan_speed_layer_time_settings_per_extruder_raft_base, comb_offset, train.settings.get<bool>("raft_base_line_width"), train.settings.get<coord_t>("travel_avoid_distance"));
        gcode_layer.setIsInside(true);

        gcode_layer.setExtruder(extruder_nr);

        Application::getInstance().communication->sendLayerComplete(layer_nr, z, layer_height);

        Polygons wall = storage.raftOutline.offset(-gcode_layer.configs_storage.raft_base_config.getLineWidth() / 2);
        wall.simplify(); //Simplify because of a micron-movement created in corners when insetting a polygon that was offset with round joint type.
        gcode_layer.addPolygonsByOptimizer(wall, gcode_layer.configs_storage.raft_base_config);

        Polygons raftLines;
        double fill_angle = 0;
        constexpr bool zig_zaggify_infill = false;
        constexpr bool connect_polygons = true; // causes less jerks, so better adhesion

        constexpr int wall_line_count = 0;
        const Point& infill_origin = Point();
        Polygons* perimeter_gaps = nullptr;
        constexpr bool connected_zigzags = false;
        constexpr bool use_endpieces = true;
        constexpr bool skip_some_zags = false;
        constexpr int zag_skip_count = 0;
        constexpr coord_t pocket_size = 0;

        Infill infill_comp(
            EFillMethod::LINES, zig_zaggify_infill, connect_polygons, wall, gcode_layer.configs_storage.raft_base_config.getLineWidth(), train.settings.get<coord_t>("raft_base_line_spacing"),
            fill_overlap, infill_multiplier, fill_angle, z, extra_infill_shift,
            wall_line_count, infill_origin, perimeter_gaps, connected_zigzags, use_endpieces, skip_some_zags, zag_skip_count, pocket_size
            );
        infill_comp.generate(raft_paths, raft_polygons, raftLines, train.settings);
        gcode_layer.addLinesByOptimizer(raftLines, gcode_layer.configs_storage.raft_base_config, SpaceFillType::Lines);

        // When we use raft, we need to make sure that all used extruders for this print will get primed on the first raft layer,
        // and then switch back to the original extruder.
        std::vector<size_t> extruder_order = getUsedExtrudersOnLayerExcludingStartingExtruder(storage, extruder_nr, layer_nr);
        for (const size_t to_be_primed_extruder_nr : extruder_order)
        {
            setExtruder_addPrime(storage, gcode_layer, to_be_primed_extruder_nr);
            current_extruder_nr = to_be_primed_extruder_nr;
        }

        layer_plan_buffer.handle(gcode_layer, gcode);
        last_planned_position = gcode_layer.getLastPlannedPositionOrStartingPosition();
    }

    { // raft interface layer
        const LayerIndex layer_nr = initial_raft_layer_nr + 1;
        const coord_t layer_height = train.settings.get<coord_t>("raft_interface_thickness");
        z += layer_height;
        const coord_t comb_offset = train.settings.get<coord_t>("raft_interface_line_spacing");

        std::vector<FanSpeedLayerTimeSettings> fan_speed_layer_time_settings_per_extruder_raft_interface = fan_speed_layer_time_settings_per_extruder; // copy so that we change only the local copy
        for (FanSpeedLayerTimeSettings& fan_speed_layer_time_settings : fan_speed_layer_time_settings_per_extruder_raft_interface)
        {
            double regular_fan_speed = train.settings.get<Ratio>("raft_interface_fan_speed") * 100.0;
            fan_speed_layer_time_settings.cool_fan_speed_min = regular_fan_speed;
            fan_speed_layer_time_settings.cool_fan_speed_0 = regular_fan_speed; // ignore initial layer fan speed stuff
        }

        LayerPlan& gcode_layer = *new LayerPlan(storage, layer_nr, z, layer_height, current_extruder_nr, fan_speed_layer_time_settings_per_extruder_raft_interface, comb_offset, train.settings.get<coord_t>("raft_interface_line_width"), train.settings.get<coord_t>("travel_avoid_distance"));
        gcode_layer.setIsInside(true);

        gcode_layer.setExtruder(extruder_nr); // reset to extruder number, because we might have primed in the last layer
        current_extruder_nr = extruder_nr;

        Application::getInstance().communication->sendLayerComplete(layer_nr, z, layer_height);

        Polygons raft_outline_path = storage.raftOutline.offset(-gcode_layer.configs_storage.raft_interface_config.getLineWidth() / 2); //Do this manually because of micron-movement created in corners when insetting a polygon that was offset with round joint type.
        raft_outline_path.simplify(); //Remove those micron-movements.
        constexpr coord_t infill_outline_width = 0;
        Polygons raftLines;
        int offset_from_poly_outline = 0;
        AngleDegrees fill_angle = train.settings.get<size_t>("raft_surface_layers") > 0 ? 45 : 90;
        constexpr bool zig_zaggify_infill = true;
        constexpr bool connect_polygons = true; // why not?

        constexpr int wall_line_count = 0;
        const Point& infill_origin = Point();
        Polygons* perimeter_gaps = nullptr;
        constexpr bool connected_zigzags = false;
        constexpr bool use_endpieces = true;
        constexpr bool skip_some_zags = false;
        constexpr int zag_skip_count = 0;
        constexpr coord_t pocket_size = 0;

        Infill infill_comp(
            EFillMethod::ZIG_ZAG, zig_zaggify_infill, connect_polygons, raft_outline_path, infill_outline_width, train.settings.get<coord_t>("raft_interface_line_spacing"),
            fill_overlap, infill_multiplier, fill_angle, z, extra_infill_shift,
            wall_line_count, infill_origin, perimeter_gaps, connected_zigzags, use_endpieces, skip_some_zags, zag_skip_count, pocket_size
            );
        infill_comp.generate(raft_paths, raft_polygons, raftLines, train.settings);
        gcode_layer.addLinesByOptimizer(raftLines, gcode_layer.configs_storage.raft_interface_config, SpaceFillType::Lines, false, 0, 1.0, last_planned_position);

        layer_plan_buffer.handle(gcode_layer, gcode);
        last_planned_position = gcode_layer.getLastPlannedPositionOrStartingPosition();
    }
    
    coord_t layer_height = train.settings.get<coord_t>("raft_surface_thickness");

    for (LayerIndex raft_surface_layer = 1; static_cast<size_t>(raft_surface_layer) <= train.settings.get<size_t>("raft_surface_layers"); raft_surface_layer++)
    { // raft surface layers
        const LayerIndex layer_nr = initial_raft_layer_nr + 2 + raft_surface_layer - 1; // 2: 1 base layer, 1 interface layer
        z += layer_height;
        const coord_t comb_offset = train.settings.get<coord_t>("raft_surface_line_spacing");

        std::vector<FanSpeedLayerTimeSettings> fan_speed_layer_time_settings_per_extruder_raft_surface = fan_speed_layer_time_settings_per_extruder; // copy so that we change only the local copy
        for (FanSpeedLayerTimeSettings& fan_speed_layer_time_settings : fan_speed_layer_time_settings_per_extruder_raft_surface)
        {
            double regular_fan_speed = train.settings.get<Ratio>("raft_surface_fan_speed") * 100.0;
            fan_speed_layer_time_settings.cool_fan_speed_min = regular_fan_speed;
            fan_speed_layer_time_settings.cool_fan_speed_0 = regular_fan_speed; // ignore initial layer fan speed stuff
        }

        LayerPlan& gcode_layer = *new LayerPlan(storage, layer_nr, z, layer_height, extruder_nr, fan_speed_layer_time_settings_per_extruder_raft_surface, comb_offset, train.settings.get<coord_t>("raft_surface_line_width"), train.settings.get<coord_t>("travel_avoid_distance"));
        gcode_layer.setIsInside(true);

        // make sure that we are using the correct extruder to print raft
        gcode_layer.setExtruder(extruder_nr);
        current_extruder_nr = extruder_nr;

        Application::getInstance().communication->sendLayerComplete(layer_nr, z, layer_height);

        const coord_t maximum_resolution = train.settings.get<coord_t>("meshfix_maximum_resolution");
        const coord_t maximum_deviation = train.settings.get<coord_t>("meshfix_maximum_deviation");
        Polygons raft_outline_path = storage.raftOutline.offset(-gcode_layer.configs_storage.raft_surface_config.getLineWidth() / 2); //Do this manually because of micron-movement created in corners when insetting a polygon that was offset with round joint type.
        raft_outline_path.simplify(maximum_resolution, maximum_deviation); //Remove those micron-movements.
        constexpr coord_t infill_outline_width = 0;
        Polygons raft_lines;
        AngleDegrees fill_angle = 90 * raft_surface_layer;
        constexpr bool zig_zaggify_infill = true;

        constexpr size_t wall_line_count = 0;
        const Point& infill_origin = Point();
        Polygons* perimeter_gaps = nullptr;
        constexpr bool connected_zigzags = false;
        constexpr bool connect_polygons = false; // midway connections between polygons can make the surface less smooth
        constexpr bool use_endpieces = true;
        constexpr bool skip_some_zags = false;
        constexpr size_t zag_skip_count = 0;
        constexpr coord_t pocket_size = 0;

        Infill infill_comp(
            EFillMethod::ZIG_ZAG, zig_zaggify_infill, connect_polygons, raft_outline_path, infill_outline_width, train.settings.get<coord_t>("raft_surface_line_spacing"),
            fill_overlap, infill_multiplier, fill_angle, z, extra_infill_shift,
            wall_line_count, infill_origin, perimeter_gaps, connected_zigzags, use_endpieces, skip_some_zags, zag_skip_count, pocket_size
            );
        infill_comp.generate(raft_paths, raft_polygons, raft_lines, train.settings);
        gcode_layer.addLinesByOptimizer(raft_lines, gcode_layer.configs_storage.raft_surface_config, SpaceFillType::Lines, false, 0, 1.0, last_planned_position);

        layer_plan_buffer.handle(gcode_layer, gcode);
    }
}

LayerPlan& FffGcodeWriter::processLayer(const SliceDataStorage& storage, LayerIndex layer_nr, const size_t total_layers) const
{
    logDebug("GcodeWriter processing layer %i of %i\n", layer_nr, total_layers);

    const Settings& mesh_group_settings = Application::getInstance().current_slice->scene.current_mesh_group->settings;
    coord_t layer_thickness = mesh_group_settings.get<coord_t>("layer_height");
    coord_t z;
    bool include_helper_parts = true;
    if (layer_nr < 0)
    {
#ifdef DEBUG
        assert(mesh_group_settings.get<EPlatformAdhesion>("adhesion_type") == EPlatformAdhesion::RAFT && "negative layer_number means post-raft, pre-model layer!");
#endif // DEBUG
        const int filler_layer_count = Raft::getFillerLayerCount();
        layer_thickness = Raft::getFillerLayerHeight();
        z = Raft::getTotalThickness() + (filler_layer_count + layer_nr + 1) * layer_thickness;
    }
    else
    {
        z = storage.meshes[0].layers[layer_nr].printZ; // stub default
        // find printZ of first actual printed mesh
        for (const SliceMeshStorage& mesh : storage.meshes)
        {
            if (layer_nr >= static_cast<int>(mesh.layers.size())
                || mesh.settings.get<bool>("support_mesh")
                || mesh.settings.get<bool>("anti_overhang_mesh")
                || mesh.settings.get<bool>("cutting_mesh")
                || mesh.settings.get<bool>("infill_mesh"))
            {
                continue;
            }
            z = mesh.layers[layer_nr].printZ;
            layer_thickness = mesh.layers[layer_nr].thickness;
            break;
        }

        if (layer_nr == 0)
        {
            if (mesh_group_settings.get<EPlatformAdhesion>("adhesion_type") == EPlatformAdhesion::RAFT)
            {
                include_helper_parts = false;
            }
        }
    }

    const Scene& scene = Application::getInstance().current_slice->scene;
#pragma omp critical
    Application::getInstance().communication->sendLayerComplete(layer_nr, z, layer_thickness);

    coord_t avoid_distance = 0; // minimal avoid distance is zero
    const std::vector<bool> extruder_is_used = storage.getExtrudersUsed();
    for (size_t extruder_nr = 0; extruder_nr < scene.extruders.size(); extruder_nr++)
    {
        if (extruder_is_used[extruder_nr])
        {
            const ExtruderTrain& extruder = scene.extruders[extruder_nr];

            if (extruder.settings.get<bool>("travel_avoid_other_parts"))
            {
                avoid_distance = std::max(avoid_distance, extruder.settings.get<coord_t>("travel_avoid_distance"));
            }
        }
    }

    coord_t max_inner_wall_width = 0;
    for (const SliceMeshStorage& mesh : storage.meshes)
    {
        max_inner_wall_width = std::max(max_inner_wall_width, mesh.settings.get<coord_t>((mesh.settings.get<size_t>("wall_line_count") > 1) ? "wall_line_width_x" : "wall_line_width_0"));
        if (layer_nr == 0)
        {
            const ExtruderTrain& train = mesh.settings.get<ExtruderTrain&>((mesh.settings.get<size_t>("wall_line_count") > 1) ? "wall_0_extruder_nr" : "wall_x_extruder_nr");
            max_inner_wall_width *= train.settings.get<Ratio>("initial_layer_line_width_factor");
        }
    }
    const coord_t comb_offset_from_outlines = max_inner_wall_width * 2;

    assert(static_cast<LayerIndex>(extruder_order_per_layer_negative_layers.size()) + layer_nr >= 0 && "Layer numbers shouldn't get more negative than there are raft/filler layers");
    const std::vector<size_t>& extruder_order =
        (layer_nr < 0) ?
        extruder_order_per_layer_negative_layers[extruder_order_per_layer_negative_layers.size() + layer_nr]
        :
        extruder_order_per_layer[layer_nr];

    const coord_t first_outer_wall_line_width = scene.extruders[extruder_order.front()].settings.get<coord_t>("wall_line_width_0");
    LayerPlan& gcode_layer = *new LayerPlan(storage, layer_nr, z, layer_thickness, extruder_order.front(), fan_speed_layer_time_settings_per_extruder, comb_offset_from_outlines, first_outer_wall_line_width, avoid_distance);

    if (include_helper_parts && layer_nr == 0)
    { // process the skirt or the brim of the starting extruder.
        int extruder_nr = gcode_layer.getExtruder();
        if (storage.skirt_brim[extruder_nr].size() > 0)
        {
            processSkirtBrim(storage, gcode_layer, extruder_nr);
        }
    }
    if (include_helper_parts)
    { // handle shield(s) first in a layer so that chances are higher that the other nozzle is wiped (for the ooze shield)
        processOozeShield(storage, gcode_layer);

        processDraftShield(storage, gcode_layer);
    }

    const size_t support_roof_extruder_nr = mesh_group_settings.get<ExtruderTrain&>("support_roof_extruder_nr").extruder_nr;
    const size_t support_bottom_extruder_nr = mesh_group_settings.get<ExtruderTrain&>("support_bottom_extruder_nr").extruder_nr;
    const size_t support_infill_extruder_nr = (layer_nr <= 0) ? mesh_group_settings.get<ExtruderTrain&>("support_extruder_nr_layer_0").extruder_nr : mesh_group_settings.get<ExtruderTrain&>("support_infill_extruder_nr").extruder_nr;
    bool disable_path_optimisation = false;
    
    for (const size_t& extruder_nr : extruder_order)
    {
        if (include_helper_parts
            && (extruder_nr == support_infill_extruder_nr || extruder_nr == support_roof_extruder_nr || extruder_nr == support_bottom_extruder_nr))
        {
            addSupportToGCode(storage, gcode_layer, extruder_nr);
        }

        if (layer_nr >= 0)
        {
            const std::vector<size_t>& mesh_order = mesh_order_per_extruder[extruder_nr];
            for (size_t mesh_idx : mesh_order)
            {
                const SliceMeshStorage& mesh = storage.meshes[mesh_idx];
                const PathConfigStorage::MeshPathConfigs& mesh_config = gcode_layer.configs_storage.mesh_configs[mesh_idx];
                if (mesh.settings.get<ESurfaceMode>("magic_mesh_surface_mode") == ESurfaceMode::SURFACE)
                {
                    assert(extruder_nr == mesh.settings.get<ExtruderTrain&>("wall_0_extruder_nr").extruder_nr && "mesh surface mode should always only be printed with the outer wall extruder!");
                    addMeshLayerToGCode_meshSurfaceMode(storage, mesh, mesh_config, gcode_layer);
                }
                else
                {
                    addMeshLayerToGCode(storage, mesh, extruder_nr, mesh_config, gcode_layer);
                }
            }
        }
        // ensure we print the prime tower with this extruder, because the next layer begins with this extruder!
        // If this is not performed, the next layer might get two extruder switches...
        setExtruder_addPrime(storage, gcode_layer, extruder_nr);
    }

    if (include_helper_parts)
    { // add prime tower if it hasn't already been added
        int prev_extruder = gcode_layer.getExtruder(); // most likely the same extruder as we are extruding with now
        addPrimeTower(storage, gcode_layer, prev_extruder);
    }

    if (!disable_path_optimisation)
    {
        gcode_layer.optimizePaths(gcode.getPositionXY());
    }

    return gcode_layer;
}

bool FffGcodeWriter::getExtruderNeedPrimeBlobDuringFirstLayer(const SliceDataStorage& storage, const size_t extruder_nr) const
{
    bool need_prime_blob = false;
    switch (gcode.getFlavor())
    {
        case EGCodeFlavor::GRIFFIN:
            need_prime_blob = true;
            break;
        default:
            need_prime_blob = false; // TODO: change this once priming for other firmware types is implemented
            break;
    }

    // check the settings if the prime blob is disabled
    if (need_prime_blob)
    {
        const bool is_extruder_used_overall = storage.getExtrudersUsed()[extruder_nr];
        const bool extruder_prime_blob_enabled = storage.getExtruderPrimeBlobEnabled(extruder_nr);

        need_prime_blob = is_extruder_used_overall && extruder_prime_blob_enabled;
    }

    return need_prime_blob;
}

void FffGcodeWriter::processSkirtBrim(const SliceDataStorage& storage, LayerPlan& gcode_layer, unsigned int extruder_nr) const
{
    if (gcode_layer.getSkirtBrimIsPlanned(extruder_nr))
    {
        return;
    }
    const Polygons& original_skirt_brim = storage.skirt_brim[extruder_nr];
    gcode_layer.setSkirtBrimIsPlanned(extruder_nr);
    if (original_skirt_brim.size() == 0)
    {
        return;
    }
    // Start brim close to the prime location
    const ExtruderTrain& train = Application::getInstance().current_slice->scene.extruders[extruder_nr];
    Point start_close_to;
    if (train.settings.get<bool>("prime_blob_enable"))
    {
        const bool prime_pos_is_abs = train.settings.get<bool>("extruder_prime_pos_abs");
        const Point prime_pos(train.settings.get<coord_t>("extruder_prime_pos_x"), train.settings.get<coord_t>("extruder_prime_pos_y"));
        start_close_to = prime_pos_is_abs ? prime_pos : gcode_layer.getLastPlannedPositionOrStartingPosition() + prime_pos;
    }
    else
    {
        start_close_to = gcode_layer.getLastPlannedPositionOrStartingPosition();
    }

    Polygons first_skirt_brim;
    Polygons skirt_brim;
    // Plan parts that need to be printed first: for example, skirt needs to be printed before support-brim.
    for (size_t i_part = 0; i_part < original_skirt_brim.size(); ++i_part)
    {
        if (i_part < storage.skirt_brim_max_locked_part_order[extruder_nr])
        {
            first_skirt_brim.add(original_skirt_brim[i_part]);
        }
        else
        {
            skirt_brim.add(original_skirt_brim[i_part]);
        }
    }

    if (!first_skirt_brim.empty())
    {
        gcode_layer.addTravel(first_skirt_brim.back().closestPointTo(start_close_to));
        gcode_layer.addPolygonsByOptimizer(first_skirt_brim, gcode_layer.configs_storage.skirt_brim_config_per_extruder[extruder_nr]);
    }

    if (skirt_brim.empty())
    {
        return;
    }

    if (train.settings.get<bool>("brim_outside_only"))
    {
        gcode_layer.addTravel(skirt_brim.back().closestPointTo(start_close_to));
        gcode_layer.addPolygonsByOptimizer(skirt_brim, gcode_layer.configs_storage.skirt_brim_config_per_extruder[extruder_nr]);
    }
    else
    {
        Polygons outer_brim, inner_brim;
        for(unsigned int index = 0; index < skirt_brim.size(); index++)
        {
            ConstPolygonRef polygon = skirt_brim[index];
            if(polygon.area() > 0)
            {
                outer_brim.add(polygon);
            }
            else
            {
                inner_brim.add(polygon);
            }
        }

        if (! outer_brim.empty())
        {
            gcode_layer.addTravel(outer_brim.back().closestPointTo(start_close_to));
            gcode_layer.addPolygonsByOptimizer(outer_brim, gcode_layer.configs_storage.skirt_brim_config_per_extruder[extruder_nr]);
        }

        if (! inner_brim.empty())
        {
            //Add polygon in reverse order
            const coord_t wall_0_wipe_dist = 0;
            const bool spiralize = false;
            const float flow_ratio = 1.0;
            const bool always_retract = false;
            const bool reverse_order = true;
            gcode_layer.addPolygonsByOptimizer(inner_brim, gcode_layer.configs_storage.skirt_brim_config_per_extruder[extruder_nr], ZSeamConfig(), wall_0_wipe_dist, spiralize, flow_ratio, always_retract, reverse_order);
        }
    }
}

void FffGcodeWriter::processOozeShield(const SliceDataStorage& storage, LayerPlan& gcode_layer) const
{
    unsigned int layer_nr = std::max(0, gcode_layer.getLayerNr());
    if (layer_nr == 0 && Application::getInstance().current_slice->scene.current_mesh_group->settings.get<EPlatformAdhesion>("adhesion_type") == EPlatformAdhesion::BRIM)
    {
        return; // ooze shield already generated by brim
    }
    if (storage.oozeShield.size() > 0 && layer_nr < storage.oozeShield.size())
    {
        gcode_layer.addPolygonsByOptimizer(storage.oozeShield[layer_nr], gcode_layer.configs_storage.skirt_brim_config_per_extruder[0]);
    }
}

void FffGcodeWriter::processDraftShield(const SliceDataStorage& storage, LayerPlan& gcode_layer) const
{
    const Settings& mesh_group_settings = Application::getInstance().current_slice->scene.current_mesh_group->settings;
    const LayerIndex layer_nr = std::max(0, gcode_layer.getLayerNr());
    if (storage.draft_protection_shield.size() == 0)
    {
        return;
    }
    if (!mesh_group_settings.get<bool>("draft_shield_enabled"))
    {
        return;
    }
    if (layer_nr == 0 && Application::getInstance().current_slice->scene.current_mesh_group->settings.get<EPlatformAdhesion>("adhesion_type") == EPlatformAdhesion::BRIM)
    {
        return; // draft shield already generated by brim
    }

    if (mesh_group_settings.get<DraftShieldHeightLimitation>("draft_shield_height_limitation") == DraftShieldHeightLimitation::LIMITED)
    {
        const coord_t draft_shield_height = mesh_group_settings.get<coord_t>("draft_shield_height");
        const coord_t layer_height_0 = mesh_group_settings.get<coord_t>("layer_height_0");
        const coord_t layer_height = mesh_group_settings.get<coord_t>("layer_height");
        const LayerIndex max_screen_layer = (draft_shield_height - layer_height_0) / layer_height + 1;
        if (layer_nr > max_screen_layer)
        {
            return;
        }
    }

    gcode_layer.addPolygonsByOptimizer(storage.draft_protection_shield, gcode_layer.configs_storage.skirt_brim_config_per_extruder[0]);
}

void FffGcodeWriter::calculateExtruderOrderPerLayer(const SliceDataStorage& storage)
{
    size_t last_extruder;
    // set the initial extruder of this meshgroup
    Scene& scene = Application::getInstance().current_slice->scene;
    if (scene.current_mesh_group == scene.mesh_groups.begin())
    { // first meshgroup
        last_extruder = getStartExtruder(storage);
    }
    else
    {
        last_extruder = gcode.getExtruderNr();
    }
    for (LayerIndex layer_nr = -Raft::getTotalExtraLayers(); layer_nr < static_cast<LayerIndex>(storage.print_layer_count); layer_nr++)
    {
        std::vector<std::vector<size_t>>& extruder_order_per_layer_here = (layer_nr < 0) ? extruder_order_per_layer_negative_layers : extruder_order_per_layer;
        extruder_order_per_layer_here.push_back(getUsedExtrudersOnLayerExcludingStartingExtruder(storage, last_extruder, layer_nr));
        last_extruder = extruder_order_per_layer_here.back().back();
        extruder_prime_layer_nr[last_extruder] = std::min(extruder_prime_layer_nr[last_extruder], layer_nr);
    }
}

std::vector<size_t> FffGcodeWriter::getUsedExtrudersOnLayerExcludingStartingExtruder(const SliceDataStorage& storage, const size_t start_extruder, const LayerIndex& layer_nr) const
{
    const Settings& mesh_group_settings = Application::getInstance().current_slice->scene.current_mesh_group->settings;
    size_t extruder_count = Application::getInstance().current_slice->scene.extruders.size();
    assert(static_cast<int>(extruder_count) > 0);
    std::vector<size_t> ret;
    ret.push_back(start_extruder);
    std::vector<bool> extruder_is_used_on_this_layer = storage.getExtrudersUsed(layer_nr);

    //The outermost prime tower extruder is always used if there is a prime tower.
    if (mesh_group_settings.get<bool>("prime_tower_enable") && layer_nr <= storage.max_print_height_second_to_last_extruder)
    {
        extruder_is_used_on_this_layer[storage.primeTower.extruder_order[0]] = true;
    }

    // check if we are on the first layer
    if ((mesh_group_settings.get<EPlatformAdhesion>("adhesion_type") == EPlatformAdhesion::RAFT && layer_nr == -static_cast<LayerIndex>(Raft::getTotalExtraLayers()))
        || (mesh_group_settings.get<EPlatformAdhesion>("adhesion_type") != EPlatformAdhesion::RAFT && layer_nr == 0))
    {
        // check if we need prime blob on the first layer
        for (size_t used_idx = 0; used_idx < extruder_is_used_on_this_layer.size(); used_idx++)
        {
            if (getExtruderNeedPrimeBlobDuringFirstLayer(storage, used_idx))
            {
                extruder_is_used_on_this_layer[used_idx] = true;
            }
        }
    }

    for (size_t extruder_nr = 0; extruder_nr < extruder_count; extruder_nr++)
    {
        if (extruder_nr == start_extruder)
        { // skip the current extruder, it's the one we started out planning
            continue;
        }
        if (!extruder_is_used_on_this_layer[extruder_nr])
        {
            continue;
        }
        ret.push_back(extruder_nr);
    }
    assert(ret.size() <= (size_t)extruder_count && "Not more extruders may be planned in a layer than there are extruders!");
    return ret;
}

std::vector<size_t> FffGcodeWriter::calculateMeshOrder(const SliceDataStorage& storage, const size_t extruder_nr) const
{
    OrderOptimizer<size_t> mesh_idx_order_optimizer;

    std::vector<MeshGroup>::iterator mesh_group = Application::getInstance().current_slice->scene.current_mesh_group;
    for (unsigned int mesh_idx = 0; mesh_idx < storage.meshes.size(); mesh_idx++)
    {
        const SliceMeshStorage& mesh = storage.meshes[mesh_idx];
        if (mesh.getExtruderIsUsed(extruder_nr))
        {
            const Mesh& mesh_data = mesh_group->meshes[mesh_idx];
            const Point3 middle = (mesh_data.getAABB().min + mesh_data.getAABB().max) / 2;
            mesh_idx_order_optimizer.addItem(Point(middle.x, middle.y), mesh_idx);
        }
    }
    const ExtruderTrain& train = Application::getInstance().current_slice->scene.extruders[extruder_nr];
    const Point layer_start_position(train.settings.get<coord_t>("layer_start_x"), train.settings.get<coord_t>("layer_start_y"));
    std::list<size_t> mesh_indices_order = mesh_idx_order_optimizer.optimize(layer_start_position);

    std::vector<size_t> ret;
    ret.reserve(mesh_indices_order.size());

    for(size_t i: mesh_indices_order)
    {
        const size_t mesh_idx = mesh_idx_order_optimizer.items[i].second;
        ret.push_back(mesh_idx);
    }
    return ret;
}

void FffGcodeWriter::addMeshLayerToGCode_meshSurfaceMode(const SliceDataStorage& storage, const SliceMeshStorage& mesh, const PathConfigStorage::MeshPathConfigs& mesh_config, LayerPlan& gcode_layer) const
{
    if (gcode_layer.getLayerNr() > mesh.layer_nr_max_filled_layer)
    {
        return;
    }

    if (mesh.settings.get<bool>("anti_overhang_mesh") || mesh.settings.get<bool>("support_mesh"))
    {
        return;
    }

    setExtruder_addPrime(storage, gcode_layer, mesh.settings.get<ExtruderTrain&>("wall_0_extruder_nr").extruder_nr);

    const SliceLayer* layer = &mesh.layers[gcode_layer.getLayerNr()];


    Polygons polygons;
    for (const SliceLayerPart& part : layer->parts)
    {
        polygons.add(part.outline);
    }

    ZSeamConfig z_seam_config(mesh.settings.get<EZSeamType>("z_seam_type"), mesh.getZSeamHint(), mesh.settings.get<EZSeamCornerPrefType>("z_seam_corner"));
    const bool spiralize = Application::getInstance().current_slice->scene.current_mesh_group->settings.get<bool>("magic_spiralize");
    gcode_layer.addPolygonsByOptimizer(polygons, mesh_config.inset0_config, z_seam_config, mesh.settings.get<coord_t>("wall_0_wipe_dist"), spiralize);

    addMeshOpenPolyLinesToGCode(mesh, mesh_config, gcode_layer);
}

void FffGcodeWriter::addMeshOpenPolyLinesToGCode(const SliceMeshStorage& mesh, const PathConfigStorage::MeshPathConfigs& mesh_config, LayerPlan& gcode_layer) const
{
    const SliceLayer* layer = &mesh.layers[gcode_layer.getLayerNr()];
    
    Polygons lines;
    for(ConstPolygonRef polyline : layer->openPolyLines)
    {
        for(unsigned int point_idx = 1; point_idx<polyline.size(); point_idx++)
        {
            Polygon p;
            p.add(polyline[point_idx-1]);
            p.add(polyline[point_idx]);
            lines.add(p);
        }
    }
    gcode_layer.addLinesByOptimizer(lines, mesh_config.inset0_config, SpaceFillType::PolyLines);
}

void FffGcodeWriter::addMeshLayerToGCode(const SliceDataStorage& storage, const SliceMeshStorage& mesh, const size_t extruder_nr, const PathConfigStorage::MeshPathConfigs& mesh_config, LayerPlan& gcode_layer) const
{
    if (gcode_layer.getLayerNr() > mesh.layer_nr_max_filled_layer)
    {
        return;
    }

    if (mesh.settings.get<bool>("anti_overhang_mesh")
        || mesh.settings.get<bool>("support_mesh")
    )
    {
        return;
    }

    const SliceLayer& layer = mesh.layers[gcode_layer.getLayerNr()];

    if (layer.parts.size() == 0)
    {
        return;
    }

    gcode_layer.setMesh(mesh.mesh_name);

    ZSeamConfig z_seam_config;
    if(mesh.isPrinted()) //"normal" meshes with walls, skin, infill, etc. get the traditional part ordering based on the z-seam settings.
    {
        z_seam_config = ZSeamConfig(mesh.settings.get<EZSeamType>("z_seam_type"), mesh.getZSeamHint(), mesh.settings.get<EZSeamCornerPrefType>("z_seam_corner"));
    }
    PathOrderOptimizer<const SliceLayerPart*> part_order_optimizer(gcode_layer.getLastPlannedPositionOrStartingPosition(), z_seam_config);
    for(const SliceLayerPart& part : layer.parts)
    {
        part_order_optimizer.addPolygon(&part);
    }
    part_order_optimizer.optimize();
    for(const PathOrderOptimizer<const SliceLayerPart*>::Path& path : part_order_optimizer.paths)
    {
        addMeshPartToGCode(storage, mesh, extruder_nr, mesh_config, *path.vertices, gcode_layer);
    }

    processIroning(mesh, layer, mesh_config.ironing_config, gcode_layer);
    if (mesh.settings.get<ESurfaceMode>("magic_mesh_surface_mode") != ESurfaceMode::NORMAL && extruder_nr == mesh.settings.get<ExtruderTrain&>("wall_0_extruder_nr").extruder_nr)
    {
        addMeshOpenPolyLinesToGCode(mesh, mesh_config, gcode_layer);
    }
    gcode_layer.setMesh("NONMESH");
}

void FffGcodeWriter::addMeshPartToGCode(const SliceDataStorage& storage, const SliceMeshStorage& mesh, const size_t extruder_nr, const PathConfigStorage::MeshPathConfigs& mesh_config, const SliceLayerPart& part, LayerPlan& gcode_layer) const
{
    const Settings& mesh_group_settings = Application::getInstance().current_slice->scene.current_mesh_group->settings;

    bool added_something = false;

    if (mesh.settings.get<bool>("infill_before_walls"))
    {
        added_something = added_something | processInfill(storage, gcode_layer, mesh, extruder_nr, mesh_config, part);
    }

    added_something = added_something | processInsets(storage, gcode_layer, mesh, extruder_nr, mesh_config, part);

    if (!mesh.settings.get<bool>("infill_before_walls"))
    {
        added_something = added_something | processInfill(storage, gcode_layer, mesh, extruder_nr, mesh_config, part);
    }

    added_something = added_something | processSkinAndPerimeterGaps(storage, gcode_layer, mesh, extruder_nr, mesh_config, part);

    //After a layer part, make sure the nozzle is inside the comb boundary, so we do not retract on the perimeter.
    if (added_something && (!mesh_group_settings.get<bool>("magic_spiralize") || gcode_layer.getLayerNr() < static_cast<LayerIndex>(mesh.settings.get<size_t>("initial_bottom_layers"))))
    {
        coord_t innermost_wall_line_width = mesh.settings.get<coord_t>((mesh.settings.get<size_t>("wall_line_count") > 1) ? "wall_line_width_x" : "wall_line_width_0");
        if (gcode_layer.getLayerNr() == 0)
        {
            innermost_wall_line_width *= mesh.settings.get<Ratio>("initial_layer_line_width_factor");
        }
        gcode_layer.moveInsideCombBoundary(innermost_wall_line_width);
    }

    gcode_layer.setIsInside(false);
}

bool FffGcodeWriter::processInfill(const SliceDataStorage& storage, LayerPlan& gcode_layer, const SliceMeshStorage& mesh, const size_t extruder_nr, const PathConfigStorage::MeshPathConfigs& mesh_config, const SliceLayerPart& part) const
{
    if (extruder_nr != mesh.settings.get<ExtruderTrain&>("infill_extruder_nr").extruder_nr)
    {
        return false;
    }
    bool added_something = processMultiLayerInfill(storage, gcode_layer, mesh, extruder_nr, mesh_config, part);
    added_something = added_something | processSingleLayerInfill(storage, gcode_layer, mesh, extruder_nr, mesh_config, part);
    return added_something;
}

bool FffGcodeWriter::processMultiLayerInfill(const SliceDataStorage& storage, LayerPlan& gcode_layer, const SliceMeshStorage& mesh, const size_t extruder_nr, const PathConfigStorage::MeshPathConfigs& mesh_config, const SliceLayerPart& part) const
{
    if (extruder_nr != mesh.settings.get<ExtruderTrain&>("infill_extruder_nr").extruder_nr)
    {
        return false;
    }
    const coord_t infill_line_distance = mesh.settings.get<coord_t>("infill_line_distance");
    if (infill_line_distance <= 0)
    {
        return false;
    }

    const coord_t infill_overlap = mesh.settings.get<coord_t>("infill_overlap_mm");
    AngleDegrees infill_angle = 45; //Original default. This will get updated to an element from mesh->infill_angles.
    if (!mesh.infill_angles.empty())
    {
        const size_t combined_infill_layers = std::max(unsigned(1), round_divide(mesh.settings.get<coord_t>("infill_sparse_thickness"), std::max(mesh.settings.get<coord_t>("layer_height"), coord_t(1))));
        infill_angle = mesh.infill_angles.at((gcode_layer.getLayerNr() / combined_infill_layers) % mesh.infill_angles.size());
    }
    const Point3 mesh_middle = mesh.bounding_box.getMiddle();
    const Point infill_origin(mesh_middle.x + mesh.settings.get<coord_t>("infill_offset_x"), mesh_middle.y + mesh.settings.get<coord_t>("infill_offset_y"));

    //Print the thicker infill lines first. (double or more layer thickness, infill combined with previous layers)
    bool added_something = false;
    for(unsigned int combine_idx = 1; combine_idx < part.infill_area_per_combine_per_density[0].size(); combine_idx++)
    {
        const coord_t infill_line_width = mesh_config.infill_config[combine_idx].getLineWidth();
        const EFillMethod infill_pattern = mesh.settings.get<EFillMethod>("infill_pattern");
        const bool zig_zaggify_infill = mesh.settings.get<bool>("zig_zaggify_infill") || infill_pattern == EFillMethod::ZIG_ZAG;
        const bool connect_polygons = mesh.settings.get<bool>("connect_infill_polygons");
        const size_t infill_multiplier = mesh.settings.get<size_t>("infill_multiplier");
        Polygons infill_polygons;
        Polygons infill_lines;
        VariableWidthPaths infill_paths;
        for (size_t density_idx = part.infill_area_per_combine_per_density.size() - 1; (int)density_idx >= 0; density_idx--)
        { // combine different density infill areas (for gradual infill)
            size_t density_factor = 2 << density_idx; // == pow(2, density_idx + 1)
            coord_t infill_line_distance_here = infill_line_distance * density_factor; // the highest density infill combines with the next to create a grid with density_factor 1
            coord_t infill_shift = infill_line_distance_here / 2;
            if (density_idx == part.infill_area_per_combine_per_density.size() - 1 || infill_pattern == EFillMethod::CROSS || infill_pattern == EFillMethod::CROSS_3D)
            {
                infill_line_distance_here /= 2;
            }

            constexpr size_t wall_line_count = 0; // wall lines are always single layer
            Polygons* perimeter_gaps = nullptr;
            constexpr bool connected_zigzags = false;
            constexpr bool use_endpieces = true;
            constexpr bool skip_some_zags = false;
            constexpr size_t zag_skip_count = 0;

            Infill infill_comp(infill_pattern, zig_zaggify_infill, connect_polygons, part.infill_area_per_combine_per_density[density_idx][combine_idx]
                , infill_line_width, infill_line_distance_here, infill_overlap, infill_multiplier, infill_angle, gcode_layer.z, infill_shift, wall_line_count, infill_origin
                , perimeter_gaps, connected_zigzags, use_endpieces, skip_some_zags, zag_skip_count
                , mesh.settings.get<coord_t>("cross_infill_pocket_size"));
            infill_comp.generate(infill_paths, infill_polygons, infill_lines, mesh.settings, mesh.cross_fill_provider, &mesh);
        }
        if (!infill_lines.empty() || !infill_polygons.empty())
        {
            added_something = true;
            setExtruder_addPrime(storage, gcode_layer, extruder_nr);
            gcode_layer.setIsInside(true); // going to print stuff inside print object
            if (!infill_polygons.empty())
            {
                constexpr bool force_comb_retract = false;
                gcode_layer.addTravel(infill_polygons[0][0], force_comb_retract);
                gcode_layer.addPolygonsByOptimizer(infill_polygons, mesh_config.infill_config[combine_idx]);
            }
            std::optional<Point> near_start_location;
            if (mesh.settings.get<bool>("infill_randomize_start_location"))
            {
                srand(gcode_layer.getLayerNr());
                near_start_location = infill_lines[rand() % infill_lines.size()][0];
            }
            const bool enable_travel_optimization = mesh.settings.get<bool>("infill_enable_travel_optimization");
            gcode_layer.addLinesByOptimizer(infill_lines, mesh_config.infill_config[combine_idx], zig_zaggify_infill ? SpaceFillType::PolyLines : SpaceFillType::Lines, enable_travel_optimization
                , /*wipe_dist = */ 0, /* flow = */ 1.0, near_start_location);
        }
    }
    return added_something;
}

bool FffGcodeWriter::processSingleLayerInfill(const SliceDataStorage& storage, LayerPlan& gcode_layer, const SliceMeshStorage& mesh, const size_t extruder_nr, const PathConfigStorage::MeshPathConfigs& mesh_config, const SliceLayerPart& part) const
{
    if (extruder_nr != mesh.settings.get<ExtruderTrain&>("infill_extruder_nr").extruder_nr)
    {
        return false;
    }
    const auto infill_line_distance = mesh.settings.get<coord_t>("infill_line_distance");
    if (infill_line_distance == 0 || part.infill_area_per_combine_per_density[0].empty())
    {
        return false;
    }
    bool added_something = false;
    const coord_t infill_line_width = mesh_config.infill_config[0].getLineWidth();

    //Combine the 1 layer thick infill with the top/bottom skin and print that as one thing.
    Polygons infill_polygons;
    std::vector<VariableWidthPaths> wall_tool_paths;
    Polygons infill_lines;

    const auto pattern = mesh.settings.get<EFillMethod>("infill_pattern");
    const bool zig_zaggify_infill = mesh.settings.get<bool>("zig_zaggify_infill") || pattern == EFillMethod::ZIG_ZAG;
    const bool connect_polygons = mesh.settings.get<bool>("connect_infill_polygons");
    const auto infill_overlap = mesh.settings.get<coord_t>("infill_overlap_mm");
    const auto infill_multiplier = mesh.settings.get<size_t>("infill_multiplier");
    const auto wall_line_count = mesh.settings.get<size_t>("infill_wall_line_count");
    const size_t last_idx = part.infill_area_per_combine_per_density.size() - 1;
    AngleDegrees infill_angle = 45; //Original default. This will get updated to an element from mesh->infill_angles.
    if (!mesh.infill_angles.empty())
    {
        const size_t combined_infill_layers = std::max(unsigned(1), round_divide(mesh.settings.get<coord_t>("infill_sparse_thickness"), std::max(mesh.settings.get<coord_t>("layer_height"), coord_t(1))));
        infill_angle = mesh.infill_angles.at((static_cast<size_t>(gcode_layer.getLayerNr()) / combined_infill_layers) % mesh.infill_angles.size());
    }
    const Point3 mesh_middle = mesh.bounding_box.getMiddle();
    const Point infill_origin(mesh_middle.x + mesh.settings.get<coord_t>("infill_offset_x"), mesh_middle.y + mesh.settings.get<coord_t>("infill_offset_y"));

    auto get_cut_offset = [](const bool zig_zaggify, const coord_t line_width, const size_t line_count)
    {
      if (zig_zaggify)
      {
          return - line_width / 2 - static_cast<coord_t>(line_count) * line_width - 5;
      }
      return - static_cast<coord_t>(line_count) * line_width;
    };

    Polygons sparse_in_outline = part.infill_area_per_combine_per_density[last_idx][0];

    // if infill walls are required below the boundaries of skin regions above, partition the infill along the
    // boundary edge
    Polygons infill_below_skin;
    Polygons infill_not_below_skin;
    const bool hasSkinEdgeSupport = partitionInfillBySkinAbove(infill_below_skin, infill_not_below_skin, gcode_layer, mesh, part, infill_line_width);

    const auto pocket_size = mesh.settings.get<coord_t>("cross_infill_pocket_size");
    constexpr coord_t outline_offset = 0;
    constexpr Polygons* perimeter_gaps = nullptr;
    constexpr bool connected_zigzags = false;
    constexpr bool use_endpieces = false;
    constexpr bool skip_some_zags = false;
    constexpr int zag_skip_count = 0;

    for (size_t density_idx = last_idx; static_cast<int>(density_idx) >= 0; density_idx--)
    {
        // Only process dense areas when they're initialized
        if (part.infill_area_per_combine_per_density[density_idx][0].empty())
        {
            continue;
        }

        Polygons infill_lines_here;
        Polygons infill_polygons_here;

        // the highest density infill combines with the next to create a grid with density_factor 1
        int infill_line_distance_here = infill_line_distance << (density_idx + 1);
        int infill_shift = infill_line_distance_here / 2;

        /* infill shift explanation: [>]=shift ["]=line_dist

         :       |       :       |       :       |       :       |         > furthest from top
         :   |   |   |   :   |   |   |   :   |   |   |   :   |   |   |     > further from top
         : | | | | | | | : | | | | | | | : | | | | | | | : | | | | | | |   > near top
         >>"""""
         :       |       :       |       :       |       :       |         > furthest from top
         :   |   |   |   :   |   |   |   :   |   |   |   :   |   |   |     > further from top
         : | | | | | | | : | | | | | | | : | | | | | | | : | | | | | | |   > near top
         >>>>"""""""""
         :       |       :       |       :       |       :       |         > furthest from top
         :   |   |   |   :   |   |   |   :   |   |   |   :   |   |   |     > further from top
         : | | | | | | | : | | | | | | | : | | | | | | | : | | | | | | |   > near top
         >>>>>>>>"""""""""""""""""
         */

        //All of that doesn't hold for the Cross patterns; they should just always be multiplied by 2.
        if (density_idx == part.infill_area_per_combine_per_density.size() - 1 || pattern == EFillMethod::CROSS || pattern == EFillMethod::CROSS_3D)
        {
            /* the least dense infill should fill up all remaining gaps
             :       |       :       |       :       |       :       |       :  > furthest from top
             :   |   |   |   :   |   |   |   :   |   |   |   :   |   |   |   :  > further from top
             : | | | | | | | : | | | | | | | : | | | | | | | : | | | | | | | :  > near top
               .   .     .       .           .               .       .       .
               :   :     :       :           :               :       :       :
               `"""'     `"""""""'           `"""""""""""""""'       `"""""""'
                                                                         ^   new line distance for lowest density infill
                                                   ^ infill_line_distance_here for lowest density infill up till here
                             ^ middle density line dist
                 ^   highest density line dist*/

            //All of that doesn't hold for the Cross patterns; they should just always be multiplied by 2 for every density index.
            infill_line_distance_here /= 2;
        }

        Polygons in_outline = part.infill_area_per_combine_per_density[density_idx][0];

        if (hasSkinEdgeSupport)
        {
            // infill region with skin above has to have at least one infill wall line
            const size_t min_skin_below_wall_count = wall_line_count > 0 ? wall_line_count : 1;
            const size_t skin_below_wall_count = density_idx == last_idx ? min_skin_below_wall_count : 0;
            wall_tool_paths.emplace_back(VariableWidthPaths());
            Infill infill_comp(pattern, zig_zaggify_infill, connect_polygons, infill_below_skin, outline_offset,
                               infill_line_width, infill_line_distance_here, infill_overlap, infill_multiplier,
                               infill_angle, gcode_layer.z, infill_shift, skin_below_wall_count, infill_origin,
                               perimeter_gaps, connected_zigzags, use_endpieces, skip_some_zags, zag_skip_count,
                               pocket_size);
            infill_comp.generate(wall_tool_paths.back(), infill_polygons, infill_lines, mesh.settings, mesh.cross_fill_provider, &mesh);

            // Fixme: CURA-7848 for libArachne.
            if (density_idx < last_idx)
            {
                const coord_t cut_offset =
                    get_cut_offset(zig_zaggify_infill, infill_line_width, min_skin_below_wall_count);
                Polygons tool = infill_below_skin.offset(static_cast<int>(cut_offset));
                infill_lines_here.cut(tool);
            }
            infill_lines.add(infill_lines_here);
            // normal processing for the infill that isn't below skin
            in_outline = infill_not_below_skin;
            if (density_idx == last_idx)
            {
<<<<<<< HEAD
                // need to take skin/infill overlap that was added in SkinInfillAreaComputation::generateInfill() into account
                const coord_t infill_skin_overlap = mesh.settings.get<coord_t>((part.insets.size() > 1) ? "wall_line_width_x" : "wall_line_width_0") / 2;

                if (!infill_below_skin.offset(-(infill_skin_overlap + tiny_infill_offset)).empty())
                {
                    // there is infill below skin, is there also infill that isn't below skin?
                    Polygons infill_not_below_skin = in_outline.difference(infill_below_skin);
                    infill_not_below_skin.removeSmallAreas(min_area);

                    if (!infill_not_below_skin.empty())
                    {
                        constexpr Polygons* perimeter_gaps = nullptr;
                        constexpr bool connected_zigzags = false;
                        constexpr bool use_endpieces = false;
                        constexpr bool skip_some_zags = false;
                        constexpr int zag_skip_count = 0;
                        const size_t min_wall_line_count = std::max(static_cast<size_t>(1), wall_line_count);
                        wall_tool_paths.emplace_back(VariableWidthPaths());

                        // infill region with skin above has to have at least one infill wall line
                        Infill infill_comp(pattern, zig_zaggify_infill, connect_polygons, infill_below_skin,
                                           infill_line_width, infill_line_distance_here, infill_overlap,
                                           infill_multiplier, infill_angle, gcode_layer.z, infill_shift,
                                           min_wall_line_count, infill_origin, perimeter_gaps, connected_zigzags,
                                           use_endpieces, skip_some_zags, zag_skip_count,
                                           mesh.settings.get<coord_t>("cross_infill_pocket_size"));
                        infill_comp.generate(wall_tool_paths.back(), infill_polygons, infill_lines, mesh.settings, mesh.cross_fill_provider, &mesh);

                        // normal processing for the infill that isn't below skin
                        in_outline = infill_not_below_skin;
                    }
                }
=======
                sparse_in_outline = infill_not_below_skin;
>>>>>>> 4056b8de
            }
        }

        const coord_t circumference = in_outline.polygonLength();
        //Originally an area of 0.4*0.4*2 (2 line width squares) was found to be a good threshold for removal.
        //However we found that this doesn't scale well with polygons with larger circumference (https://github.com/Ultimaker/Cura/issues/3992).
        //Given that the original test worked for approximately 2x2cm models, this scaling by circumference should make it work for any size.
        constexpr double minimum_small_area_factor = 0.4 * 0.4 / 40000;
        const double minimum_small_area = minimum_small_area_factor * circumference;

        // This is only for density infill, because after generating the infill might appear unnecessary infill on walls
        // especially on vertical surfaces
        in_outline.removeSmallAreas(minimum_small_area);
<<<<<<< HEAD

        constexpr Polygons* perimeter_gaps = nullptr;
        constexpr bool connected_zigzags = false;
        constexpr bool use_endpieces = false;
        constexpr bool skip_some_zags = false;
        constexpr size_t zag_skip_count = 0;
=======
        const size_t wall_line_count_here = (density_idx < last_idx) ? 0 : wall_line_count;
>>>>>>> 4056b8de
        wall_tool_paths.emplace_back(VariableWidthPaths());

        Infill infill_comp(pattern, zig_zaggify_infill, connect_polygons, in_outline, infill_line_width,
                           infill_line_distance_here, infill_overlap, infill_multiplier, infill_angle, gcode_layer.z,
                           infill_shift, wall_line_count_here, infill_origin, perimeter_gaps, connected_zigzags,
                           use_endpieces, skip_some_zags, zag_skip_count, pocket_size);
        infill_comp.generate(wall_tool_paths.back(), infill_polygons, infill_lines, mesh.settings, mesh.cross_fill_provider, &mesh);

        // Fixme: CURA-7848 for libArachne.
        if (density_idx < last_idx)
        {
            const coord_t cut_offset = get_cut_offset(zig_zaggify_infill, infill_line_width, wall_line_count);
            Polygons tool = sparse_in_outline.offset(static_cast<int>(cut_offset));
            infill_lines_here.cut(tool);
        }
        infill_lines.add(infill_lines_here);
        infill_polygons.add(infill_polygons_here);
    }

    const bool walls_generated = std::any_of(wall_tool_paths.cbegin(), wall_tool_paths.cend(), [](const VariableWidthPaths& tp){ return !tp.empty(); });
    if (!infill_lines.empty() || !infill_polygons.empty()  || walls_generated)
    {
        added_something = true;
        setExtruder_addPrime(storage, gcode_layer, extruder_nr);
        gcode_layer.setIsInside(true); // going to print stuff inside print object
        std::optional<Point> near_start_location;
        if (mesh.settings.get<bool>("infill_randomize_start_location"))
        {
            srand(gcode_layer.getLayerNr());
            if(! infill_lines.empty())
            {
                near_start_location = infill_lines[rand() % infill_lines.size()][0];
            }
            else
            {
                PolygonRef start_poly = infill_polygons[rand() % infill_polygons.size()];
                near_start_location = start_poly[rand() % start_poly.size()];
            }
        }
        if (walls_generated)
        {
            for(const VariableWidthPaths& tool_paths: wall_tool_paths)
            {
                const BinJunctions bins = InsetOrderOptimizer::variableWidthPathToBinJunctions(tool_paths);
                for (const PathJunctions& paths : bins)
                {
                    for (const LineJunctions& line : paths)
                    {
                        gcode_layer.addInfillWall(line, mesh_config.infill_config[0], false);
                    }
                }
            }
        }
        if (!infill_polygons.empty())
        {
            constexpr bool force_comb_retract = false;
            // start the infill polygons at the nearest vertex to the current location
            gcode_layer.addTravel(PolygonUtils::findNearestVert(gcode_layer.getLastPlannedPositionOrStartingPosition(), infill_polygons).p(), force_comb_retract);
            gcode_layer.addPolygonsByOptimizer(infill_polygons, mesh_config.infill_config[0], ZSeamConfig(), 0, false, 1.0_r, false, false, near_start_location);
        }
        const bool enable_travel_optimization = mesh.settings.get<bool>("infill_enable_travel_optimization");
        if (pattern == EFillMethod::GRID || pattern == EFillMethod::LINES || pattern == EFillMethod::TRIANGLES || pattern == EFillMethod::CUBIC || pattern == EFillMethod::TETRAHEDRAL || pattern == EFillMethod::QUARTER_CUBIC || pattern == EFillMethod::CUBICSUBDIV)
        {
            gcode_layer.addLinesByOptimizer(infill_lines, mesh_config.infill_config[0], SpaceFillType::Lines, enable_travel_optimization
                , mesh.settings.get<coord_t>("infill_wipe_dist"), /*float_ratio = */ 1.0, near_start_location);
        }
        else
        {
            gcode_layer.addLinesByOptimizer(infill_lines, mesh_config.infill_config[0], (pattern == EFillMethod::ZIG_ZAG) ? SpaceFillType::PolyLines : SpaceFillType::Lines, enable_travel_optimization
                , /* wipe_dist = */ 0, /*float_ratio = */ 1.0, near_start_location);
        }
    }
    return added_something;
}

bool FffGcodeWriter::partitionInfillBySkinAbove(Polygons& infill_below_skin, Polygons& infill_not_below_skin, const LayerPlan& gcode_layer, const SliceMeshStorage& mesh, const SliceLayerPart& part, coord_t infill_line_width)
{
    constexpr coord_t tiny_infill_offset = 20;
    const auto skin_edge_support_layers = mesh.settings.get<size_t>("skin_edge_support_layers");
    Polygons skin_above_combined;  // skin regions on the layers above combined with small gaps between

    // working from the highest layer downwards, combine the regions of skin on all the layers
    // but don't let the regions merge together
    // otherwise "terraced" skin regions on separate layers will look like a single region of unbroken skin
    for (size_t i = skin_edge_support_layers; i > 0; --i)
    {
        const size_t skin_layer_nr = gcode_layer.getLayerNr() + i;
        if (skin_layer_nr < mesh.layers.size())
        {
            for (const SliceLayerPart& part : mesh.layers[skin_layer_nr].parts)
            {
                for (const SkinPart& skin_part : part.skin_parts)
                {
                    if (! skin_above_combined.empty())
                    {
                        // does this skin part overlap with any of the skin parts on the layers above?
                        const Polygons overlap = skin_above_combined.intersection(skin_part.outline);
                        if (! overlap.empty())
                        {
                            // yes, it overlaps, need to leave a gap between this skin part and the others
                            if (i > 1) // this layer is the 2nd or higher layer above the layer whose infill we're printing
                            {
                                // looking from the side, if the combined regions so far look like this...
                                //
                                //     ----------------------------------
                                //
                                // and the new skin part looks like this...
                                //
                                //             -------------------------------------
                                //
                                // the result should be like this...
                                //
                                //     ------- -------------------------- ----------

                                // expand the overlap region slightly to make a small gap
                                const Polygons overlap_expanded = overlap.offset(tiny_infill_offset);
                                // subtract the expanded overlap region from the regions accumulated from higher layers
                                skin_above_combined = skin_above_combined.difference(overlap_expanded);
                                // subtract the expanded overlap region from this skin part and add the remainder to the overlap region
                                skin_above_combined.add(skin_part.outline.difference(overlap_expanded));
                                // and add the overlap area as well
                                skin_above_combined.add(overlap);
                            }
                            else // this layer is the 1st layer above the layer whose infill we're printing
                            {
                                // add this layer's skin region without subtracting the overlap but still make a gap between this skin region and what has been accumulated so far
                                // we do this so that these skin region edges will definitely have infill walls below them

                                // looking from the side, if the combined regions so far look like this...
                                //
                                //     ----------------------------------
                                //
                                // and the new skin part looks like this...
                                //
                                //             -------------------------------------
                                //
                                // the result should be like this...
                                //
                                //     ------- -------------------------------------

                                skin_above_combined = skin_above_combined.difference( skin_part.outline.offset(tiny_infill_offset));
                                skin_above_combined.add(skin_part.outline);
                            }
                        }
                        else // no overlap
                        {
                            skin_above_combined.add(skin_part.outline);
                        }
                    }
                    else // this is the first skin region we have looked at
                    {
                        skin_above_combined.add(skin_part.outline);
                    }
                }
            }
        }

        // the shrink/expand here is to remove regions of infill below skin that are narrower than the width of the infill walls otherwise the infill walls could merge and form a bump
        infill_below_skin =  skin_above_combined.intersection(part.infill_area_per_combine_per_density.back().front()).offset(-infill_line_width).offset(infill_line_width);

        constexpr bool remove_small_holes_from_infill_below_skin = true;
        constexpr double min_area_multiplier = 25;
        const double min_area = INT2MM(infill_line_width) * INT2MM(infill_line_width) * min_area_multiplier;
        infill_below_skin.removeSmallAreas(min_area, remove_small_holes_from_infill_below_skin);

        // there is infill below skin, is there also infill that isn't below skin?
        infill_not_below_skin = part.infill_area_per_combine_per_density.back().front().difference(infill_below_skin);
        infill_not_below_skin.removeSmallAreas(min_area);
    }

    // need to take skin/infill overlap that was added in SkinInfillAreaComputation::generateInfill() into account
    const coord_t infill_skin_overlap = mesh.settings.get<coord_t>((part.insets.size() > 1) ? "wall_line_width_x" : "wall_line_width_0") / 2;
    const Polygons infill_below_skin_overlap = infill_below_skin.offset(-(infill_skin_overlap + tiny_infill_offset));

    return ! infill_below_skin_overlap.empty() && ! infill_not_below_skin.empty();
}

void FffGcodeWriter::processSpiralizedWall(const SliceDataStorage& storage, LayerPlan& gcode_layer, const PathConfigStorage::MeshPathConfigs& mesh_config, const SliceLayerPart& part, const SliceMeshStorage& mesh) const
{
    if (part.insets.size() == 0 || part.insets[0].size() == 0)
    {
        // wall doesn't have usable outline
        return;
    }
    const ClipperLib::Path* last_wall_outline = &*part.insets[0][0]; // default to current wall outline
    int last_seam_vertex_idx = -1; // last layer seam vertex index
    int layer_nr = gcode_layer.getLayerNr();
    if (layer_nr > 0)
    {
        if (storage.spiralize_wall_outlines[layer_nr - 1] != nullptr)
        {
            // use the wall outline from the previous layer
            last_wall_outline = &*(*storage.spiralize_wall_outlines[layer_nr - 1])[0];
            // and the seam vertex index pre-computed for that layer
            last_seam_vertex_idx = storage.spiralize_seam_vertex_indices[layer_nr - 1];
        }
    }
    const bool is_bottom_layer = (layer_nr == mesh.settings.get<LayerIndex>("bottom_layers"));
    const bool is_top_layer = ((size_t)layer_nr == (storage.spiralize_wall_outlines.size() - 1) || storage.spiralize_wall_outlines[layer_nr + 1] == nullptr);
    ConstPolygonRef wall_outline = part.insets[0][0]; // current layer outer wall outline
    const int seam_vertex_idx = storage.spiralize_seam_vertex_indices[layer_nr]; // use pre-computed seam vertex index for current layer
    // output a wall slice that is interpolated between the last and current walls
    gcode_layer.spiralizeWallSlice(mesh_config.inset0_config, wall_outline, ConstPolygonRef(*last_wall_outline), seam_vertex_idx, last_seam_vertex_idx, is_top_layer, is_bottom_layer);
}

bool FffGcodeWriter::processInsets(const SliceDataStorage& storage, LayerPlan& gcode_layer, const SliceMeshStorage& mesh, const size_t extruder_nr, const PathConfigStorage::MeshPathConfigs& mesh_config, const SliceLayerPart& part) const
{
    bool added_something = false;
    if (extruder_nr != mesh.settings.get<ExtruderTrain&>("wall_0_extruder_nr").extruder_nr && extruder_nr != mesh.settings.get<ExtruderTrain&>("wall_x_extruder_nr").extruder_nr)
    {
        return added_something;
    }
    if (mesh.settings.get<size_t>("wall_line_count") <= 0)
    {
        return added_something;
    }

    bool spiralize = false;
    if(Application::getInstance().current_slice->scene.current_mesh_group->settings.get<bool>("magic_spiralize"))
    {
        if (part.insets.size() == 0)
        {
            // nothing to do
            return false;
        }
        const size_t initial_bottom_layers = mesh.settings.get<size_t>("initial_bottom_layers");
        if (gcode_layer.getLayerNr() >= static_cast<LayerIndex>(initial_bottom_layers))
        {
            spiralize = true;
        }
        if (spiralize && gcode_layer.getLayerNr() == static_cast<LayerIndex>(initial_bottom_layers) && !part.insets.empty() && extruder_nr == mesh.settings.get<ExtruderTrain&>("wall_0_extruder_nr").extruder_nr)
        { // on the last normal layer first make the outer wall normally and then start a second outer wall from the same hight, but gradually moving upward
            added_something = true;
            setExtruder_addPrime(storage, gcode_layer, extruder_nr);
            gcode_layer.setIsInside(true); // going to print stuff inside print object
            if (part.insets[0].size() > 0)
            {
                // start this first wall at the same vertex the spiral starts
                ConstPolygonRef spiral_inset = part.insets[0][0];
                const unsigned spiral_start_vertex = storage.spiralize_seam_vertex_indices[initial_bottom_layers];
                if (spiral_start_vertex < spiral_inset.size())
                {
                    gcode_layer.addTravel(spiral_inset[spiral_start_vertex]);
                }
                int wall_0_wipe_dist(0);
                gcode_layer.addPolygonsByOptimizer(part.insets[0], mesh_config.inset0_config, ZSeamConfig(), wall_0_wipe_dist);
            }
        }
    }
    // for non-spiralized layers, determine the shape of the unsupported areas below this part
    if (!spiralize && gcode_layer.getLayerNr() > 0)
    {
        // accumulate the outlines of all of the parts that are on the layer below

        Polygons outlines_below;
        AABB boundaryBox(part.outline);
        for (const SliceMeshStorage& m : storage.meshes)
        {
            if (m.isPrinted())
            {
                for (const SliceLayerPart& prevLayerPart : m.layers[gcode_layer.getLayerNr() - 1].parts)
                {
                    if (boundaryBox.hit(prevLayerPart.boundaryBox))
                    {
                        outlines_below.add(prevLayerPart.outline);
                    }
                }
            }
        }

        const coord_t layer_height = mesh_config.inset0_config.getLayerThickness();

        // if support is enabled, add the support outlines also so we don't generate bridges over support

        const Settings& mesh_group_settings = Application::getInstance().current_slice->scene.current_mesh_group->settings;
        if (mesh_group_settings.get<bool>("support_enable"))
        {
            const coord_t z_distance_top = mesh.settings.get<coord_t>("support_top_distance");
            const size_t z_distance_top_layers = round_up_divide(z_distance_top, layer_height) + 1;
            const int support_layer_nr = gcode_layer.getLayerNr() - z_distance_top_layers;

            if (support_layer_nr > 0)
            {
                const SupportLayer& support_layer = storage.support.supportLayers[support_layer_nr];

                if (!support_layer.support_roof.empty())
                {
                    AABB support_roof_bb(support_layer.support_roof);
                    if (boundaryBox.hit(support_roof_bb))
                    {
                        outlines_below.add(support_layer.support_roof);
                    }
                }
                else
                {
                    for (const SupportInfillPart& support_part : support_layer.support_infill_parts)
                    {
                        AABB support_part_bb(support_part.getInfillArea());
                        if (boundaryBox.hit(support_part_bb))
                        {
                            outlines_below.add(support_part.getInfillArea());
                        }
                    }
                }
            }
        }

        const int half_outer_wall_width = mesh_config.inset0_config.getLineWidth() / 2;

        // remove those parts of the layer below that are narrower than a wall line width as they will not be printed

        outlines_below = outlines_below.offset(-half_outer_wall_width).offset(half_outer_wall_width);

        if (mesh.settings.get<bool>("bridge_settings_enabled"))
        {
            // max_air_gap is the max allowed width of the unsupported region below the wall line
            // if the unsupported region is wider than max_air_gap, the wall line will be printed using bridge settings

            const coord_t max_air_gap = half_outer_wall_width;

            // subtract the outlines of the parts below this part to give the shapes of the unsupported regions and then
            // shrink those shapes so that any that are narrower than two times max_air_gap will be removed

            Polygons compressed_air(part.outline.difference(outlines_below).offset(-max_air_gap));

            // now expand the air regions by the same amount as they were shrunk plus half the outer wall line width
            // which is required because when the walls are being generated, the vertices do not fall on the part's outline
            // but, instead, are 1/2 a line width inset from the outline

            gcode_layer.setBridgeWallMask(compressed_air.offset(max_air_gap + half_outer_wall_width));
        }
        else
        {
            // clear to disable use of bridging settings
            gcode_layer.setBridgeWallMask(Polygons());
        }

        const AngleDegrees overhang_angle = mesh.settings.get<AngleDegrees>("wall_overhang_angle");
        if (overhang_angle >= 90)
        {
            // clear to disable overhang detection
            gcode_layer.setOverhangMask(Polygons());
        }
        else
        {
            // the overhang mask is set to the area of the current part's outline minus the region that is considered to be supported
            // the supported region is made up of those areas that really are supported by either model or support on the layer below
            // expanded to take into account the overhang angle, the greater the overhang angle, the larger the supported area is
            // considered to be
            const coord_t overhang_width = layer_height * std::tan(overhang_angle / (180 / M_PI));
            Polygons overhang_region = part.outline.offset(-half_outer_wall_width).difference(outlines_below.offset(10 + overhang_width - half_outer_wall_width)).offset(10);
            gcode_layer.setOverhangMask(overhang_region);
        }
    }
    else
    {
        // clear to disable use of bridging settings
        gcode_layer.setBridgeWallMask(Polygons());
        // clear to disable overhang detection
        gcode_layer.setOverhangMask(Polygons());
    }

    // Only spiralize the first part in the mesh, any other parts will be printed using the normal, non-spiralize codepath.
    // This sounds weird but actually does the right thing when you have a model that has multiple parts at the bottom that merge into
    // one part higher up. Once all the parts have merged, layers above that level will be spiralized
    if (spiralize && &mesh.layers[gcode_layer.getLayerNr()].parts[0] == &part)
    {
        if (part.insets.size() > 0 && extruder_nr == mesh.settings.get<ExtruderTrain&>("wall_0_extruder_nr").extruder_nr)
        {
            added_something = true;
            setExtruder_addPrime(storage, gcode_layer, extruder_nr);
            gcode_layer.setIsInside(true); // going to print stuff inside print object
            processSpiralizedWall(storage, gcode_layer, mesh_config, part, mesh);
        }
    }
    else
    {
        //Main case: Optimize the insets with the InsetOrderOptimizer.
        InsetOrderOptimizer inset_order_optimizer(*this, storage, gcode_layer, mesh, extruder_nr, mesh_config, part, gcode_layer.getLayerNr());
        added_something |= inset_order_optimizer.optimize();
    }
    return added_something;
}

std::optional<Point> FffGcodeWriter::getSeamAvoidingLocation(const Polygons& filling_part, int filling_angle, Point last_position) const
{
    if (filling_part.empty())
    {
        return std::optional<Point>();
    }
    // start with the BB of the outline
    AABB skin_part_bb(filling_part);
    PointMatrix rot((double)((-filling_angle + 90) % 360)); // create a matrix to rotate a vector so that it is normal to the skin angle
    const Point bb_middle = skin_part_bb.getMiddle();
    // create a vector from the middle of the BB whose length is such that it can be rotated
    // around the middle of the BB and the end will always be a long way outside of the part's outline
    // and rotate the vector so that it is normal to the skin angle
    const Point vec = rot.apply(Point(0, vSize(skin_part_bb.max - bb_middle) * 100));
    // find the vertex in the outline that is closest to the end of the rotated vector
    const PolygonsPointIndex pa = PolygonUtils::findNearestVert(bb_middle + vec, filling_part);
    // and find another outline vertex, this time using the vector + 180 deg
    const PolygonsPointIndex pb = PolygonUtils::findNearestVert(bb_middle - vec, filling_part);
    if (!pa.initialized() || !pb.initialized())
    {
        return std::optional<Point>();
    }
    // now go to whichever of those vertices that is closest to where we are now
    if (vSize2(pa.p() - last_position) < vSize2(pb.p() - last_position))
    {
        bool bs_arg = true;
        return std::optional<Point>(bs_arg, pa.p());
    }
    else
    {
        bool bs_arg = true;
        return std::optional<Point>(bs_arg, pb.p());
    }
}

bool FffGcodeWriter::processSkinAndPerimeterGaps(const SliceDataStorage& storage, LayerPlan& gcode_layer, const SliceMeshStorage& mesh, const size_t extruder_nr, const PathConfigStorage::MeshPathConfigs& mesh_config, const SliceLayerPart& part) const
{
    const size_t top_bottom_extruder_nr = mesh.settings.get<ExtruderTrain&>("top_bottom_extruder_nr").extruder_nr;
    const size_t roofing_extruder_nr = mesh.settings.get<ExtruderTrain&>("roofing_extruder_nr").extruder_nr;
    const size_t wall_0_extruder_nr = mesh.settings.get<ExtruderTrain&>("wall_0_extruder_nr").extruder_nr;
    if (extruder_nr != top_bottom_extruder_nr && extruder_nr != wall_0_extruder_nr
        && (extruder_nr != roofing_extruder_nr || mesh.settings.get<size_t>("roofing_layer_count") <= 0))
    {
        return false;
    }
    bool added_something = false;

    PathOrderOptimizer<const SkinPart*> part_order_optimizer(gcode_layer.getLastPlannedPositionOrStartingPosition());
    for(const SkinPart& skin_part : part.skin_parts)
    {
        part_order_optimizer.addPolygon(&skin_part);
    }
    part_order_optimizer.optimize();

    for(const PathOrderOptimizer<const SkinPart*>::Path& path : part_order_optimizer.paths)
    {
        const SkinPart& skin_part = *path.vertices;

        processSkinInsets(storage, gcode_layer, mesh, extruder_nr, mesh_config, skin_part, added_something);

        added_something = added_something |
            processSkinPart(storage, gcode_layer, mesh, extruder_nr, mesh_config, skin_part);
    }

    return added_something;
}

bool FffGcodeWriter::processSkinPart(const SliceDataStorage& storage, LayerPlan& gcode_layer, const SliceMeshStorage& mesh, const size_t extruder_nr, const PathConfigStorage::MeshPathConfigs& mesh_config, const SkinPart& skin_part) const
{
    bool added_something = false;

    gcode_layer.mode_skip_agressive_merge = true;

    // add roofing
    Polygons roofing_concentric_perimeter_gaps; // the perimeter gaps of the insets of concentric skin pattern of this skin part
    processRoofing(storage, gcode_layer, mesh, extruder_nr, mesh_config, skin_part, roofing_concentric_perimeter_gaps, added_something);

    // add normal skinfill
    Polygons top_bottom_concentric_perimeter_gaps; // the perimeter gaps of the insets of concentric skin pattern of this skin part
    processTopBottom(storage, gcode_layer, mesh, extruder_nr, mesh_config, skin_part, top_bottom_concentric_perimeter_gaps, added_something);

    // handle perimeter_gaps of concentric skin
    {
        Polygons perimeter_gaps = top_bottom_concentric_perimeter_gaps;
        perimeter_gaps.add(roofing_concentric_perimeter_gaps);
        if (extruder_nr == mesh.settings.get<ExtruderTrain&>("wall_0_extruder_nr").extruder_nr)
        {
            perimeter_gaps.add(skin_part.perimeter_gaps);
        }
        perimeter_gaps.unionPolygons();

        processPerimeterGaps(storage, gcode_layer, mesh, extruder_nr, perimeter_gaps, mesh_config.perimeter_gap_config, added_something);
    }

    gcode_layer.mode_skip_agressive_merge = false;
    return added_something;
}

void FffGcodeWriter::processSkinInsets(const SliceDataStorage& storage, LayerPlan& gcode_layer, const SliceMeshStorage& mesh, const size_t extruder_nr, const PathConfigStorage::MeshPathConfigs& mesh_config, const SkinPart& skin_part, bool& added_something) const
{
    const size_t skin_extruder_nr = mesh.settings.get<ExtruderTrain&>("top_bottom_extruder_nr").extruder_nr;
    // add skin walls aka skin perimeters
    if (extruder_nr == skin_extruder_nr)
    {
        added_something = false;

        const BinJunctions bins = InsetOrderOptimizer::variableWidthPathToBinJunctions(skin_part.inset_paths);
        for (const PathJunctions& paths : bins)
        {
            added_something = true;
            setExtruder_addPrime(storage, gcode_layer, extruder_nr);
            gcode_layer.setIsInside(true); // going to print stuff inside print object
            gcode_layer.addWalls(paths, mesh, mesh_config.skin_config, mesh_config.bridge_skin_config);
        }
    }
}

void FffGcodeWriter::processRoofing(const SliceDataStorage& storage, LayerPlan& gcode_layer, const SliceMeshStorage& mesh, const size_t extruder_nr, const PathConfigStorage::MeshPathConfigs& mesh_config, const SkinPart& skin_part, Polygons& concentric_perimeter_gaps, bool& added_something) const
{
    const size_t roofing_extruder_nr = mesh.settings.get<ExtruderTrain&>("roofing_extruder_nr").extruder_nr;
    if (extruder_nr != roofing_extruder_nr)
    {
        return;
    }

    const bool fill_perimeter_gaps =
        mesh.settings.get<FillPerimeterGapMode>("fill_perimeter_gaps") != FillPerimeterGapMode::NOWHERE
        && !Application::getInstance().current_slice->scene.current_mesh_group->settings.get<bool>("magic_spiralize");

    const EFillMethod pattern = mesh.settings.get<EFillMethod>("roofing_pattern");

    AngleDegrees roofing_angle = 45;
    if (mesh.roofing_angles.size() > 0)
    {
        roofing_angle = mesh.roofing_angles.at(gcode_layer.getLayerNr() % mesh.roofing_angles.size());
    }

    const Ratio skin_density = 1.0;
    const coord_t skin_overlap = 0; // skinfill already expanded over the roofing areas; don't overlap with perimeters
    Polygons* perimeter_gaps_output = (fill_perimeter_gaps) ? &concentric_perimeter_gaps : nullptr;
    processSkinPrintFeature(storage, gcode_layer, mesh, extruder_nr, skin_part.roofing_fill, mesh_config.roofing_config, pattern, roofing_angle, skin_overlap, skin_density, perimeter_gaps_output, added_something);
}

void FffGcodeWriter::processTopBottom(const SliceDataStorage& storage, LayerPlan& gcode_layer, const SliceMeshStorage& mesh, const size_t extruder_nr, const PathConfigStorage::MeshPathConfigs& mesh_config, const SkinPart& skin_part, Polygons& concentric_perimeter_gaps, bool& added_something) const
{
    const size_t top_bottom_extruder_nr = mesh.settings.get<ExtruderTrain&>("top_bottom_extruder_nr").extruder_nr;
    if (extruder_nr != top_bottom_extruder_nr)
    {
        return;
    }
    const Settings& mesh_group_settings = Application::getInstance().current_slice->scene.current_mesh_group->settings;

    const bool generate_perimeter_gaps =
        mesh.settings.get<FillPerimeterGapMode>("fill_perimeter_gaps") != FillPerimeterGapMode::NOWHERE
        && !mesh_group_settings.get<bool>("magic_spiralize");

    const size_t layer_nr = gcode_layer.getLayerNr();

    EFillMethod pattern = (layer_nr == 0) ?
        mesh.settings.get<EFillMethod>("top_bottom_pattern_0") :
        mesh.settings.get<EFillMethod>("top_bottom_pattern");

    AngleDegrees skin_angle = 45;
    if (mesh.skin_angles.size() > 0)
    {
        skin_angle = mesh.skin_angles.at(layer_nr % mesh.skin_angles.size());
    }

    // generate skin_polygons and skin_lines (and concentric_perimeter_gaps if needed)
    const GCodePathConfig* skin_config = &mesh_config.skin_config;
    Ratio skin_density = 1.0;
    coord_t skin_overlap = mesh.settings.get<coord_t>("skin_overlap_mm");
    const coord_t more_skin_overlap = std::max(skin_overlap, (coord_t)(mesh_config.insetX_config.getLineWidth() / 2)); // force a minimum amount of skin_overlap
    const bool bridge_settings_enabled = mesh.settings.get<bool>("bridge_settings_enabled");
    const bool bridge_enable_more_layers = bridge_settings_enabled && mesh.settings.get<bool>("bridge_enable_more_layers");
    const Ratio support_threshold = bridge_settings_enabled ? mesh.settings.get<Ratio>("bridge_skin_support_threshold") : 0.0_r;
    const size_t bottom_layers = mesh.settings.get<size_t>("bottom_layers");

    // if support is enabled, consider the support outlines so we don't generate bridges over support

    int support_layer_nr = -1;
    const SupportLayer* support_layer = nullptr;

    if (mesh_group_settings.get<bool>("support_enable"))
    {
        const coord_t layer_height = mesh_config.inset0_config.getLayerThickness();
        const coord_t z_distance_top = mesh.settings.get<coord_t>("support_top_distance");
        const size_t z_distance_top_layers = round_up_divide(z_distance_top, layer_height) + 1;
        support_layer_nr = layer_nr - z_distance_top_layers;
    }

    // helper function that detects skin regions that have no support and modifies their print settings (config, line angle, density, etc.)

    auto handle_bridge_skin = [&](const int bridge_layer, const GCodePathConfig* config, const float density) // bridge_layer = 1, 2 or 3
    {
        if (support_layer_nr >= (bridge_layer - 1))
        {
            support_layer = &storage.support.supportLayers[support_layer_nr - (bridge_layer - 1)];
        }

        Polygons supported_skin_part_regions;

        const int angle = bridgeAngle(mesh.settings, skin_part.outline, storage, layer_nr, bridge_layer, support_layer, supported_skin_part_regions);

        if (angle > -1 || (supported_skin_part_regions.area() / (skin_part.outline.area() + 1) < support_threshold))
        {
            if (angle > -1)
            {
                switch (bridge_layer)
                {
                    default:
                    case 1:
                        skin_angle = angle;
                        break;

                    case 2:
                        if (bottom_layers > 2)
                        {
                            // orientate second bridge skin at +45 deg to first
                            skin_angle = angle + 45;
                        }
                        else
                        {
                            // orientate second bridge skin at 90 deg to first
                            skin_angle = angle + 90;
                        }
                        break;

                    case 3:
                        // orientate third bridge skin at 135 (same result as -45) deg to first
                        skin_angle = angle + 135;
                        break;
                }
            }
            pattern = EFillMethod::LINES; // force lines pattern when bridging
            if (bridge_settings_enabled)
            {
                skin_config = config;
                skin_overlap = more_skin_overlap;
                skin_density = density;
            }
            return true;
        }

        return false;
    };

    bool is_bridge_skin = false;
    if (layer_nr > 0)
    {
        is_bridge_skin = handle_bridge_skin(1, &mesh_config.bridge_skin_config, mesh.settings.get<Ratio>("bridge_skin_density"));
    }
    if (bridge_enable_more_layers && !is_bridge_skin && layer_nr > 1 && bottom_layers > 1)
    {
        is_bridge_skin = handle_bridge_skin(2, &mesh_config.bridge_skin_config2, mesh.settings.get<Ratio>("bridge_skin_density_2"));

        if (!is_bridge_skin && layer_nr > 2 && bottom_layers > 2)
        {
            is_bridge_skin = handle_bridge_skin(3, &mesh_config.bridge_skin_config3, mesh.settings.get<Ratio>("bridge_skin_density_3"));
        }
    }

    double fan_speed = GCodePathConfig::FAN_SPEED_DEFAULT;

    if (layer_nr > 0 && skin_config == &mesh_config.skin_config && support_layer_nr >= 0 && mesh.settings.get<bool>("support_fan_enable"))
    {
        // skin isn't a bridge but is it above support and we need to modify the fan speed?

        AABB skin_bb(skin_part.outline);

        support_layer = &storage.support.supportLayers[support_layer_nr];

        bool supported = false;

        if (!support_layer->support_roof.empty())
        {
            AABB support_roof_bb(support_layer->support_roof);
            if (skin_bb.hit(support_roof_bb))
            {
                supported = !skin_part.outline.intersection(support_layer->support_roof).empty();
            }
        }
        else
        {
            for (auto support_part : support_layer->support_infill_parts)
            {
                AABB support_part_bb(support_part.getInfillArea());
                if (skin_bb.hit(support_part_bb))
                {
                    supported = !skin_part.outline.intersection(support_part.getInfillArea()).empty();

                    if (supported)
                    {
                        break;
                    }
                }
            }
        }

        if (supported)
        {
            fan_speed = mesh.settings.get<Ratio>("support_supported_skin_fan_speed") * 100.0;
        }
    }

    // calculate polygons and lines
    Polygons* perimeter_gaps_output = (generate_perimeter_gaps) ? &concentric_perimeter_gaps : nullptr;

    processSkinPrintFeature(storage, gcode_layer, mesh, extruder_nr, skin_part.inner_infill, *skin_config, pattern, skin_angle, skin_overlap, skin_density, perimeter_gaps_output, added_something, fan_speed);
}

void FffGcodeWriter::processSkinPrintFeature(const SliceDataStorage& storage, LayerPlan& gcode_layer, const SliceMeshStorage& mesh, const size_t extruder_nr, const Polygons& area, const GCodePathConfig& config, EFillMethod pattern, const AngleDegrees skin_angle, const coord_t skin_overlap, const Ratio skin_density, Polygons* perimeter_gaps_output, bool& added_something, double fan_speed) const
{
    Polygons skin_polygons;
    Polygons skin_lines;
    VariableWidthPaths skin_paths;

    constexpr int infill_multiplier = 1;
    constexpr int extra_infill_shift = 0;
    constexpr int wall_line_count = 0;
    const bool zig_zaggify_infill = pattern == EFillMethod::ZIG_ZAG;
    const bool connect_polygons = mesh.settings.get<bool>("connect_skin_polygons");
    const Point infill_origin;
    constexpr bool connected_zigzags = false;
    constexpr bool use_endpieces = true;
    constexpr bool skip_some_zags = false;
    constexpr int zag_skip_count = 0;
    constexpr coord_t pocket_size = 0;

    Infill infill_comp(
        pattern, zig_zaggify_infill, connect_polygons, area, config.getLineWidth(), config.getLineWidth() / skin_density, skin_overlap, infill_multiplier, skin_angle, gcode_layer.z, extra_infill_shift, wall_line_count, infill_origin, perimeter_gaps_output,
        connected_zigzags, use_endpieces, skip_some_zags, zag_skip_count, pocket_size
        );
    infill_comp.generate(skin_paths, skin_polygons, skin_lines, mesh.settings);

    // add paths
    if (skin_polygons.size() > 0 || skin_lines.size() > 0)
    {
        added_something = true;
        setExtruder_addPrime(storage, gcode_layer, extruder_nr);
        gcode_layer.setIsInside(true); // going to print stuff inside print object
        if (!skin_polygons.empty())
        {
            constexpr bool force_comb_retract = false;
            gcode_layer.addTravel(skin_polygons[0][0], force_comb_retract);
            gcode_layer.addPolygonsByOptimizer(skin_polygons, config);
        }

        std::optional<Point> near_start_location;
        const EFillMethod pattern = (gcode_layer.getLayerNr() == 0) ?
            mesh.settings.get<EFillMethod>("top_bottom_pattern_0") :
            mesh.settings.get<EFillMethod>("top_bottom_pattern");
        if (pattern == EFillMethod::LINES || pattern == EFillMethod::ZIG_ZAG)
        { // update near_start_location to a location which tries to avoid seams in skin
            near_start_location = getSeamAvoidingLocation(area, skin_angle, gcode_layer.getLastPlannedPositionOrStartingPosition());
        }

        constexpr bool enable_travel_optimization = false;
        constexpr float flow = 1.0;
        if (pattern == EFillMethod::GRID || pattern == EFillMethod::LINES || pattern == EFillMethod::TRIANGLES || pattern == EFillMethod::CUBIC || pattern == EFillMethod::TETRAHEDRAL || pattern == EFillMethod::QUARTER_CUBIC || pattern == EFillMethod::CUBICSUBDIV)
        {
            gcode_layer.addLinesByOptimizer(skin_lines, config, SpaceFillType::Lines, enable_travel_optimization, mesh.settings.get<coord_t>("infill_wipe_dist"), flow, near_start_location, fan_speed);
        }
        else
        {
            SpaceFillType space_fill_type = (pattern == EFillMethod::ZIG_ZAG) ? SpaceFillType::PolyLines : SpaceFillType::Lines;
            constexpr coord_t wipe_dist = 0;
            gcode_layer.addLinesByOptimizer(skin_lines, config, space_fill_type, enable_travel_optimization, wipe_dist, flow, near_start_location, fan_speed);
        }
    }
}

void FffGcodeWriter::processPerimeterGaps(const SliceDataStorage& storage, LayerPlan& gcode_layer, const SliceMeshStorage& mesh, const size_t extruder_nr, const Polygons& perimeter_gaps, const GCodePathConfig& perimeter_gap_config, bool& added_something) const
{
    const coord_t perimeter_gaps_line_width = perimeter_gap_config.getLineWidth();

    assert(mesh.roofing_angles.size() > 0);
    const bool zig_zaggify_infill = false;
    const bool connect_polygons = false; // not applicable
    int perimeter_gaps_angle = mesh.roofing_angles[gcode_layer.getLayerNr() % mesh.roofing_angles.size()]; // use roofing angles for perimeter gaps
    Polygons gap_polygons; //Will remain empty.
    VariableWidthPaths gap_paths; //Will remain empty.
    Polygons gap_lines;
    constexpr int infill_multiplier = 1;
    constexpr int extra_infill_shift = 0;
    const coord_t skin_overlap = mesh.settings.get<coord_t>("skin_overlap_mm");
    constexpr int wall_line_count = 0;
    const Point& infill_origin = Point();
    constexpr Polygons* perimeter_gaps_polyons = nullptr;
    constexpr bool connected_zigzags = false;
    constexpr bool use_endpieces = true;
    constexpr bool skip_some_zags = false;
    constexpr int zag_skip_count = 0;
    constexpr coord_t pocket_size = 0;

    Infill infill_comp(
        EFillMethod::LINES, zig_zaggify_infill, connect_polygons, perimeter_gaps, perimeter_gaps_line_width, perimeter_gaps_line_width, skin_overlap, infill_multiplier, perimeter_gaps_angle, gcode_layer.z, extra_infill_shift,
        wall_line_count, infill_origin, perimeter_gaps_polyons, connected_zigzags, use_endpieces, skip_some_zags, zag_skip_count, pocket_size);
    infill_comp.generate(gap_paths, gap_polygons, gap_lines, mesh.settings);
    if (gap_lines.size() > 0)
    {
        added_something = true;
        setExtruder_addPrime(storage, gcode_layer, extruder_nr);
        gcode_layer.setIsInside(true); // going to print stuff inside print object
        gcode_layer.addLinesByOptimizer(gap_lines, perimeter_gap_config, SpaceFillType::Lines);
    }
}

bool FffGcodeWriter::processIroning(const SliceMeshStorage& mesh, const SliceLayer& layer, const GCodePathConfig& line_config, LayerPlan& gcode_layer) const
{
    bool added_something = false;
    const bool ironing_enabled = mesh.settings.get<bool>("ironing_enabled");
    const bool ironing_only_highest_layer = mesh.settings.get<bool>("ironing_only_highest_layer");
    if (ironing_enabled && (!ironing_only_highest_layer || mesh.layer_nr_max_filled_layer == gcode_layer.getLayerNr()))
    {
        added_something |= layer.top_surface.ironing(mesh, line_config, gcode_layer);
    }
    return added_something;
}


bool FffGcodeWriter::addSupportToGCode(const SliceDataStorage& storage, LayerPlan& gcode_layer, const size_t extruder_nr) const
{
    bool support_added = false;
    if (!storage.support.generated || gcode_layer.getLayerNr() > storage.support.layer_nr_max_filled_layer)
    {
        return support_added;
    }

    const Settings& mesh_group_settings = Application::getInstance().current_slice->scene.current_mesh_group->settings;
    const size_t support_roof_extruder_nr = mesh_group_settings.get<ExtruderTrain&>("support_roof_extruder_nr").extruder_nr;
    const size_t support_bottom_extruder_nr = mesh_group_settings.get<ExtruderTrain&>("support_bottom_extruder_nr").extruder_nr;
    size_t support_infill_extruder_nr = (gcode_layer.getLayerNr() <= 0) ? mesh_group_settings.get<ExtruderTrain&>("support_extruder_nr_layer_0").extruder_nr : mesh_group_settings.get<ExtruderTrain&>("support_infill_extruder_nr").extruder_nr;

    const SupportLayer& support_layer = storage.support.supportLayers[std::max(0, gcode_layer.getLayerNr())];
    if (support_layer.support_bottom.empty() && support_layer.support_roof.empty() && support_layer.support_infill_parts.empty())
    {
        return support_added;
    }

    if (extruder_nr == support_infill_extruder_nr)
    {
        support_added |= processSupportInfill(storage, gcode_layer);
    }
    if (extruder_nr == support_roof_extruder_nr)
    {
        support_added |= addSupportRoofsToGCode(storage, gcode_layer);
    }
    if (extruder_nr == support_bottom_extruder_nr)
    {
        support_added |= addSupportBottomsToGCode(storage, gcode_layer);
    }
    return support_added;
}


bool FffGcodeWriter::processSupportInfill(const SliceDataStorage& storage, LayerPlan& gcode_layer) const
{
    bool added_something = false;
    const SupportLayer& support_layer = storage.support.supportLayers[std::max(0, gcode_layer.getLayerNr())]; // account for negative layer numbers for raft filler layers

    if (gcode_layer.getLayerNr() > storage.support.layer_nr_max_filled_layer || support_layer.support_infill_parts.empty())
    {
        return added_something;
    }

    const Settings& mesh_group_settings = Application::getInstance().current_slice->scene.current_mesh_group->settings;
    const size_t extruder_nr = (gcode_layer.getLayerNr() <= 0) ? mesh_group_settings.get<ExtruderTrain&>("support_extruder_nr_layer_0").extruder_nr : mesh_group_settings.get<ExtruderTrain&>("support_infill_extruder_nr").extruder_nr;
    const ExtruderTrain& infill_extruder = Application::getInstance().current_slice->scene.extruders[extruder_nr];

    coord_t default_support_line_distance = infill_extruder.settings.get<coord_t>("support_line_distance");
    
    // To improve adhesion for the "support initial layer" the first layer might have different properties
    if(gcode_layer.getLayerNr() == 0)
    {
        default_support_line_distance = infill_extruder.settings.get<coord_t>("support_initial_layer_line_distance"); 
    }

    const coord_t default_support_infill_overlap = infill_extruder.settings.get<coord_t>("infill_overlap_mm");

    // Helper to get the support infill angle
    const auto get_support_infill_angle = [](const SupportStorage& support_storage, const int layer_nr)
    {
      if (layer_nr <= 0)
      {
          // handle negative layer numbers
          const size_t divisor = support_storage.support_infill_angles_layer_0.size();
          const size_t index = ((layer_nr % divisor) + divisor) % divisor;
          assert(("index should be positive", ((layer_nr % divisor) + divisor) % divisor >= 0));
          return support_storage.support_infill_angles_layer_0.at(index);
      }
      return support_storage.support_infill_angles.at(static_cast<size_t>(layer_nr) % support_storage.support_infill_angles.size());
    };
    const AngleDegrees support_infill_angle = get_support_infill_angle(storage.support, gcode_layer.getLayerNr());

    constexpr size_t infill_multiplier = 1; // there is no frontend setting for this (yet)
    const size_t wall_line_count = infill_extruder.settings.get<size_t>("support_wall_count");
    coord_t default_support_line_width = infill_extruder.settings.get<coord_t>("support_line_width");
    if (gcode_layer.getLayerNr() == 0 && mesh_group_settings.get<EPlatformAdhesion>("adhesion_type") != EPlatformAdhesion::RAFT)
    {
        default_support_line_width *= infill_extruder.settings.get<Ratio>("initial_layer_line_width_factor");
    }

    // Helper to get the support pattern
    const auto get_support_pattern = [](const EFillMethod pattern, const int layer_nr)
    {
      if (layer_nr <= 0 && (pattern == EFillMethod::LINES || pattern == EFillMethod::ZIG_ZAG))
      {
          return EFillMethod::GRID;
      }
      return pattern;
    };
    const EFillMethod support_pattern = get_support_pattern(infill_extruder.settings.get<EFillMethod>("support_pattern"), gcode_layer.getLayerNr());

    const auto zig_zaggify_infill = infill_extruder.settings.get<bool>("zig_zaggify_support");
    const auto skip_some_zags = infill_extruder.settings.get<bool>("support_skip_some_zags");
    const auto zag_skip_count = infill_extruder.settings.get<size_t>("support_zag_skip_count");

    // create a list of outlines and use PathOrderOptimizer to optimize the travel move
    PathOrderOptimizer<const SupportInfillPart*> island_order_optimizer(gcode_layer.getLastPlannedPositionOrStartingPosition());
    for(const SupportInfillPart& part : support_layer.support_infill_parts)
    {
        island_order_optimizer.addPolygon(&part);
    }
    island_order_optimizer.optimize();

    // Helper to determine the appropriate support area
    const auto get_support_area = [](const Polygons& area, const int layer_nr, const EFillMethod pattern,
                               const coord_t line_width, const coord_t brim_line_count)
    {
      if (layer_nr == 0 && pattern == EFillMethod::CONCENTRIC)
      {
          return  area.offset(static_cast<int>(line_width * brim_line_count / 1000));
      }
      return area;
    };
    const auto support_brim_line_count = infill_extruder.settings.get<coord_t>("support_brim_line_count");
    const auto support_connect_zigzags = infill_extruder.settings.get<bool>("support_connect_zigzags");
    const auto support_structure = infill_extruder.settings.get<ESupportStructure>("support_structure");
    const Point infill_origin;
    const coord_t default_support_shift = default_support_line_width / 2;

    constexpr bool use_endpieces = true;
    constexpr Polygons* perimeter_gaps = nullptr;
    constexpr coord_t pocket_size = 0;
    constexpr bool connect_polygons = false; // polygons are too distant to connect for sparse support

    //Print the thicker infill lines first. (double or more layer thickness, infill combined with previous layers)
    for(const PathOrderOptimizer<const SupportInfillPart*>::Path& path : island_order_optimizer.paths)
    {
        const SupportInfillPart& part = *path.vertices;

        // always process the wall overlap if walls are generated
        const int current_support_infill_overlap = (part.inset_count_to_generate > 0) ? default_support_infill_overlap : 0;

        // process sub-areas in this support infill area with different densities
        if ((default_support_line_distance <= 0 && support_structure != ESupportStructure::TREE) || part.infill_area_per_combine_per_density.empty())
        {
            continue;
        }

        for (unsigned int combine_idx = 0; combine_idx < part.infill_area_per_combine_per_density[0].size(); ++combine_idx)
        {
            const coord_t support_line_width = default_support_line_width * (combine_idx + 1);

            Polygons support_polygons;
            VariableWidthPaths wall_toolpaths;
            Polygons support_lines;
            for (unsigned int density_idx = part.infill_area_per_combine_per_density.size() - 1; (int)density_idx >= 0; density_idx--)
            {
                if (combine_idx >= part.infill_area_per_combine_per_density[density_idx].size())
                {
                    continue;
                }

                const unsigned int density_factor = 2 << density_idx; // == pow(2, density_idx + 1)
                int support_line_distance_here = default_support_line_distance * density_factor; // the highest density infill combines with the next to create a grid with density_factor 1
                const int support_shift = support_line_distance_here / 2;
                if (density_idx == part.infill_area_per_combine_per_density.size() - 1 || support_pattern == EFillMethod::CROSS || support_pattern == EFillMethod::CROSS_3D)
                {
                    support_line_distance_here /= 2;
                }

                const Polygons& area = get_support_area(part.infill_area_per_combine_per_density[density_idx][combine_idx],
                                                        gcode_layer.getLayerNr(), support_pattern, support_line_width,
                                                        support_brim_line_count);

                Infill infill_comp(support_pattern, zig_zaggify_infill, connect_polygons, area,
                                   support_line_width, support_line_distance_here, current_support_infill_overlap,
                                   infill_multiplier, support_infill_angle, gcode_layer.z, support_shift,
                                   wall_line_count, infill_origin, perimeter_gaps, support_connect_zigzags,
                                   use_endpieces, skip_some_zags, zag_skip_count, pocket_size);
                infill_comp.generate(wall_toolpaths, support_polygons, support_lines, infill_extruder.settings, storage.support.cross_fill_provider);
            }

            setExtruder_addPrime(storage, gcode_layer, extruder_nr); // only switch extruder if we're sure we're going to switch
            gcode_layer.setIsInside(false); // going to print stuff outside print object, i.e. support

            if (!wall_toolpaths.empty())
            {
                const BinJunctions bins = InsetOrderOptimizer::variableWidthPathToBinJunctions(wall_toolpaths);
                for (const PathJunctions& paths : bins)
                {
                    for (const LineJunctions& line : paths)
                    {
                        gcode_layer.addInfillWall(line, gcode_layer.configs_storage.support_infill_config[combine_idx], false);
                    }
                }
                added_something = true;
            }

            if (!support_polygons.empty())
            {
                constexpr bool force_comb_retract = false;
                gcode_layer.addTravel(support_polygons[0][0], force_comb_retract);
                gcode_layer.addPolygonsByOptimizer(support_polygons, gcode_layer.configs_storage.support_infill_config[combine_idx]);
                added_something = true;
            }

            if (!support_lines.empty())
            {
                gcode_layer.addLinesByOptimizer(support_lines, gcode_layer.configs_storage.support_infill_config[combine_idx],
                                                (support_pattern == EFillMethod::ZIG_ZAG) ? SpaceFillType::PolyLines : SpaceFillType::Lines);
                added_something = true;
            }
        }
    }

    return added_something;
}


bool FffGcodeWriter::addSupportRoofsToGCode(const SliceDataStorage& storage, LayerPlan& gcode_layer) const
{
    const SupportLayer& support_layer = storage.support.supportLayers[std::max(0, gcode_layer.getLayerNr())];

    if (!storage.support.generated 
        || gcode_layer.getLayerNr() > storage.support.layer_nr_max_filled_layer 
        || support_layer.support_roof.empty())
    {
        return false; //No need to generate support roof if there's no support.
    }

    const size_t roof_extruder_nr = Application::getInstance().current_slice->scene.current_mesh_group->settings.get<ExtruderTrain&>("support_roof_extruder_nr").extruder_nr;
    const ExtruderTrain& roof_extruder = Application::getInstance().current_slice->scene.extruders[roof_extruder_nr];

    const EFillMethod pattern = roof_extruder.settings.get<EFillMethod>("support_roof_pattern");
    AngleDegrees fill_angle = 0;
    if (!storage.support.support_roof_angles.empty())
    {
        // handle negative layer numbers
        int divisor = static_cast<int>(storage.support.support_roof_angles.size());
        int index = ((gcode_layer.getLayerNr() % divisor) + divisor) % divisor;
        fill_angle = storage.support.support_roof_angles.at(index);
    }
    const bool zig_zaggify_infill = pattern == EFillMethod::ZIG_ZAG;
    const bool connect_polygons = false; // connections might happen in mid air in between the infill lines
    constexpr coord_t support_roof_overlap = 0; // the roofs should never be expanded outwards
    constexpr size_t infill_multiplier = 1;
    constexpr coord_t extra_infill_shift = 0;
    constexpr size_t wall_line_count = 0;
    const Point infill_origin;
    constexpr Polygons* perimeter_gaps = nullptr;
    constexpr bool use_endpieces = true;
    constexpr bool connected_zigzags = false;
    constexpr bool skip_some_zags = false;
    constexpr size_t zag_skip_count = 0;
    constexpr coord_t pocket_size = 0;

    coord_t support_roof_line_distance = roof_extruder.settings.get<coord_t>("support_roof_line_distance");
    const coord_t support_roof_line_width = roof_extruder.settings.get<coord_t>("support_roof_line_width");
    if (gcode_layer.getLayerNr() == 0 && support_roof_line_distance < 2 * support_roof_line_width)
    { // if roof is dense
        support_roof_line_distance *= roof_extruder.settings.get<Ratio>("initial_layer_line_width_factor");
    }

    Polygons infill_outline = support_layer.support_roof;
    Polygons wall;
    // make sure there is a wall if this is on the first layer
    if (gcode_layer.getLayerNr() == 0)
    {
        wall = support_layer.support_roof.offset(-support_roof_line_width / 2);
        infill_outline = wall.offset(-support_roof_line_width / 2);
    }

    Infill roof_computation(
        pattern, zig_zaggify_infill, connect_polygons, infill_outline, gcode_layer.configs_storage.support_roof_config.getLineWidth(),
        support_roof_line_distance, support_roof_overlap, infill_multiplier, fill_angle, gcode_layer.z, extra_infill_shift,
        wall_line_count, infill_origin, perimeter_gaps, connected_zigzags, use_endpieces, skip_some_zags, zag_skip_count, pocket_size
        );
    Polygons roof_polygons;
    VariableWidthPaths roof_paths;
    Polygons roof_lines;
    roof_computation.generate(roof_paths, roof_polygons, roof_lines, roof_extruder.settings);
    if ((gcode_layer.getLayerNr() == 0 && wall.empty()) || (gcode_layer.getLayerNr() > 0 && roof_polygons.empty() && roof_lines.empty()))
    {
        return false; //We didn't create any support roof.
    }
    setExtruder_addPrime(storage, gcode_layer, roof_extruder_nr);
    gcode_layer.setIsInside(false); // going to print stuff outside print object, i.e. support
    if (gcode_layer.getLayerNr() == 0)
    {
        gcode_layer.addPolygonsByOptimizer(wall, gcode_layer.configs_storage.support_roof_config);
    }
    if (!roof_polygons.empty())
    {
        constexpr bool force_comb_retract = false;
        gcode_layer.addTravel(roof_polygons[0][0], force_comb_retract);
        gcode_layer.addPolygonsByOptimizer(roof_polygons, gcode_layer.configs_storage.support_roof_config);
    }
    gcode_layer.addLinesByOptimizer(roof_lines, gcode_layer.configs_storage.support_roof_config, (pattern == EFillMethod::ZIG_ZAG) ? SpaceFillType::PolyLines : SpaceFillType::Lines);
    return true;
}

bool FffGcodeWriter::addSupportBottomsToGCode(const SliceDataStorage& storage, LayerPlan& gcode_layer) const
{
    const SupportLayer& support_layer = storage.support.supportLayers[std::max(0, gcode_layer.getLayerNr())];

    if (!storage.support.generated 
        || gcode_layer.getLayerNr() > storage.support.layer_nr_max_filled_layer 
        || support_layer.support_bottom.empty())
    {
        return false; //No need to generate support bottoms if there's no support.
    }

    const size_t bottom_extruder_nr = Application::getInstance().current_slice->scene.current_mesh_group->settings.get<ExtruderTrain&>("support_bottom_extruder_nr").extruder_nr;
    const ExtruderTrain& bottom_extruder = Application::getInstance().current_slice->scene.extruders[bottom_extruder_nr];

    const EFillMethod pattern = bottom_extruder.settings.get<EFillMethod>("support_bottom_pattern");
    AngleDegrees fill_angle = 0;
    if (!storage.support.support_bottom_angles.empty())
    {
        // handle negative layer numbers
        int divisor = static_cast<int>(storage.support.support_bottom_angles.size());
        int index = ((gcode_layer.getLayerNr() % divisor) + divisor) % divisor;
        fill_angle = storage.support.support_bottom_angles.at(index);
    }
    const bool zig_zaggify_infill = pattern == EFillMethod::ZIG_ZAG;
    const bool connect_polygons = true; // less retractions and less moves only make the bottoms easier to print
    constexpr coord_t support_bottom_overlap = 0; // the bottoms should never be expanded outwards
    constexpr size_t infill_multiplier = 1;
    constexpr coord_t extra_infill_shift = 0;
    constexpr size_t wall_line_count = 0;
    const Point infill_origin;
    constexpr Polygons* perimeter_gaps = nullptr;
    constexpr bool use_endpieces = true;
    constexpr bool connected_zigzags = false;
    constexpr bool skip_some_zags = false;
    constexpr int zag_skip_count = 0;
    constexpr coord_t pocket_size = 0;

    const coord_t support_bottom_line_distance = bottom_extruder.settings.get<coord_t>("support_bottom_line_distance"); // note: no need to apply initial line width factor; support bottoms cannot exist on the first layer
    Infill bottom_computation(
        pattern, zig_zaggify_infill, connect_polygons, support_layer.support_bottom, gcode_layer.configs_storage.support_bottom_config.getLineWidth(),
        support_bottom_line_distance, support_bottom_overlap, infill_multiplier, fill_angle, gcode_layer.z, extra_infill_shift,
        wall_line_count, infill_origin, perimeter_gaps, connected_zigzags, use_endpieces, skip_some_zags, zag_skip_count, pocket_size
        );
    Polygons bottom_polygons;
    VariableWidthPaths bottom_paths;
    Polygons bottom_lines;
    bottom_computation.generate(bottom_paths, bottom_polygons, bottom_lines, bottom_extruder.settings);
    if (bottom_polygons.empty() && bottom_lines.empty())
    {
        return false;
    }
    setExtruder_addPrime(storage, gcode_layer, bottom_extruder_nr);
    gcode_layer.setIsInside(false); // going to print stuff outside print object, i.e. support
    if (!bottom_polygons.empty())
    {
        constexpr bool force_comb_retract = false;
        gcode_layer.addTravel(bottom_polygons[0][0], force_comb_retract);
        gcode_layer.addPolygonsByOptimizer(bottom_polygons, gcode_layer.configs_storage.support_bottom_config);
    }
    gcode_layer.addLinesByOptimizer(bottom_lines, gcode_layer.configs_storage.support_bottom_config, (pattern == EFillMethod::ZIG_ZAG) ? SpaceFillType::PolyLines : SpaceFillType::Lines);
    return true;
}

void FffGcodeWriter::setExtruder_addPrime(const SliceDataStorage& storage, LayerPlan& gcode_layer, const size_t extruder_nr) const
{
    const size_t outermost_prime_tower_extruder = storage.primeTower.extruder_order[0];

    const size_t previous_extruder = gcode_layer.getExtruder();
    if (previous_extruder == extruder_nr && !(extruder_nr == outermost_prime_tower_extruder
            && gcode_layer.getLayerNr() >= -static_cast<LayerIndex>(Raft::getFillerLayerCount()))) //No unnecessary switches, unless switching to extruder for the outer shell of the prime tower.
    {
        return;
    }
    const bool extruder_changed = gcode_layer.setExtruder(extruder_nr);

    if (extruder_changed)
    {
        if (extruder_prime_layer_nr[extruder_nr] == gcode_layer.getLayerNr())
        {
            const ExtruderTrain& train = Application::getInstance().current_slice->scene.extruders[extruder_nr];

            // We always prime an extruder, but whether it will be a prime blob/poop depends on if prime blob is enabled.
            // This is decided in GCodeExport::writePrimeTrain().
            if (train.settings.get<bool>("prime_blob_enable")) // Don't travel to the prime-blob position if not enabled though.
            {
                bool prime_pos_is_abs = train.settings.get<bool>("extruder_prime_pos_abs");
                Point prime_pos = Point(train.settings.get<coord_t>("extruder_prime_pos_x"), train.settings.get<coord_t>("extruder_prime_pos_y"));
                gcode_layer.addTravel(prime_pos_is_abs ? prime_pos : gcode_layer.getLastPlannedPositionOrStartingPosition() + prime_pos);
                gcode_layer.planPrime();
            }
            else
            {
                // Otherwise still prime, but don't do any other travels.
                gcode_layer.planPrime(0.0);
            }
        }

        if (gcode_layer.getLayerNr() == 0 && !gcode_layer.getSkirtBrimIsPlanned(extruder_nr))
        {
            processSkirtBrim(storage, gcode_layer, extruder_nr);
        }
    }

    // The first layer of the prime tower is printed with one material only, so do not prime another material on the
    // first layer again.
    if (((extruder_changed && gcode_layer.getLayerNr() > 0) || extruder_nr == outermost_prime_tower_extruder) && gcode_layer.getLayerNr() >= -static_cast<LayerIndex>(Raft::getFillerLayerCount())) //Always print a prime tower with outermost extruder.
    {
        addPrimeTower(storage, gcode_layer, previous_extruder);
    }
}

void FffGcodeWriter::addPrimeTower(const SliceDataStorage& storage, LayerPlan& gcode_layer, int prev_extruder) const
{
    if (!Application::getInstance().current_slice->scene.current_mesh_group->settings.get<bool>("prime_tower_enable"))
    {
        return;
    }

    const size_t outermost_prime_tower_extruder = storage.primeTower.extruder_order[0];
    if (gcode_layer.getLayerNr() == 0 && outermost_prime_tower_extruder != gcode_layer.getExtruder())
    {
        return;
    }

    storage.primeTower.addToGcode(storage, gcode_layer, prev_extruder, gcode_layer.getExtruder());
}

void FffGcodeWriter::finalize()
{
    const Settings& mesh_group_settings = Application::getInstance().current_slice->scene.current_mesh_group->settings;
    if (mesh_group_settings.get<bool>("machine_heated_bed"))
    {
        gcode.writeBedTemperatureCommand(0); //Cool down the bed (M140).
        //Nozzles are cooled down automatically after the last time they are used (which might be earlier than the end of the print).
    }
    if (mesh_group_settings.get<bool>("machine_heated_build_volume") && mesh_group_settings.get<Temperature>("build_volume_temperature") != 0)
    {
        gcode.writeBuildVolumeTemperatureCommand(0); //Cool down the build volume.
    }

    const Duration print_time = gcode.getSumTotalPrintTimes();
    std::vector<double> filament_used;
    std::vector<std::string> material_ids;
    std::vector<bool> extruder_is_used;
    const Scene& scene = Application::getInstance().current_slice->scene;
    for (size_t extruder_nr = 0; extruder_nr < scene.extruders.size(); extruder_nr++)
    {
        filament_used.emplace_back(gcode.getTotalFilamentUsed(extruder_nr));
        material_ids.emplace_back(scene.extruders[extruder_nr].settings.get<std::string>("material_guid"));
        extruder_is_used.push_back(gcode.getExtruderIsUsed(extruder_nr));
    }
    std::string prefix = gcode.getFileHeader(extruder_is_used, &print_time, filament_used, material_ids);
    if (!Application::getInstance().communication->isSequential())
    {
        Application::getInstance().communication->sendGCodePrefix(prefix);
    }
    else
    {
        log("Gcode header after slicing:\n");
        log("%s", prefix.c_str());
        log("End of gcode header.\n");
    }
    if (mesh_group_settings.get<bool>("acceleration_enabled"))
    {
        gcode.writePrintAcceleration(mesh_group_settings.get<Acceleration>("machine_acceleration"));
        gcode.writeTravelAcceleration(mesh_group_settings.get<Acceleration>("machine_acceleration"));
    }
    if (mesh_group_settings.get<bool>("jerk_enabled"))
    {
        gcode.writeJerk(mesh_group_settings.get<Velocity>("machine_max_jerk_xy"));
    }

    const std::string end_gcode = mesh_group_settings.get<std::string>("machine_end_gcode");

    if (end_gcode.length() > 0 && mesh_group_settings.get<bool>("relative_extrusion"))
    {
        gcode.writeExtrusionMode(false); // ensure absolute extrusion mode is set before the end gcode
    }
    gcode.finalize(end_gcode.c_str());

    // set extrusion mode back to "normal"
    const bool set_relative_extrusion_mode = (gcode.getFlavor() == EGCodeFlavor::REPRAP);
    gcode.writeExtrusionMode(set_relative_extrusion_mode);
    for (size_t e = 0; e < Application::getInstance().current_slice->scene.extruders.size(); e++)
    {
        gcode.writeTemperatureCommand(e, 0, false);
    }

    gcode.writeComment("End of Gcode");
    /*
    the profile string below can be executed since the M25 doesn't end the gcode on an UMO and when printing via USB.
    gcode.writeCode("M25 ;Stop reading from this point on.");
    gcode.writeComment("Cura profile string:");
    gcode.writeComment(FffProcessor::getInstance()->getAllLocalSettingsString() + FffProcessor::getInstance()->getProfileString());
    */
}


}//namespace cura
<|MERGE_RESOLUTION|>--- conflicted
+++ resolved
@@ -744,7 +744,6 @@
         raft_outline_path.simplify(); //Remove those micron-movements.
         constexpr coord_t infill_outline_width = 0;
         Polygons raftLines;
-        int offset_from_poly_outline = 0;
         AngleDegrees fill_angle = train.settings.get<size_t>("raft_surface_layers") > 0 ? 45 : 90;
         constexpr bool zig_zaggify_infill = true;
         constexpr bool connect_polygons = true; // why not?
@@ -1495,11 +1494,11 @@
 
     auto get_cut_offset = [](const bool zig_zaggify, const coord_t line_width, const size_t line_count)
     {
-      if (zig_zaggify)
-      {
-          return - line_width / 2 - static_cast<coord_t>(line_count) * line_width - 5;
-      }
-      return - static_cast<coord_t>(line_count) * line_width;
+        if (zig_zaggify)
+        {
+            return - line_width / 2 - static_cast<coord_t>(line_count) * line_width - 5;
+        }
+        return - static_cast<coord_t>(line_count) * line_width;
     };
 
     Polygons sparse_in_outline = part.infill_area_per_combine_per_density[last_idx][0];
@@ -1511,7 +1510,6 @@
     const bool hasSkinEdgeSupport = partitionInfillBySkinAbove(infill_below_skin, infill_not_below_skin, gcode_layer, mesh, part, infill_line_width);
 
     const auto pocket_size = mesh.settings.get<coord_t>("cross_infill_pocket_size");
-    constexpr coord_t outline_offset = 0;
     constexpr Polygons* perimeter_gaps = nullptr;
     constexpr bool connected_zigzags = false;
     constexpr bool use_endpieces = false;
@@ -1570,13 +1568,13 @@
 
         Polygons in_outline = part.infill_area_per_combine_per_density[density_idx][0];
 
-        if (hasSkinEdgeSupport)
+        if(hasSkinEdgeSupport)
         {
             // infill region with skin above has to have at least one infill wall line
             const size_t min_skin_below_wall_count = wall_line_count > 0 ? wall_line_count : 1;
             const size_t skin_below_wall_count = density_idx == last_idx ? min_skin_below_wall_count : 0;
             wall_tool_paths.emplace_back(VariableWidthPaths());
-            Infill infill_comp(pattern, zig_zaggify_infill, connect_polygons, infill_below_skin, outline_offset,
+            Infill infill_comp(pattern, zig_zaggify_infill, connect_polygons, infill_below_skin,
                                infill_line_width, infill_line_distance_here, infill_overlap, infill_multiplier,
                                infill_angle, gcode_layer.z, infill_shift, skin_below_wall_count, infill_origin,
                                perimeter_gaps, connected_zigzags, use_endpieces, skip_some_zags, zag_skip_count,
@@ -1596,42 +1594,7 @@
             in_outline = infill_not_below_skin;
             if (density_idx == last_idx)
             {
-<<<<<<< HEAD
-                // need to take skin/infill overlap that was added in SkinInfillAreaComputation::generateInfill() into account
-                const coord_t infill_skin_overlap = mesh.settings.get<coord_t>((part.insets.size() > 1) ? "wall_line_width_x" : "wall_line_width_0") / 2;
-
-                if (!infill_below_skin.offset(-(infill_skin_overlap + tiny_infill_offset)).empty())
-                {
-                    // there is infill below skin, is there also infill that isn't below skin?
-                    Polygons infill_not_below_skin = in_outline.difference(infill_below_skin);
-                    infill_not_below_skin.removeSmallAreas(min_area);
-
-                    if (!infill_not_below_skin.empty())
-                    {
-                        constexpr Polygons* perimeter_gaps = nullptr;
-                        constexpr bool connected_zigzags = false;
-                        constexpr bool use_endpieces = false;
-                        constexpr bool skip_some_zags = false;
-                        constexpr int zag_skip_count = 0;
-                        const size_t min_wall_line_count = std::max(static_cast<size_t>(1), wall_line_count);
-                        wall_tool_paths.emplace_back(VariableWidthPaths());
-
-                        // infill region with skin above has to have at least one infill wall line
-                        Infill infill_comp(pattern, zig_zaggify_infill, connect_polygons, infill_below_skin,
-                                           infill_line_width, infill_line_distance_here, infill_overlap,
-                                           infill_multiplier, infill_angle, gcode_layer.z, infill_shift,
-                                           min_wall_line_count, infill_origin, perimeter_gaps, connected_zigzags,
-                                           use_endpieces, skip_some_zags, zag_skip_count,
-                                           mesh.settings.get<coord_t>("cross_infill_pocket_size"));
-                        infill_comp.generate(wall_tool_paths.back(), infill_polygons, infill_lines, mesh.settings, mesh.cross_fill_provider, &mesh);
-
-                        // normal processing for the infill that isn't below skin
-                        in_outline = infill_not_below_skin;
-                    }
-                }
-=======
                 sparse_in_outline = infill_not_below_skin;
->>>>>>> 4056b8de
             }
         }
 
@@ -1645,16 +1608,13 @@
         // This is only for density infill, because after generating the infill might appear unnecessary infill on walls
         // especially on vertical surfaces
         in_outline.removeSmallAreas(minimum_small_area);
-<<<<<<< HEAD
 
         constexpr Polygons* perimeter_gaps = nullptr;
         constexpr bool connected_zigzags = false;
         constexpr bool use_endpieces = false;
         constexpr bool skip_some_zags = false;
         constexpr size_t zag_skip_count = 0;
-=======
         const size_t wall_line_count_here = (density_idx < last_idx) ? 0 : wall_line_count;
->>>>>>> 4056b8de
         wall_tool_paths.emplace_back(VariableWidthPaths());
 
         Infill infill_comp(pattern, zig_zaggify_infill, connect_polygons, in_outline, infill_line_width,
@@ -1829,7 +1789,7 @@
     const coord_t infill_skin_overlap = mesh.settings.get<coord_t>((part.insets.size() > 1) ? "wall_line_width_x" : "wall_line_width_0") / 2;
     const Polygons infill_below_skin_overlap = infill_below_skin.offset(-(infill_skin_overlap + tiny_infill_offset));
 
-    return ! infill_below_skin_overlap.empty() && ! infill_not_below_skin.empty();
+    return !infill_below_skin_overlap.empty() && !infill_not_below_skin.empty();
 }
 
 void FffGcodeWriter::processSpiralizedWall(const SliceDataStorage& storage, LayerPlan& gcode_layer, const PathConfigStorage::MeshPathConfigs& mesh_config, const SliceLayerPart& part, const SliceMeshStorage& mesh) const
