--- conflicted
+++ resolved
@@ -1861,15 +1861,11 @@
     // calculate bridging angle
     if (layer_nr > 0)
     {
-<<<<<<< HEAD
+        if (support_layer_nr >= 0)
+        {
+            support_layer = &storage.support.supportLayers[support_layer_nr];
+        }
         bridge = bridgeAngle(skin_part.outline, &mesh.layers[layer_nr - 1], support_layer, supported_skin_part_regions, support_threshold);
-=======
-        if (support_layer_nr >= 0)
-        {
-            support_layer = &storage.support.supportLayers[support_layer_nr];
-        }
-        bridge = bridgeAngle(skin_part.outline, &mesh.layers[layer_nr - 1], support_layer, supportedSkinPartRegions);
->>>>>>> 19a3e8ba
     }
     if (bridge > -1)
     {
@@ -1893,19 +1889,13 @@
         else if (layer_nr > 1 && mesh.getSettingBoolean("bridge_enable_more_layers"))
         {
             // if this is the second bridge layer use bridge_skin_config2
-<<<<<<< HEAD
             Polygons supported_skin_part_regions2;
+            if (support_layer_nr >= 1)
+            {
+                support_layer = &storage.support.supportLayers[support_layer_nr - 1];
+            }
             int bridge2 = bridgeAngle(skin_part.outline, &mesh.layers[layer_nr - 2], support_layer, supported_skin_part_regions2, support_threshold);
             if (bridge2 > -1 || (supported_skin_part_regions2.area() / (skin_part.outline.area() + 1) < support_threshold))
-=======
-            Polygons supportedSkinPartRegions2;
-            if (support_layer_nr >= 1)
-            {
-                support_layer = &storage.support.supportLayers[support_layer_nr - 1];
-            }
-            int bridge2 = bridgeAngle(skin_part.outline, &mesh.layers[layer_nr - 2], support_layer, supportedSkinPartRegions2);
-            if (bridge2 > -1 || (supportedSkinPartRegions2.area() / (skin_part.outline.area() + 1) < mesh.getSettingInPercentage("bridge_skin_support_threshold") / 100))
->>>>>>> 19a3e8ba
             {
                 if (bridge2 > -1)
                 {
@@ -1920,17 +1910,12 @@
             else if (layer_nr > 2)
             {
                 // if this is the third bridge layer, use the same skin_angle as the first
-<<<<<<< HEAD
                 Polygons supported_skin_part_regions3;
-                int bridge3 = bridgeAngle(skin_part.outline, &mesh.layers[layer_nr - 3], support_layer, supported_skin_part_regions3, support_threshold);
-=======
-                Polygons supportedSkinPartRegions3;
                 if (support_layer_nr >= 2)
                 {
                     support_layer = &storage.support.supportLayers[support_layer_nr - 2];
                 }
-                int bridge3 = bridgeAngle(skin_part.outline, &mesh.layers[layer_nr - 3], support_layer, supportedSkinPartRegions3);
->>>>>>> 19a3e8ba
+                int bridge3 = bridgeAngle(skin_part.outline, &mesh.layers[layer_nr - 3], support_layer, supported_skin_part_regions3, support_threshold);
                 if (bridge3 > -1)
                 {
                     skin_angle = bridge3;
