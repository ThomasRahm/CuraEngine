--- conflicted
+++ resolved
@@ -2522,27 +2522,12 @@
             gcode_layer.addPolygonsByOptimizer(skin_polygons, config);
         }
 
-<<<<<<< HEAD
-        std::optional<Point> near_start_location;
-        const EFillMethod pattern = (gcode_layer.getLayerNr() == 0) ?
-            mesh.settings.get<EFillMethod>("top_bottom_pattern_0") :
-            mesh.settings.get<EFillMethod>("top_bottom_pattern");
-        if (pattern == EFillMethod::LINES || pattern == EFillMethod::ZIG_ZAG)
-        { // update near_start_location to a location which tries to avoid seams in skin
-            near_start_location = getSeamAvoidingLocation(area, skin_angle, gcode_layer.getLastPlannedPositionOrStartingPosition());
-        }
-
-        constexpr bool enable_travel_optimization = false;
-        constexpr float flow = 1.0;
-        if (pattern == EFillMethod::GRID || pattern == EFillMethod::LINES || pattern == EFillMethod::TRIANGLES || pattern == EFillMethod::CUBIC || pattern == EFillMethod::TETRAHEDRAL || pattern == EFillMethod::QUARTER_CUBIC || pattern == EFillMethod::CUBICSUBDIV || pattern == EFillMethod::LIGHTNING)
-=======
         if(monotonic)
->>>>>>> 30470425
         {
             const AngleRadians monotonic_direction = AngleRadians(skin_angle);
             constexpr Ratio flow = 1.0_r;
             const coord_t max_adjacent_distance = config.getLineWidth() * 1.1; //Lines are considered adjacent if they are 1 line width apart, with 10% extra play. The monotonic order is enforced if they are adjacent.
-            if(pattern == EFillMethod::GRID || pattern == EFillMethod::LINES || pattern == EFillMethod::TRIANGLES || pattern == EFillMethod::CUBIC || pattern == EFillMethod::TETRAHEDRAL || pattern == EFillMethod::QUARTER_CUBIC || pattern == EFillMethod::CUBICSUBDIV)
+            if(pattern == EFillMethod::GRID || pattern == EFillMethod::LINES || pattern == EFillMethod::TRIANGLES || pattern == EFillMethod::CUBIC || pattern == EFillMethod::TETRAHEDRAL || pattern == EFillMethod::QUARTER_CUBIC || pattern == EFillMethod::CUBICSUBDIV || pattern == EFillMethod::LIGHTNING)
             {
                 gcode_layer.addLinesMonotonic(skin_lines, config, SpaceFillType::Lines, monotonic_direction, max_adjacent_distance, mesh.settings.get<coord_t>("infill_wipe_dist"), flow, fan_speed);
             }
@@ -2566,7 +2551,7 @@
 
             constexpr bool enable_travel_optimization = false;
             constexpr float flow = 1.0;
-            if(pattern == EFillMethod::GRID || pattern == EFillMethod::LINES || pattern == EFillMethod::TRIANGLES || pattern == EFillMethod::CUBIC || pattern == EFillMethod::TETRAHEDRAL || pattern == EFillMethod::QUARTER_CUBIC || pattern == EFillMethod::CUBICSUBDIV)
+            if(pattern == EFillMethod::GRID || pattern == EFillMethod::LINES || pattern == EFillMethod::TRIANGLES || pattern == EFillMethod::CUBIC || pattern == EFillMethod::TETRAHEDRAL || pattern == EFillMethod::QUARTER_CUBIC || pattern == EFillMethod::CUBICSUBDIV || pattern == EFillMethod::LIGHTNING)
             {
                 gcode_layer.addLinesByOptimizer(skin_lines, config, SpaceFillType::Lines, enable_travel_optimization, mesh.settings.get<coord_t>("infill_wipe_dist"), flow, near_start_location, fan_speed);
             }
