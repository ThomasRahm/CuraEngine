--- conflicted
+++ resolved
@@ -1279,19 +1279,14 @@
                 added_something = true;
                 setExtruder_addPrime(storage, gcode_layer, extruder_nr);
                 gcode_layer.setIsInside(true); // going to print stuff inside print object
-<<<<<<< HEAD
-                gcode_layer.addPolygonsByOptimizer(infill_polygons, mesh_config.infill_config[combine_idx]);
-                const bool enable_travel_optimization = mesh.getSettingBoolean("infill_enable_travel_optimization");
-                gcode_layer.addLinesByOptimizer(infill_lines, mesh_config.infill_config[combine_idx], (infill_pattern == EFillMethod::ZIG_ZAG)? SpaceFillType::PolyLines : SpaceFillType::Lines, enable_travel_optimization);
-=======
                 if (!infill_polygons.empty())
                 {
                     constexpr bool force_comb_retract = false;
                     gcode_layer.addTravel(infill_polygons[0][0], force_comb_retract);
                     gcode_layer.addPolygonsByOptimizer(infill_polygons, mesh_config.infill_config[combine_idx]);
                 }
-                gcode_layer.addLinesByOptimizer(infill_lines, mesh_config.infill_config[combine_idx], (infill_pattern == EFillMethod::ZIG_ZAG)? SpaceFillType::PolyLines : SpaceFillType::Lines);
->>>>>>> c8650142
+                const bool enable_travel_optimization = mesh.getSettingBoolean("infill_enable_travel_optimization");
+                gcode_layer.addLinesByOptimizer(infill_lines, mesh_config.infill_config[combine_idx], (infill_pattern == EFillMethod::ZIG_ZAG)? SpaceFillType::PolyLines : SpaceFillType::Lines, enable_travel_optimization);
             }
         }
     }
@@ -1370,17 +1365,13 @@
         added_something = true;
         setExtruder_addPrime(storage, gcode_layer, extruder_nr);
         gcode_layer.setIsInside(true); // going to print stuff inside print object
-<<<<<<< HEAD
-        gcode_layer.addPolygonsByOptimizer(infill_polygons, mesh_config.infill_config[0]);
-        const bool enable_travel_optimization = mesh.getSettingBoolean("infill_enable_travel_optimization");
-=======
         if (!infill_polygons.empty())
         {
             constexpr bool force_comb_retract = false;
             gcode_layer.addTravel(infill_polygons[0][0], force_comb_retract);
             gcode_layer.addPolygonsByOptimizer(infill_polygons, mesh_config.infill_config[0]);
         }
->>>>>>> c8650142
+        const bool enable_travel_optimization = mesh.getSettingBoolean("infill_enable_travel_optimization");
         if (pattern == EFillMethod::GRID || pattern == EFillMethod::LINES || pattern == EFillMethod::TRIANGLES || pattern == EFillMethod::CUBIC || pattern == EFillMethod::TETRAHEDRAL || pattern == EFillMethod::QUARTER_CUBIC || pattern == EFillMethod::CUBICSUBDIV)
         {
             gcode_layer.addLinesByOptimizer(infill_lines, mesh_config.infill_config[0], SpaceFillType::Lines, enable_travel_optimization, mesh.getSettingInMicrons("infill_wipe_dist"));
