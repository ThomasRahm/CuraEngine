//Copyright (c) 2021 Ultimaker B.V.
//CuraEngine is released under the terms of the AGPLv3 or higher.

#include <list>
#include <limits> // numeric_limits
#include <algorithm>

#include "Application.h"
#include "bridge.h"
#include "ExtruderTrain.h"
#include "FffGcodeWriter.h"
#include "FffProcessor.h"
#include "GcodeLayerThreader.h"
#include "infill.h"
#include "InsetOrderOptimizer.h"
#include "LayerPlan.h"
#include "raft.h"
#include "Slice.h"
#include "WallToolPaths.h"
#include "communication/Communication.h" //To send layer view data.
#include "progress/Progress.h"
#include "utils/math.h"
#include "utils/orderOptimizer.h"
#include "utils/linearAlg2D.h"

#define OMP_MAX_ACTIVE_LAYERS_PROCESSED 30 // TODO: hardcoded-value for the max number of layers being in the pipeline while writing away and destroying layers in a multi-threaded context

namespace cura
{

FffGcodeWriter::FffGcodeWriter()
: max_object_height(0)
, layer_plan_buffer(gcode)
{
    for (unsigned int extruder_nr = 0; extruder_nr < MAX_EXTRUDERS; extruder_nr++)
    { // initialize all as max layer_nr, so that they get updated to the lowest layer on which they are used.
        extruder_prime_layer_nr[extruder_nr] = std::numeric_limits<int>::max();
    }
}

void FffGcodeWriter::writeGCode(SliceDataStorage& storage, TimeKeeper& time_keeper)
{
    const size_t start_extruder_nr = getStartExtruder(storage);
    gcode.preSetup(start_extruder_nr);

    Scene& scene = Application::getInstance().current_slice->scene;
    if (scene.current_mesh_group == scene.mesh_groups.begin()) //First mesh group.
    {
        gcode.resetTotalPrintTimeAndFilament();
        gcode.setInitialAndBuildVolumeTemps(start_extruder_nr);
    }

    Application::getInstance().communication->beginGCode();

    setConfigFanSpeedLayerTime();

    setConfigRetraction(storage);

    setConfigWipe(storage);

    if (scene.current_mesh_group == scene.mesh_groups.begin())
    {
        processStartingCode(storage, start_extruder_nr);
    }
    else
    {
        processNextMeshGroupCode(storage);
    }

    size_t total_layers = 0;
    for (SliceMeshStorage& mesh : storage.meshes)
    {
        if (mesh.isPrinted()) //No need to process higher layers if the non-printed meshes are higher than the normal meshes.
        {
            total_layers = std::max(total_layers, mesh.layers.size());
        }

        setInfillAndSkinAngles(mesh);
    }

    setSupportAngles(storage);
    
    gcode.writeLayerCountComment(total_layers);

    { // calculate the mesh order for each extruder
        const size_t extruder_count = Application::getInstance().current_slice->scene.extruders.size();
        mesh_order_per_extruder.clear(); // Might be not empty in case of sequential printing. 
        mesh_order_per_extruder.reserve(extruder_count);
        for (size_t extruder_nr = 0; extruder_nr < extruder_count; extruder_nr++)
        {
            mesh_order_per_extruder.push_back(calculateMeshOrder(storage, extruder_nr));
        }
    }
    calculateExtruderOrderPerLayer(storage);
    calculatePrimeLayerPerExtruder(storage);

    if (scene.current_mesh_group->settings.get<bool>("magic_spiralize"))
    {
        findLayerSeamsForSpiralize(storage, total_layers);
    }

    int process_layer_starting_layer_nr = 0;
    const bool has_raft = scene.current_mesh_group->settings.get<EPlatformAdhesion>("adhesion_type") == EPlatformAdhesion::RAFT;
    if (has_raft)
    {
        processRaft(storage);
        // process filler layers to fill the airgap with helper object (support etc) so that they stick better to the raft.
        // only process the filler layers if there is anything to print in them.
        for (bool extruder_is_used_in_filler_layers : storage.getExtrudersUsed(-1))
        {
            if (extruder_is_used_in_filler_layers)
            {
                process_layer_starting_layer_nr = -Raft::getFillerLayerCount();
                break;
            }
        }
    }


    const std::function<LayerPlan* (int)>& produce_item =
        [&storage, total_layers, this](int layer_nr)
        {
            LayerPlan& gcode_layer = processLayer(storage, layer_nr, total_layers);
            return &gcode_layer;
        };
    const std::function<void (LayerPlan*)>& consume_item =
        [this, total_layers](LayerPlan* gcode_layer)
        {
            Progress::messageProgress(Progress::Stage::EXPORT, std::max(0, gcode_layer->getLayerNr()) + 1, total_layers);
            layer_plan_buffer.handle(*gcode_layer, gcode);
        };
    const unsigned int max_task_count = OMP_MAX_ACTIVE_LAYERS_PROCESSED;
    GcodeLayerThreader<LayerPlan> threader(
        process_layer_starting_layer_nr
        , static_cast<int>(total_layers)
        , produce_item
        , consume_item
        , max_task_count
    );

    // process all layers, process buffer for preheating and minimal layer time etc, write layers to gcode:
    threader.run();

    layer_plan_buffer.flush();

    Progress::messageProgressStage(Progress::Stage::FINISH, &time_keeper);

    //Store the object height for when we are printing multiple objects, as we need to clear every one of them when moving to the next position.
    max_object_height = std::max(max_object_height, storage.model_max.z);


    constexpr bool force = true;
    gcode.writeRetraction(storage.retraction_config_per_extruder[gcode.getExtruderNr()], force); // retract after finishing each meshgroup
}

unsigned int FffGcodeWriter::findSpiralizedLayerSeamVertexIndex(const SliceDataStorage& storage, const SliceMeshStorage& mesh, const int layer_nr, const int last_layer_nr)
{
    const SliceLayer& layer = mesh.layers[layer_nr];

    // last_layer_nr will be < 0 until we have processed the first non-empty layer
    if (last_layer_nr < 0)
    {
        // If the user has specified a z-seam location, use the vertex closest to that location for the seam vertex
        // in the first layer that has a part with insets. This allows the user to alter the seam start location which
        // could be useful if the spiralization has a problem with a particular seam path.
        Point seam_pos(0, 0);
        if (mesh.settings.get<EZSeamType>("z_seam_type") == EZSeamType::USER_SPECIFIED)
        {
            seam_pos = mesh.getZSeamHint();
        }
        return PolygonUtils::findClosest(seam_pos, layer.parts[0].spiral_wall[0]).point_idx;
    }
    else
    {
        // note that the code below doesn't assume that last_layer_nr is one less than layer_nr but the print is going
        // to come out pretty weird if that isn't true as it implies that there are empty layers

        ConstPolygonRef last_wall = (*storage.spiralize_wall_outlines[last_layer_nr])[0];
        //Even though this is just one (contiguous) part, the spiralize wall may still be multiple parts if the part is somewhere thinner than 1 line width.
        //This case is so rare that we don't bother with finding the best polygon to start with. Just start with the first polygon (`spiral_wall[0]`).
        ConstPolygonRef wall = layer.parts[0].spiral_wall[0];
        const size_t n_points = wall.size();
        const Point last_wall_seam_vertex = last_wall[storage.spiralize_seam_vertex_indices[last_layer_nr]];

        // seam_vertex_idx is going to be the index of the seam vertex in the current wall polygon
        // initially we choose the vertex that is closest to the seam vertex in the last spiralized layer processed

        int seam_vertex_idx = PolygonUtils::findNearestVert(last_wall_seam_vertex, wall);

        // now we check that the vertex following the seam vertex is to the left of the seam vertex in the last layer
        // and if it isn't, we move forward

        if (vSize(last_wall_seam_vertex - wall[seam_vertex_idx]) >= mesh.settings.get<coord_t>("meshfix_maximum_resolution"))
        {
            // get the inward normal of the last layer seam vertex
            Point last_wall_seam_vertex_inward_normal = PolygonUtils::getVertexInwardNormal(last_wall, storage.spiralize_seam_vertex_indices[last_layer_nr]);

            // create a vector from the normal so that we can then test the vertex following the candidate seam vertex to make sure it is on the correct side
            Point last_wall_seam_vertex_vector = last_wall_seam_vertex + last_wall_seam_vertex_inward_normal;

            // now test the vertex following the candidate seam vertex and if it lies to the left of the vector, it's good to use
            float a = LinearAlg2D::getAngleLeft(last_wall_seam_vertex_vector, last_wall_seam_vertex, wall[(seam_vertex_idx + 1) % n_points]);

            if (a <= 0 || a >= M_PI)
            {
                // the vertex was not on the left of the vector so move the seam vertex on
                seam_vertex_idx = (seam_vertex_idx + 1) % n_points;
                a = LinearAlg2D::getAngleLeft(last_wall_seam_vertex_vector, last_wall_seam_vertex, wall[(seam_vertex_idx + 1) % n_points]);
            }
        }

        return seam_vertex_idx;
    }
}

void FffGcodeWriter::findLayerSeamsForSpiralize(SliceDataStorage& storage, size_t total_layers)
{
    // The spiral has to continue on in an anti-clockwise direction from where the last layer finished, it can't jump backwards

    // we track the seam position for each layer and ensure that the seam position for next layer continues in the right direction

    storage.spiralize_wall_outlines.assign(total_layers, nullptr); // default is no information available
    storage.spiralize_seam_vertex_indices.assign(total_layers, 0);

    int last_layer_nr = -1; // layer number of the last non-empty layer processed (for any extruder or mesh)

    for (unsigned layer_nr = 0; layer_nr < total_layers; ++layer_nr)
    {
        bool done_this_layer = false;

        // iterate through extruders until we find a mesh that has a part with insets
        const std::vector<size_t>& extruder_order = extruder_order_per_layer[layer_nr];
        for (unsigned int extruder_idx = 0; !done_this_layer && extruder_idx < extruder_order.size(); ++extruder_idx)
        {
            const size_t extruder_nr = extruder_order[extruder_idx];
            // iterate through this extruder's meshes until we find a part with insets
            const std::vector<size_t>& mesh_order = mesh_order_per_extruder[extruder_nr];
            for (unsigned int mesh_idx : mesh_order)
            {
                SliceMeshStorage& mesh = storage.meshes[mesh_idx];
                // if this mesh has layer data for this layer process it
                if (!done_this_layer && mesh.layers.size() > layer_nr)
                {
                    SliceLayer& layer = mesh.layers[layer_nr];
                    // if the first part in the layer (if any) has insets, process it
                    if (!layer.parts.empty() && !layer.parts[0].spiral_wall.empty())
                    {
                        // save the seam vertex index for this layer as we need it to determine the seam vertex index for the next layer
                        storage.spiralize_seam_vertex_indices[layer_nr] = findSpiralizedLayerSeamVertexIndex(storage, mesh, layer_nr, last_layer_nr);
                        // save the wall outline for this layer so it can be used in the spiralize interpolation calculation
                        storage.spiralize_wall_outlines[layer_nr] = &layer.parts[0].spiral_wall;
                        last_layer_nr = layer_nr;
                        // ignore any further meshes/extruders for this layer
                        done_this_layer = true;
                    }
                }
            }
        }
    }
}

void FffGcodeWriter::setConfigFanSpeedLayerTime()
{
    for (const ExtruderTrain& train : Application::getInstance().current_slice->scene.extruders)
    {
        fan_speed_layer_time_settings_per_extruder.emplace_back();
        FanSpeedLayerTimeSettings& fan_speed_layer_time_settings = fan_speed_layer_time_settings_per_extruder.back();
        fan_speed_layer_time_settings.cool_min_layer_time = train.settings.get<Duration>("cool_min_layer_time");
        fan_speed_layer_time_settings.cool_min_layer_time_fan_speed_max = train.settings.get<Duration>("cool_min_layer_time_fan_speed_max");
        fan_speed_layer_time_settings.cool_fan_speed_0 = train.settings.get<Ratio>("cool_fan_speed_0") * 100.0;
        fan_speed_layer_time_settings.cool_fan_speed_min = train.settings.get<Ratio>("cool_fan_speed_min") * 100.0;
        fan_speed_layer_time_settings.cool_fan_speed_max = train.settings.get<Ratio>("cool_fan_speed_max") * 100.0;
        fan_speed_layer_time_settings.cool_min_speed = train.settings.get<Velocity>("cool_min_speed");
        fan_speed_layer_time_settings.cool_fan_full_layer = train.settings.get<LayerIndex>("cool_fan_full_layer");
        if (!train.settings.get<bool>("cool_fan_enabled"))
        {
            fan_speed_layer_time_settings.cool_fan_speed_0 = 0;
            fan_speed_layer_time_settings.cool_fan_speed_min = 0;
            fan_speed_layer_time_settings.cool_fan_speed_max = 0;
        }
    }
}

void FffGcodeWriter::setConfigRetraction(SliceDataStorage& storage) 
{
    Scene& scene = Application::getInstance().current_slice->scene;
    for (size_t extruder_index = 0; extruder_index < scene.extruders.size(); extruder_index++)
    {
        ExtruderTrain& train = scene.extruders[extruder_index];
        RetractionConfig& retraction_config = storage.retraction_config_per_extruder[extruder_index];
        retraction_config.distance = (train.settings.get<bool>("retraction_enable")) ? train.settings.get<double>("retraction_amount") : 0; //Retraction distance in mm.
        retraction_config.prime_volume = train.settings.get<double>("retraction_extra_prime_amount"); //Extra prime volume in mm^3.
        retraction_config.speed = train.settings.get<Velocity>("retraction_retract_speed");
        retraction_config.primeSpeed = train.settings.get<Velocity>("retraction_prime_speed");
        retraction_config.zHop = train.settings.get<coord_t>("retraction_hop");
        retraction_config.retraction_min_travel_distance = train.settings.get<coord_t>("retraction_min_travel");
        retraction_config.retraction_extrusion_window = train.settings.get<double>("retraction_extrusion_window"); //Window to count retractions in in mm of extruded filament.
        retraction_config.retraction_count_max = train.settings.get<size_t>("retraction_count_max");

        RetractionConfig& switch_retraction_config = storage.extruder_switch_retraction_config_per_extruder[extruder_index];
        switch_retraction_config.distance = train.settings.get<double>("switch_extruder_retraction_amount"); //Retraction distance in mm.
        switch_retraction_config.prime_volume = 0.0;
        switch_retraction_config.speed = train.settings.get<Velocity>("switch_extruder_retraction_speed");
        switch_retraction_config.primeSpeed = train.settings.get<Velocity>("switch_extruder_prime_speed");
        switch_retraction_config.zHop = train.settings.get<coord_t>("retraction_hop_after_extruder_switch_height");
        switch_retraction_config.retraction_min_travel_distance = 0; // no limitation on travel distance for an extruder switch retract
        switch_retraction_config.retraction_extrusion_window = 99999.9; // so that extruder switch retractions won't affect the retraction buffer (extruded_volume_at_previous_n_retractions)
        switch_retraction_config.retraction_count_max = 9999999; // extruder switch retraction is never limited
    }
}

void FffGcodeWriter::setConfigWipe(SliceDataStorage& storage)
{
    Scene& scene = Application::getInstance().current_slice->scene;
    for (size_t extruder_index = 0; extruder_index < scene.extruders.size(); extruder_index++)
    {
        ExtruderTrain& train = scene.extruders[extruder_index];
        WipeScriptConfig& wipe_config = storage.wipe_config_per_extruder[extruder_index];

        wipe_config.retraction_enable = train.settings.get<bool>("wipe_retraction_enable");
        wipe_config.retraction_config.distance = train.settings.get<double>("wipe_retraction_amount");
        wipe_config.retraction_config.speed = train.settings.get<Velocity>("wipe_retraction_retract_speed");
        wipe_config.retraction_config.primeSpeed = train.settings.get<Velocity>("wipe_retraction_prime_speed");
        wipe_config.retraction_config.prime_volume = train.settings.get<double>("wipe_retraction_extra_prime_amount");
        wipe_config.retraction_config.retraction_min_travel_distance = 0;
        wipe_config.retraction_config.retraction_extrusion_window = std::numeric_limits<double>::max();
        wipe_config.retraction_config.retraction_count_max = std::numeric_limits<size_t>::max();

        wipe_config.pause = train.settings.get<Duration>("wipe_pause");

        wipe_config.hop_enable = train.settings.get<bool>("wipe_hop_enable");
        wipe_config.hop_amount = train.settings.get<coord_t>("wipe_hop_amount");
        wipe_config.hop_speed = train.settings.get<Velocity>("wipe_hop_speed");

        wipe_config.brush_pos_x = train.settings.get<coord_t>("wipe_brush_pos_x");
        wipe_config.repeat_count = train.settings.get<size_t>("wipe_repeat_count");
        wipe_config.move_distance = train.settings.get<coord_t>("wipe_move_distance");
        wipe_config.move_speed = train.settings.get<Velocity>("speed_travel");
        wipe_config.max_extrusion_mm3 = train.settings.get<double>("max_extrusion_before_wipe");
        wipe_config.clean_between_layers = train.settings.get<bool>("clean_between_layers");
    }
}

unsigned int FffGcodeWriter::getStartExtruder(const SliceDataStorage& storage)
{
    const Settings& mesh_group_settings = Application::getInstance().current_slice->scene.current_mesh_group->settings;
    size_t start_extruder_nr = mesh_group_settings.get<ExtruderTrain&>("adhesion_extruder_nr").extruder_nr;
    if (mesh_group_settings.get<EPlatformAdhesion>("adhesion_type") == EPlatformAdhesion::NONE)
    {
        if (mesh_group_settings.get<bool>("support_enable") && mesh_group_settings.get<bool>("support_brim_enable"))
        {
            start_extruder_nr = mesh_group_settings.get<ExtruderTrain&>("support_infill_extruder_nr").extruder_nr;
        }
        else
        {
            std::vector<bool> extruder_is_used = storage.getExtrudersUsed();
            for (size_t extruder_nr = 0; extruder_nr < extruder_is_used.size(); extruder_nr++)
            {
                start_extruder_nr = extruder_nr;
                if (extruder_is_used[extruder_nr])
                {
                    break;
                }
            }
        }
    }
    assert(start_extruder_nr < Application::getInstance().current_slice->scene.extruders.size() && "start_extruder_nr must be a valid extruder");
    return start_extruder_nr;
}

void FffGcodeWriter::setInfillAndSkinAngles(SliceMeshStorage& mesh)
{
    if (mesh.infill_angles.size() == 0)
    {
        mesh.infill_angles = mesh.settings.get<std::vector<AngleDegrees>>("infill_angles");
        if (mesh.infill_angles.size() == 0)
        {
            // user has not specified any infill angles so use defaults
            const EFillMethod infill_pattern = mesh.settings.get<EFillMethod>("infill_pattern");
            if (infill_pattern == EFillMethod::CROSS || infill_pattern == EFillMethod::CROSS_3D)
            {
                mesh.infill_angles.push_back(22); // put most infill lines in between 45 and 0 degrees
            }
            else
            {
                mesh.infill_angles.push_back(45); // generally all infill patterns use 45 degrees
                if (infill_pattern == EFillMethod::LINES || infill_pattern == EFillMethod::ZIG_ZAG)
                {
                    // lines and zig zag patterns default to also using 135 degrees
                    mesh.infill_angles.push_back(135);
                }
            }
        }
    }

    if (mesh.roofing_angles.size() == 0)
    {
        mesh.roofing_angles = mesh.settings.get<std::vector<AngleDegrees>>("roofing_angles");
        if (mesh.roofing_angles.size() == 0)
        {
            // user has not specified any infill angles so use defaults
            mesh.roofing_angles.push_back(45);
            mesh.roofing_angles.push_back(135);
        }
    }

    if (mesh.skin_angles.size() == 0)
    {
        mesh.skin_angles = mesh.settings.get<std::vector<AngleDegrees>>("skin_angles");
        if (mesh.skin_angles.size() == 0)
        {
            // user has not specified any infill angles so use defaults
            mesh.skin_angles.push_back(45);
            mesh.skin_angles.push_back(135);
        }
    }
}

void FffGcodeWriter::setSupportAngles(SliceDataStorage& storage)
{
    const Settings& mesh_group_settings = Application::getInstance().current_slice->scene.current_mesh_group->settings;
    const ExtruderTrain& support_infill_extruder = mesh_group_settings.get<ExtruderTrain&>("support_infill_extruder_nr");
    storage.support.support_infill_angles = support_infill_extruder.settings.get<std::vector<AngleDegrees>>("support_infill_angles");
    if (storage.support.support_infill_angles.empty())
    {
        storage.support.support_infill_angles.push_back(0);
    }

    const ExtruderTrain& support_extruder_nr_layer_0 = mesh_group_settings.get<ExtruderTrain&>("support_extruder_nr_layer_0");
    storage.support.support_infill_angles_layer_0 = support_extruder_nr_layer_0.settings.get<std::vector<AngleDegrees>>("support_infill_angles");
    if (storage.support.support_infill_angles_layer_0.empty())
    {
        storage.support.support_infill_angles_layer_0.push_back(0);
    }

    auto getInterfaceAngles = [&storage](const ExtruderTrain& extruder, const std::string& interface_angles_setting, const EFillMethod pattern, const std::string& interface_height_setting)
    {
        std::vector<AngleDegrees> angles = extruder.settings.get<std::vector<AngleDegrees>>(interface_angles_setting);
        if (angles.empty())
        {
            if (pattern == EFillMethod::CONCENTRIC)
            {
                angles.push_back(0); //Concentric has no rotation.
            }
            else if (pattern == EFillMethod::TRIANGLES)
            {
                angles.push_back(90); //Triangular support interface shouldn't alternate every layer.
            }
            else
            {
                for (const SliceMeshStorage& mesh : storage.meshes)
                {
                    if (mesh.settings.get<coord_t>(interface_height_setting) >= 2 * Application::getInstance().current_slice->scene.current_mesh_group->settings.get<coord_t>("layer_height"))
                    {
                        //Some roofs are quite thick.
                        //Alternate between the two kinds of diagonal: / and \ .
                        angles.push_back(45);
                        angles.push_back(135);
                    }
                }
                if (angles.empty())
                {
                    angles.push_back(90); //Perpendicular to support lines.
                }
            }
        }
        return angles;
    };

    const ExtruderTrain& roof_extruder = mesh_group_settings.get<ExtruderTrain&>("support_roof_extruder_nr");
    storage.support.support_roof_angles = getInterfaceAngles(roof_extruder, "support_roof_angles", roof_extruder.settings.get<EFillMethod>("support_roof_pattern"), "support_roof_height");

    const ExtruderTrain& bottom_extruder = mesh_group_settings.get<ExtruderTrain&>("support_bottom_extruder_nr");
    storage.support.support_bottom_angles = getInterfaceAngles(bottom_extruder, "support_bottom_angles", bottom_extruder.settings.get<EFillMethod>("support_bottom_pattern"), "support_bottom_height");
}

void FffGcodeWriter::processInitialLayerTemperature(const SliceDataStorage& storage, const size_t start_extruder_nr)
{
    std::vector<bool> extruder_is_used = storage.getExtrudersUsed();
    Scene& scene = Application::getInstance().current_slice->scene;
    const size_t num_extruders = scene.extruders.size();

    if (gcode.getFlavor() == EGCodeFlavor::GRIFFIN)
    {
        ExtruderTrain& train = scene.extruders[start_extruder_nr];
        constexpr bool wait = true;
        const Temperature print_temp_0 = train.settings.get<Temperature>("material_print_temperature_layer_0");
        const Temperature print_temp_here = (print_temp_0 != 0) ? print_temp_0 : train.settings.get<Temperature>("material_print_temperature");
        gcode.writeTemperatureCommand(start_extruder_nr, print_temp_here, wait);
    }
    else if (gcode.getFlavor() != EGCodeFlavor::ULTIGCODE)
    {
        if (num_extruders > 1 || gcode.getFlavor() == EGCodeFlavor::REPRAP)
        {
            std::ostringstream tmp;
            tmp << "T" << start_extruder_nr;
            gcode.writeLine(tmp.str().c_str());
        }

        if (scene.current_mesh_group->settings.get<bool>("material_bed_temp_prepend"))
        {
            if (scene.current_mesh_group->settings.get<bool>("machine_heated_bed"))
            {
                const Temperature bed_temp = scene.current_mesh_group->settings.get<Temperature>("material_bed_temperature_layer_0");
                if (bed_temp != 0)
                {
                    gcode.writeBedTemperatureCommand(bed_temp, scene.current_mesh_group->settings.get<bool>("material_bed_temp_wait"));
                }
            }
        }

        if (scene.current_mesh_group->settings.get<bool>("material_print_temp_prepend"))
        {
            for (unsigned extruder_nr = 0; extruder_nr < num_extruders; extruder_nr++)
            {
                if (extruder_is_used[extruder_nr])
                {
                    const ExtruderTrain& train = scene.extruders[extruder_nr];
                    Temperature extruder_temp;
                    if (extruder_nr == start_extruder_nr)
                    {
                        const Temperature print_temp_0 = train.settings.get<Temperature>("material_print_temperature_layer_0");
                        extruder_temp = (print_temp_0 != 0) ? print_temp_0 : train.settings.get<Temperature>("material_print_temperature");
                    }
                    else
                    {
                        extruder_temp = train.settings.get<Temperature>("material_standby_temperature");
                    }
                    gcode.writeTemperatureCommand(extruder_nr, extruder_temp);
                }
            }
            if (scene.current_mesh_group->settings.get<bool>("material_print_temp_wait"))
            {
                for (unsigned extruder_nr = 0; extruder_nr < num_extruders; extruder_nr++)
                {
                    if (extruder_is_used[extruder_nr])
                    {
                        const ExtruderTrain& train = scene.extruders[extruder_nr];
                        Temperature extruder_temp;
                        if (extruder_nr == start_extruder_nr)
                        {
                            const Temperature print_temp_0 = train.settings.get<Temperature>("material_print_temperature_layer_0");
                            extruder_temp = (print_temp_0 != 0) ? print_temp_0 : train.settings.get<Temperature>("material_print_temperature");
                        }
                        else
                        {
                            extruder_temp = train.settings.get<Temperature>("material_standby_temperature");
                        }
                        gcode.writeTemperatureCommand(extruder_nr, extruder_temp, true);
                    }
                }
            }
        }
    }
}

void FffGcodeWriter::processStartingCode(const SliceDataStorage& storage, const size_t start_extruder_nr)
{
    std::vector<bool> extruder_is_used = storage.getExtrudersUsed();
    if (Application::getInstance().communication->isSequential()) //If we must output the g-code sequentially, we must already place the g-code header here even if we don't know the exact time/material usages yet.
    {
        std::string prefix = gcode.getFileHeader(extruder_is_used);
        gcode.writeCode(prefix.c_str());
    }

    gcode.writeComment("Generated with Cura_SteamEngine " VERSION);

    if (gcode.getFlavor() == EGCodeFlavor::GRIFFIN)
    {
        std::ostringstream tmp;
        tmp << "T" << start_extruder_nr;
        gcode.writeLine(tmp.str().c_str());
    }
    else
    {
        processInitialLayerTemperature(storage, start_extruder_nr);
    }

    const Settings& mesh_group_settings = Application::getInstance().current_slice->scene.current_mesh_group->settings;

    gcode.writeExtrusionMode(false); // ensure absolute extrusion mode is set before the start gcode
    gcode.writeCode(mesh_group_settings.get<std::string>("machine_start_gcode").c_str());

    // in case of shared nozzle assume that the machine-start gcode reset the extruders as per machine description
    if (Application::getInstance().current_slice->scene.settings.get<bool>("machine_extruders_share_nozzle"))
    {
        for (const ExtruderTrain& train : Application::getInstance().current_slice->scene.extruders)
        {
            gcode.resetExtruderToPrimed(train.extruder_nr, train.settings.get<double>("machine_extruders_shared_nozzle_initial_retraction"));
        }
    }

    if (mesh_group_settings.get<bool>("machine_heated_build_volume"))
    {
        gcode.writeBuildVolumeTemperatureCommand(mesh_group_settings.get<Temperature>("build_volume_temperature"));
    }

    Application::getInstance().communication->sendCurrentPosition(gcode.getPositionXY());
    gcode.startExtruder(start_extruder_nr);

    if (gcode.getFlavor() == EGCodeFlavor::BFB)
    {
        gcode.writeComment("enable auto-retraction");
        std::ostringstream tmp;
        tmp << "M227 S" << (mesh_group_settings.get<coord_t>("retraction_amount") * 2560 / 1000) << " P" << (mesh_group_settings.get<coord_t>("retraction_amount") * 2560 / 1000);
        gcode.writeLine(tmp.str().c_str());
    }
    else if (gcode.getFlavor() == EGCodeFlavor::GRIFFIN)
    { // initialize extruder trains
        ExtruderTrain& train = Application::getInstance().current_slice->scene.extruders[start_extruder_nr];
        processInitialLayerTemperature(storage, start_extruder_nr);
        gcode.writePrimeTrain(train.settings.get<Velocity>("speed_travel"));
        extruder_prime_layer_nr[start_extruder_nr] = std::numeric_limits<int>::min(); // set to most negative number so that layer processing never primes this extruder any more.
        const RetractionConfig& retraction_config = storage.retraction_config_per_extruder[start_extruder_nr];
        gcode.writeRetraction(retraction_config);
    }
    if (mesh_group_settings.get<bool>("relative_extrusion"))
    {
        gcode.writeExtrusionMode(true);
    }
    if (gcode.getFlavor() != EGCodeFlavor::GRIFFIN)
    {
        if (mesh_group_settings.get<bool>("retraction_enable"))
        {
            // ensure extruder is zeroed
            gcode.resetExtrusionValue();

            // retract before first travel move
            gcode.writeRetraction(storage.retraction_config_per_extruder[start_extruder_nr]);
        }
    }
    gcode.setExtruderFanNumber(start_extruder_nr);
}

void FffGcodeWriter::processNextMeshGroupCode(const SliceDataStorage& storage)
{
    gcode.writeFanCommand(0);
    gcode.setZ(max_object_height + 5000);

    Application::getInstance().communication->sendCurrentPosition(gcode.getPositionXY());
    gcode.writeTravel(gcode.getPositionXY(), Application::getInstance().current_slice->scene.extruders[gcode.getExtruderNr()].settings.get<Velocity>("speed_travel"));
    Point start_pos(storage.model_min.x, storage.model_min.y);
    gcode.writeTravel(start_pos, Application::getInstance().current_slice->scene.extruders[gcode.getExtruderNr()].settings.get<Velocity>("speed_travel"));

    const Settings& mesh_group_settings = Application::getInstance().current_slice->scene.current_mesh_group->settings;
    if (mesh_group_settings.get<bool>("machine_heated_bed") && mesh_group_settings.get<Temperature>("material_bed_temperature_layer_0") != 0)
    {
        const bool wait = mesh_group_settings.get<bool>("material_bed_temp_wait");
        gcode.writeBedTemperatureCommand(mesh_group_settings.get<Temperature>("material_bed_temperature_layer_0"), wait);
    }

    processInitialLayerTemperature(storage, gcode.getExtruderNr());
}
    
void FffGcodeWriter::processRaft(const SliceDataStorage& storage)
{
    Settings& mesh_group_settings = Application::getInstance().current_slice->scene.current_mesh_group->settings;
    size_t extruder_nr = mesh_group_settings.get<ExtruderTrain&>("adhesion_extruder_nr").extruder_nr;
    const ExtruderTrain& train = Application::getInstance().current_slice->scene.extruders[extruder_nr];

    coord_t z = 0;
    const LayerIndex initial_raft_layer_nr = -Raft::getTotalExtraLayers();

    // some infill config for all lines infill generation below
    constexpr double fill_overlap = 0; // raft line shouldn't be expanded - there is no boundary polygon printed
    constexpr int infill_multiplier = 1; // rafts use single lines
    constexpr int extra_infill_shift = 0;
    coord_t max_resolution = mesh_group_settings.get<ExtruderTrain&>("adhesion_extruder_nr").settings.get<coord_t>("meshfix_maximum_resolution");
    coord_t max_deviation = mesh_group_settings.get<ExtruderTrain&>("adhesion_extruder_nr").settings.get<coord_t>("meshfix_maximum_deviation");

    Polygons raft_polygons; // should remain empty, since we only have the lines pattern for the raft...
    VariableWidthPaths raft_paths;
    std::optional<Point> last_planned_position = std::optional<Point>();

    unsigned int current_extruder_nr = extruder_nr;

    { // raft base layer
        LayerIndex layer_nr = initial_raft_layer_nr;
        const coord_t layer_height = train.settings.get<coord_t>("raft_base_thickness");
        z += layer_height;
        const coord_t comb_offset = train.settings.get<coord_t>("raft_base_line_spacing");

        std::vector<FanSpeedLayerTimeSettings> fan_speed_layer_time_settings_per_extruder_raft_base = fan_speed_layer_time_settings_per_extruder; // copy so that we change only the local copy
        for (FanSpeedLayerTimeSettings& fan_speed_layer_time_settings : fan_speed_layer_time_settings_per_extruder_raft_base)
        {
            double regular_fan_speed = train.settings.get<Ratio>("raft_base_fan_speed") * 100.0;
            fan_speed_layer_time_settings.cool_fan_speed_min = regular_fan_speed;
            fan_speed_layer_time_settings.cool_fan_speed_0 = regular_fan_speed; // ignore initial layer fan speed stuff
        }

        LayerPlan& gcode_layer = *new LayerPlan(storage, layer_nr, z, layer_height, extruder_nr, fan_speed_layer_time_settings_per_extruder_raft_base, comb_offset, train.settings.get<bool>("raft_base_line_width"), train.settings.get<coord_t>("travel_avoid_distance"));
        gcode_layer.setIsInside(true);

        gcode_layer.setExtruder(extruder_nr);

        Application::getInstance().communication->sendLayerComplete(layer_nr, z, layer_height);

        Polygons wall = storage.raftOutline.offset(-gcode_layer.configs_storage.raft_base_config.getLineWidth() / 2);
        wall.simplify(max_resolution, max_deviation); //Simplify because of a micron-movement created in corners when insetting a polygon that was offset with round joint type.
        gcode_layer.addPolygonsByOptimizer(wall, gcode_layer.configs_storage.raft_base_config);

        Polygons raftLines;
        double fill_angle = 0;
        constexpr bool zig_zaggify_infill = false;
        constexpr bool connect_polygons = true; // causes less jerks, so better adhesion

        constexpr int wall_line_count = 0;
        const Point& infill_origin = Point();
        constexpr bool connected_zigzags = false;
        constexpr bool use_endpieces = true;
        constexpr bool skip_some_zags = false;
        constexpr int zag_skip_count = 0;
        constexpr coord_t pocket_size = 0;

        Infill infill_comp(
            EFillMethod::LINES, zig_zaggify_infill, connect_polygons, wall, gcode_layer.configs_storage.raft_base_config.getLineWidth(), train.settings.get<coord_t>("raft_base_line_spacing"),
            fill_overlap, infill_multiplier, fill_angle, z, extra_infill_shift,
            max_resolution, max_deviation,
            wall_line_count, infill_origin, connected_zigzags, use_endpieces, skip_some_zags, zag_skip_count, pocket_size
            );
        infill_comp.generate(raft_paths, raft_polygons, raftLines, train.settings);
        gcode_layer.addLinesByOptimizer(raftLines, gcode_layer.configs_storage.raft_base_config, SpaceFillType::Lines);

        // When we use raft, we need to make sure that all used extruders for this print will get primed on the first raft layer,
        // and then switch back to the original extruder.
        std::vector<size_t> extruder_order = getUsedExtrudersOnLayerExcludingStartingExtruder(storage, extruder_nr, layer_nr);
        for (const size_t to_be_primed_extruder_nr : extruder_order)
        {
            setExtruder_addPrime(storage, gcode_layer, to_be_primed_extruder_nr);
            current_extruder_nr = to_be_primed_extruder_nr;
        }

        layer_plan_buffer.handle(gcode_layer, gcode);
        last_planned_position = gcode_layer.getLastPlannedPositionOrStartingPosition();
    }

    { // raft interface layer
        const LayerIndex layer_nr = initial_raft_layer_nr + 1;
        const coord_t layer_height = train.settings.get<coord_t>("raft_interface_thickness");
        z += layer_height;
        const coord_t comb_offset = train.settings.get<coord_t>("raft_interface_line_spacing");

        std::vector<FanSpeedLayerTimeSettings> fan_speed_layer_time_settings_per_extruder_raft_interface = fan_speed_layer_time_settings_per_extruder; // copy so that we change only the local copy
        for (FanSpeedLayerTimeSettings& fan_speed_layer_time_settings : fan_speed_layer_time_settings_per_extruder_raft_interface)
        {
            double regular_fan_speed = train.settings.get<Ratio>("raft_interface_fan_speed") * 100.0;
            fan_speed_layer_time_settings.cool_fan_speed_min = regular_fan_speed;
            fan_speed_layer_time_settings.cool_fan_speed_0 = regular_fan_speed; // ignore initial layer fan speed stuff
        }

        LayerPlan& gcode_layer = *new LayerPlan(storage, layer_nr, z, layer_height, current_extruder_nr, fan_speed_layer_time_settings_per_extruder_raft_interface, comb_offset, train.settings.get<coord_t>("raft_interface_line_width"), train.settings.get<coord_t>("travel_avoid_distance"));
        gcode_layer.setIsInside(true);

        gcode_layer.setExtruder(extruder_nr); // reset to extruder number, because we might have primed in the last layer
        current_extruder_nr = extruder_nr;

        Application::getInstance().communication->sendLayerComplete(layer_nr, z, layer_height);

        Polygons raft_outline_path = storage.raftOutline.offset(-gcode_layer.configs_storage.raft_interface_config.getLineWidth() / 2); //Do this manually because of micron-movement created in corners when insetting a polygon that was offset with round joint type.
        raft_outline_path.simplify(); //Remove those micron-movements.
        const coord_t infill_outline_width = gcode_layer.configs_storage.raft_interface_config.getLineWidth();
        Polygons raftLines;
        AngleDegrees fill_angle = train.settings.get<size_t>("raft_surface_layers") > 0 ? 45 : 90;
        constexpr bool zig_zaggify_infill = true;
        constexpr bool connect_polygons = true; // why not?

        constexpr int wall_line_count = 0;
        const Point& infill_origin = Point();
        constexpr bool connected_zigzags = false;
        constexpr bool use_endpieces = true;
        constexpr bool skip_some_zags = false;
        constexpr int zag_skip_count = 0;
        constexpr coord_t pocket_size = 0;

        Infill infill_comp(
            EFillMethod::ZIG_ZAG, zig_zaggify_infill, connect_polygons, raft_outline_path, infill_outline_width, train.settings.get<coord_t>("raft_interface_line_spacing"),
            fill_overlap, infill_multiplier, fill_angle, z, extra_infill_shift,
            max_resolution, max_deviation,
            wall_line_count, infill_origin, connected_zigzags, use_endpieces, skip_some_zags, zag_skip_count, pocket_size
            );
        infill_comp.generate(raft_paths, raft_polygons, raftLines, train.settings);
        gcode_layer.addLinesByOptimizer(raftLines, gcode_layer.configs_storage.raft_interface_config, SpaceFillType::Lines, false, 0, 1.0, last_planned_position);

        layer_plan_buffer.handle(gcode_layer, gcode);
        last_planned_position = gcode_layer.getLastPlannedPositionOrStartingPosition();
    }
    
    coord_t layer_height = train.settings.get<coord_t>("raft_surface_thickness");

    for (LayerIndex raft_surface_layer = 1; static_cast<size_t>(raft_surface_layer) <= train.settings.get<size_t>("raft_surface_layers"); raft_surface_layer++)
    { // raft surface layers
        const LayerIndex layer_nr = initial_raft_layer_nr + 2 + raft_surface_layer - 1; // 2: 1 base layer, 1 interface layer
        z += layer_height;
        const coord_t comb_offset = train.settings.get<coord_t>("raft_surface_line_spacing");

        std::vector<FanSpeedLayerTimeSettings> fan_speed_layer_time_settings_per_extruder_raft_surface = fan_speed_layer_time_settings_per_extruder; // copy so that we change only the local copy
        for (FanSpeedLayerTimeSettings& fan_speed_layer_time_settings : fan_speed_layer_time_settings_per_extruder_raft_surface)
        {
            double regular_fan_speed = train.settings.get<Ratio>("raft_surface_fan_speed") * 100.0;
            fan_speed_layer_time_settings.cool_fan_speed_min = regular_fan_speed;
            fan_speed_layer_time_settings.cool_fan_speed_0 = regular_fan_speed; // ignore initial layer fan speed stuff
        }

        LayerPlan& gcode_layer = *new LayerPlan(storage, layer_nr, z, layer_height, extruder_nr, fan_speed_layer_time_settings_per_extruder_raft_surface, comb_offset, train.settings.get<coord_t>("raft_surface_line_width"), train.settings.get<coord_t>("travel_avoid_distance"));
        gcode_layer.setIsInside(true);

        // make sure that we are using the correct extruder to print raft
        gcode_layer.setExtruder(extruder_nr);
        current_extruder_nr = extruder_nr;

        Application::getInstance().communication->sendLayerComplete(layer_nr, z, layer_height);

        Polygons raft_outline_path = storage.raftOutline.offset(-gcode_layer.configs_storage.raft_surface_config.getLineWidth() / 2); //Do this manually because of micron-movement created in corners when insetting a polygon that was offset with round joint type.
        raft_outline_path.simplify(); //Remove those micron-movements.
        const coord_t infill_outline_width = gcode_layer.configs_storage.raft_interface_config.getLineWidth();
        Polygons raft_lines;
        AngleDegrees fill_angle = 90 * raft_surface_layer;
        constexpr bool zig_zaggify_infill = true;

        constexpr size_t wall_line_count = 0;
        const Point& infill_origin = Point();
        constexpr bool connected_zigzags = false;
        constexpr bool connect_polygons = false; // midway connections between polygons can make the surface less smooth
        constexpr bool use_endpieces = true;
        constexpr bool skip_some_zags = false;
        constexpr size_t zag_skip_count = 0;
        constexpr coord_t pocket_size = 0;

        Infill infill_comp(
            EFillMethod::ZIG_ZAG, zig_zaggify_infill, connect_polygons, raft_outline_path, infill_outline_width, train.settings.get<coord_t>("raft_surface_line_spacing"),
            fill_overlap, infill_multiplier, fill_angle, z, extra_infill_shift,
            max_resolution, max_deviation,
            wall_line_count, infill_origin, connected_zigzags, use_endpieces, skip_some_zags, zag_skip_count, pocket_size
            );
        infill_comp.generate(raft_paths, raft_polygons, raft_lines, train.settings);
        gcode_layer.addLinesByOptimizer(raft_lines, gcode_layer.configs_storage.raft_surface_config, SpaceFillType::Lines, false, 0, 1.0, last_planned_position);

        layer_plan_buffer.handle(gcode_layer, gcode);
    }
}

LayerPlan& FffGcodeWriter::processLayer(const SliceDataStorage& storage, LayerIndex layer_nr, const size_t total_layers) const
{
    logDebug("GcodeWriter processing layer %i of %i\n", layer_nr, total_layers);

    const Settings& mesh_group_settings = Application::getInstance().current_slice->scene.current_mesh_group->settings;
    coord_t layer_thickness = mesh_group_settings.get<coord_t>("layer_height");
    coord_t z;
    bool include_helper_parts = true;
    if (layer_nr < 0)
    {
#ifdef DEBUG
        assert(mesh_group_settings.get<EPlatformAdhesion>("adhesion_type") == EPlatformAdhesion::RAFT && "negative layer_number means post-raft, pre-model layer!");
#endif // DEBUG
        const int filler_layer_count = Raft::getFillerLayerCount();
        layer_thickness = Raft::getFillerLayerHeight();
        z = Raft::getTotalThickness() + (filler_layer_count + layer_nr + 1) * layer_thickness;
    }
    else
    {
        z = storage.meshes[0].layers[layer_nr].printZ; // stub default
        // find printZ of first actual printed mesh
        for (const SliceMeshStorage& mesh : storage.meshes)
        {
            if (layer_nr >= static_cast<int>(mesh.layers.size())
                || mesh.settings.get<bool>("support_mesh")
                || mesh.settings.get<bool>("anti_overhang_mesh")
                || mesh.settings.get<bool>("cutting_mesh")
                || mesh.settings.get<bool>("infill_mesh"))
            {
                continue;
            }
            z = mesh.layers[layer_nr].printZ;
            layer_thickness = mesh.layers[layer_nr].thickness;
            break;
        }

        if (layer_nr == 0)
        {
            if (mesh_group_settings.get<EPlatformAdhesion>("adhesion_type") == EPlatformAdhesion::RAFT)
            {
                include_helper_parts = false;
            }
        }
    }

    const Scene& scene = Application::getInstance().current_slice->scene;
#pragma omp critical
    Application::getInstance().communication->sendLayerComplete(layer_nr, z, layer_thickness);

    coord_t avoid_distance = 0; // minimal avoid distance is zero
    const std::vector<bool> extruder_is_used = storage.getExtrudersUsed();
    for (size_t extruder_nr = 0; extruder_nr < scene.extruders.size(); extruder_nr++)
    {
        if (extruder_is_used[extruder_nr])
        {
            const ExtruderTrain& extruder = scene.extruders[extruder_nr];

            if (extruder.settings.get<bool>("travel_avoid_other_parts"))
            {
                avoid_distance = std::max(avoid_distance, extruder.settings.get<coord_t>("travel_avoid_distance"));
            }
        }
    }

    coord_t max_inner_wall_width = 0;
    for (const SliceMeshStorage& mesh : storage.meshes)
    {
        max_inner_wall_width = std::max(max_inner_wall_width, mesh.settings.get<coord_t>((mesh.settings.get<size_t>("wall_line_count") > 1) ? "wall_line_width_x" : "wall_line_width_0"));
        if (layer_nr == 0)
        {
            const ExtruderTrain& train = mesh.settings.get<ExtruderTrain&>((mesh.settings.get<size_t>("wall_line_count") > 1) ? "wall_0_extruder_nr" : "wall_x_extruder_nr");
            max_inner_wall_width *= train.settings.get<Ratio>("initial_layer_line_width_factor");
        }
    }
    const coord_t comb_offset_from_outlines = max_inner_wall_width * 2;

    assert(static_cast<LayerIndex>(extruder_order_per_layer_negative_layers.size()) + layer_nr >= 0 && "Layer numbers shouldn't get more negative than there are raft/filler layers");
    const std::vector<size_t>& extruder_order =
        (layer_nr < 0) ?
        extruder_order_per_layer_negative_layers[extruder_order_per_layer_negative_layers.size() + layer_nr]
        :
        extruder_order_per_layer[layer_nr];

    const coord_t first_outer_wall_line_width = scene.extruders[extruder_order.front()].settings.get<coord_t>("wall_line_width_0");
    LayerPlan& gcode_layer = *new LayerPlan(storage, layer_nr, z, layer_thickness, extruder_order.front(), fan_speed_layer_time_settings_per_extruder, comb_offset_from_outlines, first_outer_wall_line_width, avoid_distance);

    if (include_helper_parts && layer_nr == 0)
    { // process the skirt or the brim of the starting extruder.
        int extruder_nr = gcode_layer.getExtruder();
        if (storage.skirt_brim[extruder_nr].size() > 0)
        {
            processSkirtBrim(storage, gcode_layer, extruder_nr);
        }
    }
    if (include_helper_parts)
    { // handle shield(s) first in a layer so that chances are higher that the other nozzle is wiped (for the ooze shield)
        processOozeShield(storage, gcode_layer);

        processDraftShield(storage, gcode_layer);
    }

    const size_t support_roof_extruder_nr = mesh_group_settings.get<ExtruderTrain&>("support_roof_extruder_nr").extruder_nr;
    const size_t support_bottom_extruder_nr = mesh_group_settings.get<ExtruderTrain&>("support_bottom_extruder_nr").extruder_nr;
    const size_t support_infill_extruder_nr = (layer_nr <= 0) ? mesh_group_settings.get<ExtruderTrain&>("support_extruder_nr_layer_0").extruder_nr : mesh_group_settings.get<ExtruderTrain&>("support_infill_extruder_nr").extruder_nr;

    for (const size_t& extruder_nr : extruder_order)
    {
        if (include_helper_parts
            && (extruder_nr == support_infill_extruder_nr || extruder_nr == support_roof_extruder_nr || extruder_nr == support_bottom_extruder_nr))
        {
            addSupportToGCode(storage, gcode_layer, extruder_nr);
        }

        if (layer_nr >= 0)
        {
            const std::vector<size_t>& mesh_order = mesh_order_per_extruder[extruder_nr];
            for (size_t mesh_idx : mesh_order)
            {
                const SliceMeshStorage& mesh = storage.meshes[mesh_idx];
                const PathConfigStorage::MeshPathConfigs& mesh_config = gcode_layer.configs_storage.mesh_configs[mesh_idx];
                if (mesh.settings.get<ESurfaceMode>("magic_mesh_surface_mode") == ESurfaceMode::SURFACE)
                {
                    assert(extruder_nr == mesh.settings.get<ExtruderTrain&>("wall_0_extruder_nr").extruder_nr && "mesh surface mode should always only be printed with the outer wall extruder!");
                    addMeshLayerToGCode_meshSurfaceMode(storage, mesh, mesh_config, gcode_layer);
                }
                else
                {
                    addMeshLayerToGCode(storage, mesh, extruder_nr, mesh_config, gcode_layer);
                }
            }
        }
        // ensure we print the prime tower with this extruder, because the next layer begins with this extruder!
        // If this is not performed, the next layer might get two extruder switches...
        setExtruder_addPrime(storage, gcode_layer, extruder_nr);
    }

    if (include_helper_parts)
    { // add prime tower if it hasn't already been added
        const size_t prev_extruder = gcode_layer.getExtruder(); // most likely the same extruder as we are extruding with now

        if (gcode_layer.getLayerNr() != 0 || storage.primeTower.extruder_order[0] == prev_extruder)
        {
            addPrimeTower(storage, gcode_layer, prev_extruder);
        }
    }

    return gcode_layer;
}

bool FffGcodeWriter::getExtruderNeedPrimeBlobDuringFirstLayer(const SliceDataStorage& storage, const size_t extruder_nr) const
{
    bool need_prime_blob = false;
    switch (gcode.getFlavor())
    {
        case EGCodeFlavor::GRIFFIN:
            need_prime_blob = true;
            break;
        default:
            need_prime_blob = false; // TODO: change this once priming for other firmware types is implemented
            break;
    }

    // check the settings if the prime blob is disabled
    if (need_prime_blob)
    {
        const bool is_extruder_used_overall = storage.getExtrudersUsed()[extruder_nr];
        const bool extruder_prime_blob_enabled = storage.getExtruderPrimeBlobEnabled(extruder_nr);

        need_prime_blob = is_extruder_used_overall && extruder_prime_blob_enabled;
    }

    return need_prime_blob;
}

void FffGcodeWriter::processSkirtBrim(const SliceDataStorage& storage, LayerPlan& gcode_layer, unsigned int extruder_nr) const
{
    if (gcode_layer.getSkirtBrimIsPlanned(extruder_nr))
    {
        return;
    }
    const Polygons& original_skirt_brim = storage.skirt_brim[extruder_nr];
    gcode_layer.setSkirtBrimIsPlanned(extruder_nr);
    if (original_skirt_brim.size() == 0)
    {
        return;
    }
    // Start brim close to the prime location
    const ExtruderTrain& train = Application::getInstance().current_slice->scene.extruders[extruder_nr];
    Point start_close_to;
    if (train.settings.get<bool>("prime_blob_enable"))
    {
        const bool prime_pos_is_abs = train.settings.get<bool>("extruder_prime_pos_abs");
        const Point prime_pos(train.settings.get<coord_t>("extruder_prime_pos_x"), train.settings.get<coord_t>("extruder_prime_pos_y"));
        start_close_to = prime_pos_is_abs ? prime_pos : gcode_layer.getLastPlannedPositionOrStartingPosition() + prime_pos;
    }
    else
    {
        start_close_to = gcode_layer.getLastPlannedPositionOrStartingPosition();
    }

    Polygons first_skirt_brim;
    Polygons skirt_brim;
    // Plan parts that need to be printed first: for example, skirt needs to be printed before support-brim.
    for (size_t i_part = 0; i_part < original_skirt_brim.size(); ++i_part)
    {
        if (i_part < storage.skirt_brim_max_locked_part_order[extruder_nr])
        {
            first_skirt_brim.add(original_skirt_brim[i_part]);
        }
        else
        {
            skirt_brim.add(original_skirt_brim[i_part]);
        }
    }

    if (!first_skirt_brim.empty())
    {
        gcode_layer.addTravel(first_skirt_brim.back().closestPointTo(start_close_to));
        gcode_layer.addPolygonsByOptimizer(first_skirt_brim, gcode_layer.configs_storage.skirt_brim_config_per_extruder[extruder_nr]);
    }

    if (skirt_brim.empty())
    {
        return;
    }

    if (train.settings.get<bool>("brim_outside_only"))
    {
        gcode_layer.addTravel(skirt_brim.back().closestPointTo(start_close_to));
        gcode_layer.addPolygonsByOptimizer(skirt_brim, gcode_layer.configs_storage.skirt_brim_config_per_extruder[extruder_nr]);
    }
    else
    {
        Polygons outer_brim, inner_brim;
        for(unsigned int index = 0; index < skirt_brim.size(); index++)
        {
            ConstPolygonRef polygon = skirt_brim[index];
            if(polygon.area() > 0)
            {
                outer_brim.add(polygon);
            }
            else
            {
                inner_brim.add(polygon);
            }
        }

        if (! outer_brim.empty())
        {
            gcode_layer.addTravel(outer_brim.back().closestPointTo(start_close_to));
            gcode_layer.addPolygonsByOptimizer(outer_brim, gcode_layer.configs_storage.skirt_brim_config_per_extruder[extruder_nr]);
        }

        if (! inner_brim.empty())
        {
            //Add polygon in reverse order
            const coord_t wall_0_wipe_dist = 0;
            const bool spiralize = false;
            const float flow_ratio = 1.0;
            const bool always_retract = false;
            const bool reverse_order = true;
            gcode_layer.addPolygonsByOptimizer(inner_brim, gcode_layer.configs_storage.skirt_brim_config_per_extruder[extruder_nr], ZSeamConfig(), wall_0_wipe_dist, spiralize, flow_ratio, always_retract, reverse_order);
        }
    }
}

void FffGcodeWriter::processOozeShield(const SliceDataStorage& storage, LayerPlan& gcode_layer) const
{
    unsigned int layer_nr = std::max(0, gcode_layer.getLayerNr());
    if (layer_nr == 0 && Application::getInstance().current_slice->scene.current_mesh_group->settings.get<EPlatformAdhesion>("adhesion_type") == EPlatformAdhesion::BRIM)
    {
        return; // ooze shield already generated by brim
    }
    if (storage.oozeShield.size() > 0 && layer_nr < storage.oozeShield.size())
    {
        gcode_layer.addPolygonsByOptimizer(storage.oozeShield[layer_nr], gcode_layer.configs_storage.skirt_brim_config_per_extruder[0]);
    }
}

void FffGcodeWriter::processDraftShield(const SliceDataStorage& storage, LayerPlan& gcode_layer) const
{
    const Settings& mesh_group_settings = Application::getInstance().current_slice->scene.current_mesh_group->settings;
    const LayerIndex layer_nr = std::max(0, gcode_layer.getLayerNr());
    if (storage.draft_protection_shield.size() == 0)
    {
        return;
    }
    if (!mesh_group_settings.get<bool>("draft_shield_enabled"))
    {
        return;
    }
    if (layer_nr == 0 && Application::getInstance().current_slice->scene.current_mesh_group->settings.get<EPlatformAdhesion>("adhesion_type") == EPlatformAdhesion::BRIM)
    {
        return; // draft shield already generated by brim
    }

    if (mesh_group_settings.get<DraftShieldHeightLimitation>("draft_shield_height_limitation") == DraftShieldHeightLimitation::LIMITED)
    {
        const coord_t draft_shield_height = mesh_group_settings.get<coord_t>("draft_shield_height");
        const coord_t layer_height_0 = mesh_group_settings.get<coord_t>("layer_height_0");
        const coord_t layer_height = mesh_group_settings.get<coord_t>("layer_height");
        const LayerIndex max_screen_layer = (draft_shield_height - layer_height_0) / layer_height + 1;
        if (layer_nr > max_screen_layer)
        {
            return;
        }
    }

    gcode_layer.addPolygonsByOptimizer(storage.draft_protection_shield, gcode_layer.configs_storage.skirt_brim_config_per_extruder[0]);
}

void FffGcodeWriter::calculateExtruderOrderPerLayer(const SliceDataStorage& storage)
{
    size_t last_extruder;
    // set the initial extruder of this meshgroup
    Scene& scene = Application::getInstance().current_slice->scene;
    if (scene.current_mesh_group == scene.mesh_groups.begin())
    { // first meshgroup
        last_extruder = getStartExtruder(storage);
    }
    else
    {
        last_extruder = gcode.getExtruderNr();
    }
    for (LayerIndex layer_nr = -Raft::getTotalExtraLayers(); layer_nr < static_cast<LayerIndex>(storage.print_layer_count); layer_nr++)
    {
        std::vector<std::vector<size_t>>& extruder_order_per_layer_here = (layer_nr < 0) ? extruder_order_per_layer_negative_layers : extruder_order_per_layer;
        extruder_order_per_layer_here.push_back(getUsedExtrudersOnLayerExcludingStartingExtruder(storage, last_extruder, layer_nr));
        last_extruder = extruder_order_per_layer_here.back().back();
    }
}

void FffGcodeWriter::calculatePrimeLayerPerExtruder(const SliceDataStorage& storage)
{
    for(LayerIndex layer_nr = -Raft::getTotalExtraLayers(); layer_nr < static_cast<LayerIndex>(storage.print_layer_count); ++layer_nr)
    {
        const std::vector<bool> used_extruders = storage.getExtrudersUsed(layer_nr);
        for(size_t extruder_nr = 0; extruder_nr < used_extruders.size(); ++extruder_nr)
        {
            if(used_extruders[extruder_nr])
            {
                extruder_prime_layer_nr[extruder_nr] = std::min(extruder_prime_layer_nr[extruder_nr], layer_nr);
            }
        }
    }
}

std::vector<size_t> FffGcodeWriter::getUsedExtrudersOnLayerExcludingStartingExtruder(const SliceDataStorage& storage, const size_t start_extruder, const LayerIndex& layer_nr) const
{
    const Settings& mesh_group_settings = Application::getInstance().current_slice->scene.current_mesh_group->settings;
    size_t extruder_count = Application::getInstance().current_slice->scene.extruders.size();
    assert(static_cast<int>(extruder_count) > 0);
    std::vector<size_t> ret;
    ret.push_back(start_extruder);
    std::vector<bool> extruder_is_used_on_this_layer = storage.getExtrudersUsed(layer_nr);

    //The outermost prime tower extruder is always used if there is a prime tower, apart on layers with negative index (e.g. for the raft)
    if (mesh_group_settings.get<bool>("prime_tower_enable") && layer_nr >= 0 && layer_nr <= storage.max_print_height_second_to_last_extruder)
    {
        extruder_is_used_on_this_layer[storage.primeTower.extruder_order[0]] = true;
    }

    // check if we are on the first layer
    if ((mesh_group_settings.get<EPlatformAdhesion>("adhesion_type") == EPlatformAdhesion::RAFT && layer_nr == -static_cast<LayerIndex>(Raft::getTotalExtraLayers()))
        || (mesh_group_settings.get<EPlatformAdhesion>("adhesion_type") != EPlatformAdhesion::RAFT && layer_nr == 0))
    {
        // check if we need prime blob on the first layer
        for (size_t used_idx = 0; used_idx < extruder_is_used_on_this_layer.size(); used_idx++)
        {
            if (getExtruderNeedPrimeBlobDuringFirstLayer(storage, used_idx))
            {
                extruder_is_used_on_this_layer[used_idx] = true;
            }
        }
    }

    for (size_t extruder_nr = 0; extruder_nr < extruder_count; extruder_nr++)
    {
        if (extruder_nr == start_extruder)
        { // skip the current extruder, it's the one we started out planning
            continue;
        }
        if (!extruder_is_used_on_this_layer[extruder_nr])
        {
            continue;
        }
        ret.push_back(extruder_nr);
    }
    assert(ret.size() <= (size_t)extruder_count && "Not more extruders may be planned in a layer than there are extruders!");
    return ret;
}

std::vector<size_t> FffGcodeWriter::calculateMeshOrder(const SliceDataStorage& storage, const size_t extruder_nr) const
{
    OrderOptimizer<size_t> mesh_idx_order_optimizer;

    std::vector<MeshGroup>::iterator mesh_group = Application::getInstance().current_slice->scene.current_mesh_group;
    for (unsigned int mesh_idx = 0; mesh_idx < storage.meshes.size(); mesh_idx++)
    {
        const SliceMeshStorage& mesh = storage.meshes[mesh_idx];
        if (mesh.getExtruderIsUsed(extruder_nr))
        {
            const Mesh& mesh_data = mesh_group->meshes[mesh_idx];
            const Point3 middle = (mesh_data.getAABB().min + mesh_data.getAABB().max) / 2;
            mesh_idx_order_optimizer.addItem(Point(middle.x, middle.y), mesh_idx);
        }
    }
    const ExtruderTrain& train = Application::getInstance().current_slice->scene.extruders[extruder_nr];
    const Point layer_start_position(train.settings.get<coord_t>("layer_start_x"), train.settings.get<coord_t>("layer_start_y"));
    std::list<size_t> mesh_indices_order = mesh_idx_order_optimizer.optimize(layer_start_position);

    std::vector<size_t> ret;
    ret.reserve(mesh_indices_order.size());

    for(size_t i: mesh_indices_order)
    {
        const size_t mesh_idx = mesh_idx_order_optimizer.items[i].second;
        ret.push_back(mesh_idx);
    }
    return ret;
}

void FffGcodeWriter::addMeshLayerToGCode_meshSurfaceMode(const SliceDataStorage& storage, const SliceMeshStorage& mesh, const PathConfigStorage::MeshPathConfigs& mesh_config, LayerPlan& gcode_layer) const
{
    if (gcode_layer.getLayerNr() > mesh.layer_nr_max_filled_layer)
    {
        return;
    }

    if (mesh.settings.get<bool>("anti_overhang_mesh") || mesh.settings.get<bool>("support_mesh"))
    {
        return;
    }

    setExtruder_addPrime(storage, gcode_layer, mesh.settings.get<ExtruderTrain&>("wall_0_extruder_nr").extruder_nr);

    const SliceLayer* layer = &mesh.layers[gcode_layer.getLayerNr()];


    Polygons polygons;
    for (const SliceLayerPart& part : layer->parts)
    {
        polygons.add(part.outline);
    }

    ZSeamConfig z_seam_config(mesh.settings.get<EZSeamType>("z_seam_type"), mesh.getZSeamHint(), mesh.settings.get<EZSeamCornerPrefType>("z_seam_corner"), mesh.settings.get<coord_t>("wall_line_width_0") * 2);
    const bool spiralize = Application::getInstance().current_slice->scene.current_mesh_group->settings.get<bool>("magic_spiralize");
    gcode_layer.addPolygonsByOptimizer(polygons, mesh_config.inset0_config, z_seam_config, mesh.settings.get<coord_t>("wall_0_wipe_dist"), spiralize);

    addMeshOpenPolyLinesToGCode(mesh, mesh_config, gcode_layer);
}

void FffGcodeWriter::addMeshOpenPolyLinesToGCode(const SliceMeshStorage& mesh, const PathConfigStorage::MeshPathConfigs& mesh_config, LayerPlan& gcode_layer) const
{
    const SliceLayer* layer = &mesh.layers[gcode_layer.getLayerNr()];
    
    Polygons lines;
    for(ConstPolygonRef polyline : layer->openPolyLines)
    {
        for(unsigned int point_idx = 1; point_idx<polyline.size(); point_idx++)
        {
            Polygon p;
            p.add(polyline[point_idx-1]);
            p.add(polyline[point_idx]);
            lines.add(p);
        }
    }
    gcode_layer.addLinesByOptimizer(lines, mesh_config.inset0_config, SpaceFillType::PolyLines);
}

void FffGcodeWriter::addMeshLayerToGCode(const SliceDataStorage& storage, const SliceMeshStorage& mesh, const size_t extruder_nr, const PathConfigStorage::MeshPathConfigs& mesh_config, LayerPlan& gcode_layer) const
{
    if (gcode_layer.getLayerNr() > mesh.layer_nr_max_filled_layer)
    {
        return;
    }

    if (mesh.settings.get<bool>("anti_overhang_mesh")
        || mesh.settings.get<bool>("support_mesh")
    )
    {
        return;
    }

    const SliceLayer& layer = mesh.layers[gcode_layer.getLayerNr()];

    if (layer.parts.empty())
    {
        return;
    }

    gcode_layer.setMesh(mesh.mesh_name);

    ZSeamConfig z_seam_config;
    if(mesh.isPrinted()) //"normal" meshes with walls, skin, infill, etc. get the traditional part ordering based on the z-seam settings.
    {
        z_seam_config = ZSeamConfig(mesh.settings.get<EZSeamType>("z_seam_type"), mesh.getZSeamHint(), mesh.settings.get<EZSeamCornerPrefType>("z_seam_corner"), mesh.settings.get<coord_t>("wall_line_width_0") * 2);
    }
    PathOrderOptimizer<const SliceLayerPart*> part_order_optimizer(gcode_layer.getLastPlannedPositionOrStartingPosition(), z_seam_config);
    for(const SliceLayerPart& part : layer.parts)
    {
        part_order_optimizer.addPolygon(&part);
    }
    part_order_optimizer.optimize();
    for(const PathOrderOptimizer<const SliceLayerPart*>::Path& path : part_order_optimizer.paths)
    {
        addMeshPartToGCode(storage, mesh, extruder_nr, mesh_config, *path.vertices, gcode_layer);
    }

    processIroning(mesh, layer, mesh_config.ironing_config, gcode_layer);
    if (mesh.settings.get<ESurfaceMode>("magic_mesh_surface_mode") != ESurfaceMode::NORMAL && extruder_nr == mesh.settings.get<ExtruderTrain&>("wall_0_extruder_nr").extruder_nr)
    {
        addMeshOpenPolyLinesToGCode(mesh, mesh_config, gcode_layer);
    }
    gcode_layer.setMesh("NONMESH");
}

void FffGcodeWriter::addMeshPartToGCode(const SliceDataStorage& storage, const SliceMeshStorage& mesh, const size_t extruder_nr, const PathConfigStorage::MeshPathConfigs& mesh_config, const SliceLayerPart& part, LayerPlan& gcode_layer) const
{
    const Settings& mesh_group_settings = Application::getInstance().current_slice->scene.current_mesh_group->settings;

    bool added_something = false;

    if (mesh.settings.get<bool>("infill_before_walls"))
    {
        added_something = added_something | processInfill(storage, gcode_layer, mesh, extruder_nr, mesh_config, part);
    }

    added_something = added_something | processInsets(storage, gcode_layer, mesh, extruder_nr, mesh_config, part);

    if (!mesh.settings.get<bool>("infill_before_walls"))
    {
        added_something = added_something | processInfill(storage, gcode_layer, mesh, extruder_nr, mesh_config, part);
    }

    added_something = added_something | processSkin(storage, gcode_layer, mesh, extruder_nr, mesh_config, part);

    //After a layer part, make sure the nozzle is inside the comb boundary, so we do not retract on the perimeter.
    if (added_something && (!mesh_group_settings.get<bool>("magic_spiralize") || gcode_layer.getLayerNr() < static_cast<LayerIndex>(mesh.settings.get<size_t>("initial_bottom_layers"))))
    {
        coord_t innermost_wall_line_width = mesh.settings.get<coord_t>((mesh.settings.get<size_t>("wall_line_count") > 1) ? "wall_line_width_x" : "wall_line_width_0");
        if (gcode_layer.getLayerNr() == 0)
        {
            innermost_wall_line_width *= mesh.settings.get<Ratio>("initial_layer_line_width_factor");
        }
        gcode_layer.moveInsideCombBoundary(innermost_wall_line_width);
    }

    gcode_layer.setIsInside(false);
}

bool FffGcodeWriter::processInfill(const SliceDataStorage& storage, LayerPlan& gcode_layer, const SliceMeshStorage& mesh, const size_t extruder_nr, const PathConfigStorage::MeshPathConfigs& mesh_config, const SliceLayerPart& part) const
{
    if (extruder_nr != mesh.settings.get<ExtruderTrain&>("infill_extruder_nr").extruder_nr)
    {
        return false;
    }
    bool added_something = processMultiLayerInfill(storage, gcode_layer, mesh, extruder_nr, mesh_config, part);
    added_something = added_something | processSingleLayerInfill(storage, gcode_layer, mesh, extruder_nr, mesh_config, part);
    return added_something;
}

bool FffGcodeWriter::processMultiLayerInfill(const SliceDataStorage& storage, LayerPlan& gcode_layer, const SliceMeshStorage& mesh, const size_t extruder_nr, const PathConfigStorage::MeshPathConfigs& mesh_config, const SliceLayerPart& part) const
{
    if (extruder_nr != mesh.settings.get<ExtruderTrain&>("infill_extruder_nr").extruder_nr)
    {
        return false;
    }
    const coord_t infill_line_distance = mesh.settings.get<coord_t>("infill_line_distance");
    if (infill_line_distance <= 0)
    {
        return false;
    }
    coord_t max_resolution = mesh.settings.get<coord_t>("meshfix_maximum_resolution");
    coord_t max_deviation = mesh.settings.get<coord_t>("meshfix_maximum_deviation");
    AngleDegrees infill_angle = 45; //Original default. This will get updated to an element from mesh->infill_angles.
    if (!mesh.infill_angles.empty())
    {
        const size_t combined_infill_layers = std::max(unsigned(1), round_divide(mesh.settings.get<coord_t>("infill_sparse_thickness"), std::max(mesh.settings.get<coord_t>("layer_height"), coord_t(1))));
        infill_angle = mesh.infill_angles.at((gcode_layer.getLayerNr() / combined_infill_layers) % mesh.infill_angles.size());
    }
    const Point3 mesh_middle = mesh.bounding_box.getMiddle();
    const Point infill_origin(mesh_middle.x + mesh.settings.get<coord_t>("infill_offset_x"), mesh_middle.y + mesh.settings.get<coord_t>("infill_offset_y"));

    //Print the thicker infill lines first. (double or more layer thickness, infill combined with previous layers)
    bool added_something = false;
    for(unsigned int combine_idx = 1; combine_idx < part.infill_area_per_combine_per_density[0].size(); combine_idx++)
    {
        const coord_t infill_line_width = mesh_config.infill_config[combine_idx].getLineWidth();
        const EFillMethod infill_pattern = mesh.settings.get<EFillMethod>("infill_pattern");
        const bool zig_zaggify_infill = mesh.settings.get<bool>("zig_zaggify_infill") || infill_pattern == EFillMethod::ZIG_ZAG;
        const bool connect_polygons = mesh.settings.get<bool>("connect_infill_polygons");
        const size_t infill_multiplier = mesh.settings.get<size_t>("infill_multiplier");
        Polygons infill_polygons;
        Polygons infill_lines;
        VariableWidthPaths infill_paths = part.infill_wall_toolpaths;
        for (size_t density_idx = part.infill_area_per_combine_per_density.size() - 1; (int)density_idx >= 0; density_idx--)
        { // combine different density infill areas (for gradual infill)
            size_t density_factor = 2 << density_idx; // == pow(2, density_idx + 1)
            coord_t infill_line_distance_here = infill_line_distance * density_factor; // the highest density infill combines with the next to create a grid with density_factor 1
            coord_t infill_shift = infill_line_distance_here / 2;
            if (density_idx == part.infill_area_per_combine_per_density.size() - 1 || infill_pattern == EFillMethod::CROSS || infill_pattern == EFillMethod::CROSS_3D)
            {
                infill_line_distance_here /= 2;
            }

            constexpr size_t wall_line_count = 0; // wall toolpaths are when gradual infill areas are determined
            constexpr coord_t infill_overlap = 0; // Overlap is handled when the wall toolpaths are generated
            constexpr bool connected_zigzags = false;
            constexpr bool use_endpieces = true;
            constexpr bool skip_some_zags = false;
            constexpr size_t zag_skip_count = 0;

            Infill infill_comp(infill_pattern, zig_zaggify_infill, connect_polygons,
                               part.infill_area_per_combine_per_density[density_idx][combine_idx], infill_line_width,
                               infill_line_distance_here, infill_overlap, infill_multiplier, infill_angle,
                               gcode_layer.z, infill_shift, max_resolution, max_deviation, wall_line_count,
                               infill_origin, connected_zigzags, use_endpieces, skip_some_zags, zag_skip_count,
                               mesh.settings.get<coord_t>("cross_infill_pocket_size"));
            infill_comp.generate(infill_paths, infill_polygons, infill_lines, mesh.settings, mesh.cross_fill_provider, &mesh);
        }
        if (!infill_lines.empty() || !infill_polygons.empty())
        {
            added_something = true;
            setExtruder_addPrime(storage, gcode_layer, extruder_nr);
            gcode_layer.setIsInside(true); // going to print stuff inside print object
            if (!infill_polygons.empty())
            {
                constexpr bool force_comb_retract = false;
                gcode_layer.addTravel(infill_polygons[0][0], force_comb_retract);
                gcode_layer.addPolygonsByOptimizer(infill_polygons, mesh_config.infill_config[combine_idx]);
            }
            std::optional<Point> near_start_location;
            if (mesh.settings.get<bool>("infill_randomize_start_location"))
            {
                srand(gcode_layer.getLayerNr());
                near_start_location = infill_lines[rand() % infill_lines.size()][0];
            }
            const bool enable_travel_optimization = mesh.settings.get<bool>("infill_enable_travel_optimization");
            gcode_layer.addLinesByOptimizer(infill_lines, mesh_config.infill_config[combine_idx], zig_zaggify_infill ? SpaceFillType::PolyLines : SpaceFillType::Lines, enable_travel_optimization
                , /*wipe_dist = */ 0, /* flow = */ 1.0, near_start_location);
        }
    }
    return added_something;
}

bool FffGcodeWriter::processSingleLayerInfill(const SliceDataStorage& storage, LayerPlan& gcode_layer, const SliceMeshStorage& mesh, const size_t extruder_nr, const PathConfigStorage::MeshPathConfigs& mesh_config, const SliceLayerPart& part) const
{
    if (extruder_nr != mesh.settings.get<ExtruderTrain&>("infill_extruder_nr").extruder_nr)
    {
        return false;
    }
    const auto infill_line_distance = mesh.settings.get<coord_t>("infill_line_distance");
    if (infill_line_distance == 0 || part.infill_area_per_combine_per_density[0].empty())
    {
        return false;
    }
    bool added_something = false;
    const coord_t infill_line_width = mesh_config.infill_config[0].getLineWidth();

    //Combine the 1 layer thick infill with the top/bottom skin and print that as one thing.
    Polygons infill_polygons;
    std::vector<VariableWidthPaths> wall_tool_paths;
    Polygons infill_lines;

    const auto pattern = mesh.settings.get<EFillMethod>("infill_pattern");
    const bool zig_zaggify_infill = mesh.settings.get<bool>("zig_zaggify_infill") || pattern == EFillMethod::ZIG_ZAG;
    const bool connect_polygons = mesh.settings.get<bool>("connect_infill_polygons");
    const auto infill_overlap = mesh.settings.get<coord_t>("infill_overlap_mm");
    const auto infill_multiplier = mesh.settings.get<size_t>("infill_multiplier");
    const auto wall_line_count = mesh.settings.get<size_t>("infill_wall_line_count");
    const size_t last_idx = part.infill_area_per_combine_per_density.size() - 1;
    const auto max_resolution = mesh.settings.get<coord_t>("meshfix_maximum_resolution");
    const auto max_deviation = mesh.settings.get<coord_t>("meshfix_maximum_deviation");
    AngleDegrees infill_angle = 45; //Original default. This will get updated to an element from mesh->infill_angles.
    if (!mesh.infill_angles.empty())
    {
        const size_t combined_infill_layers = std::max(unsigned(1), round_divide(mesh.settings.get<coord_t>("infill_sparse_thickness"), std::max(mesh.settings.get<coord_t>("layer_height"), coord_t(1))));
        infill_angle = mesh.infill_angles.at((static_cast<size_t>(gcode_layer.getLayerNr()) / combined_infill_layers) % mesh.infill_angles.size());
    }
    const Point3 mesh_middle = mesh.bounding_box.getMiddle();
    const Point infill_origin(mesh_middle.x + mesh.settings.get<coord_t>("infill_offset_x"), mesh_middle.y + mesh.settings.get<coord_t>("infill_offset_y"));

    auto get_cut_offset = [](const bool zig_zaggify, const coord_t line_width, const size_t line_count)
    {
        if (zig_zaggify)
        {
            return - line_width / 2 - static_cast<coord_t>(line_count) * line_width - 5;
        }
        return - static_cast<coord_t>(line_count) * line_width;
    };

    Polygons sparse_in_outline = part.infill_area_per_combine_per_density[last_idx][0];

    // if infill walls are required below the boundaries of skin regions above, partition the infill along the
    // boundary edge
    Polygons infill_below_skin;
    Polygons infill_not_below_skin;
    const bool hasSkinEdgeSupport = partitionInfillBySkinAbove(infill_below_skin, infill_not_below_skin, gcode_layer, mesh, part, infill_line_width);

    const auto pocket_size = mesh.settings.get<coord_t>("cross_infill_pocket_size");
    constexpr bool connected_zigzags = false;
    constexpr bool use_endpieces = false;
    constexpr bool skip_some_zags = false;
    constexpr int zag_skip_count = 0;

    for (size_t density_idx = last_idx; static_cast<int>(density_idx) >= 0; density_idx--)
    {
        // Only process dense areas when they're initialized
        if (part.infill_area_per_combine_per_density[density_idx][0].empty())
        {
            continue;
        }

        Polygons infill_lines_here;
        Polygons infill_polygons_here;

        // the highest density infill combines with the next to create a grid with density_factor 1
        int infill_line_distance_here = infill_line_distance << (density_idx + 1);
        int infill_shift = infill_line_distance_here / 2;

        /* infill shift explanation: [>]=shift ["]=line_dist

         :       |       :       |       :       |       :       |         > furthest from top
         :   |   |   |   :   |   |   |   :   |   |   |   :   |   |   |     > further from top
         : | | | | | | | : | | | | | | | : | | | | | | | : | | | | | | |   > near top
         >>"""""
         :       |       :       |       :       |       :       |         > furthest from top
         :   |   |   |   :   |   |   |   :   |   |   |   :   |   |   |     > further from top
         : | | | | | | | : | | | | | | | : | | | | | | | : | | | | | | |   > near top
         >>>>"""""""""
         :       |       :       |       :       |       :       |         > furthest from top
         :   |   |   |   :   |   |   |   :   |   |   |   :   |   |   |     > further from top
         : | | | | | | | : | | | | | | | : | | | | | | | : | | | | | | |   > near top
         >>>>>>>>"""""""""""""""""
         */

        //All of that doesn't hold for the Cross patterns; they should just always be multiplied by 2.
        if (density_idx == part.infill_area_per_combine_per_density.size() - 1 || pattern == EFillMethod::CROSS || pattern == EFillMethod::CROSS_3D)
        {
            /* the least dense infill should fill up all remaining gaps
             :       |       :       |       :       |       :       |       :  > furthest from top
             :   |   |   |   :   |   |   |   :   |   |   |   :   |   |   |   :  > further from top
             : | | | | | | | : | | | | | | | : | | | | | | | : | | | | | | | :  > near top
               .   .     .       .           .               .       .       .
               :   :     :       :           :               :       :       :
               `"""'     `"""""""'           `"""""""""""""""'       `"""""""'
                                                                         ^   new line distance for lowest density infill
                                                   ^ infill_line_distance_here for lowest density infill up till here
                             ^ middle density line dist
                 ^   highest density line dist*/

            //All of that doesn't hold for the Cross patterns; they should just always be multiplied by 2 for every density index.
            infill_line_distance_here /= 2;
        }

        Polygons in_outline = part.infill_area_per_combine_per_density[density_idx][0];

        if(hasSkinEdgeSupport)
        {
            // infill region with skin above has to have at least one infill wall line
            const size_t min_skin_below_wall_count = wall_line_count > 0 ? wall_line_count : 1;
            const size_t skin_below_wall_count = density_idx == last_idx ? min_skin_below_wall_count : 0;
            wall_tool_paths.emplace_back(VariableWidthPaths());
            const coord_t overlap = infill_overlap - (density_idx == last_idx ? 0 : wall_line_count * infill_line_width);
            Infill infill_comp(pattern, zig_zaggify_infill, connect_polygons, infill_below_skin, infill_line_width,
                               infill_line_distance_here, overlap, infill_multiplier, infill_angle, gcode_layer.z,
                               infill_shift, max_resolution, max_deviation, skin_below_wall_count, infill_origin,
                               connected_zigzags, use_endpieces, skip_some_zags, zag_skip_count, pocket_size);
            infill_comp.generate(wall_tool_paths.back(), infill_polygons, infill_lines, mesh.settings, mesh.cross_fill_provider, &mesh);

            // Fixme: CURA-7848 for libArachne.
            if (density_idx < last_idx)
            {
                const coord_t cut_offset =
                    get_cut_offset(zig_zaggify_infill, infill_line_width, min_skin_below_wall_count);
                Polygons tool = infill_below_skin.offset(static_cast<int>(cut_offset));
                infill_lines_here.cut(tool);
            }
            infill_lines.add(infill_lines_here);
            // normal processing for the infill that isn't below skin
            in_outline = infill_not_below_skin;
            if (density_idx == last_idx)
            {
                sparse_in_outline = infill_not_below_skin;
            }
        }

        const coord_t circumference = in_outline.polygonLength();
        //Originally an area of 0.4*0.4*2 (2 line width squares) was found to be a good threshold for removal.
        //However we found that this doesn't scale well with polygons with larger circumference (https://github.com/Ultimaker/Cura/issues/3992).
        //Given that the original test worked for approximately 2x2cm models, this scaling by circumference should make it work for any size.
        constexpr double minimum_small_area_factor = 0.4 * 0.4 / 40000;
        const double minimum_small_area = minimum_small_area_factor * circumference;

        // This is only for density infill, because after generating the infill might appear unnecessary infill on walls
        // especially on vertical surfaces
        in_outline.removeSmallAreas(minimum_small_area);

        constexpr size_t wall_line_count_here = 0; // Wall toolpaths were generated in generateGradualInfill for the sparsest density, denser parts don't have walls by default
        constexpr coord_t overlap = 0; // overlap is already applied for the sparsest density in the generateGradualInfill
        wall_tool_paths.emplace_back(part.infill_wall_toolpaths);

        Infill infill_comp(pattern, zig_zaggify_infill, connect_polygons, in_outline, infill_line_width,
                           infill_line_distance_here, overlap, infill_multiplier, infill_angle, gcode_layer.z,
                           infill_shift, max_resolution, max_deviation, wall_line_count_here, infill_origin,
                           connected_zigzags, use_endpieces, skip_some_zags, zag_skip_count, pocket_size);
        infill_comp.generate(wall_tool_paths.back(), infill_polygons, infill_lines, mesh.settings, mesh.cross_fill_provider, &mesh);

        // Fixme: CURA-7848 for libArachne.
        if (density_idx < last_idx)
        {
            const coord_t cut_offset = get_cut_offset(zig_zaggify_infill, infill_line_width, wall_line_count);
            Polygons tool = sparse_in_outline.offset(static_cast<int>(cut_offset));
            infill_lines_here.cut(tool);
        }
        infill_lines.add(infill_lines_here);
        infill_polygons.add(infill_polygons_here);
    }

    const bool walls_generated = std::any_of(wall_tool_paths.cbegin(), wall_tool_paths.cend(), [](const VariableWidthPaths& tp){ return !tp.empty(); });
    if (!infill_lines.empty() || !infill_polygons.empty()  || walls_generated)
    {
        added_something = true;
        setExtruder_addPrime(storage, gcode_layer, extruder_nr);
        gcode_layer.setIsInside(true); // going to print stuff inside print object
        std::optional<Point> near_start_location;
        if (mesh.settings.get<bool>("infill_randomize_start_location"))
        {
            srand(gcode_layer.getLayerNr());
            if(! infill_lines.empty())
            {
                near_start_location = infill_lines[rand() % infill_lines.size()][0];
            }
            else
            {
                PolygonRef start_poly = infill_polygons[rand() % infill_polygons.size()];
                near_start_location = start_poly[rand() % start_poly.size()];
            }
        }
        if (walls_generated)
        {
            for(const VariableWidthPaths& tool_paths: wall_tool_paths)
            {
                InsetOrderOptimizer inset_order_optimizer(*this, storage, gcode_layer, mesh, extruder_nr, mesh_config, tool_paths, gcode_layer.getLayerNr());
                added_something |= inset_order_optimizer.optimize(InsetOrderOptimizer::WallType::EXTRA_INFILL);
            }
        }
        if (!infill_polygons.empty())
        {
            constexpr bool force_comb_retract = false;
            // start the infill polygons at the nearest vertex to the current location
            gcode_layer.addTravel(PolygonUtils::findNearestVert(gcode_layer.getLastPlannedPositionOrStartingPosition(), infill_polygons).p(), force_comb_retract);
            gcode_layer.addPolygonsByOptimizer(infill_polygons, mesh_config.infill_config[0], ZSeamConfig(), 0, false, 1.0_r, false, false, near_start_location);
        }
        const bool enable_travel_optimization = mesh.settings.get<bool>("infill_enable_travel_optimization");
        if (pattern == EFillMethod::GRID || pattern == EFillMethod::LINES || pattern == EFillMethod::TRIANGLES || pattern == EFillMethod::CUBIC || pattern == EFillMethod::TETRAHEDRAL || pattern == EFillMethod::QUARTER_CUBIC || pattern == EFillMethod::CUBICSUBDIV)
        {
            gcode_layer.addLinesByOptimizer(infill_lines, mesh_config.infill_config[0], SpaceFillType::Lines, enable_travel_optimization
                , mesh.settings.get<coord_t>("infill_wipe_dist"), /*float_ratio = */ 1.0, near_start_location);
        }
        else
        {
            gcode_layer.addLinesByOptimizer(infill_lines, mesh_config.infill_config[0], (pattern == EFillMethod::ZIG_ZAG) ? SpaceFillType::PolyLines : SpaceFillType::Lines, enable_travel_optimization
                , /* wipe_dist = */ 0, /*float_ratio = */ 1.0, near_start_location);
        }
    }
    return added_something;
}

bool FffGcodeWriter::partitionInfillBySkinAbove(Polygons& infill_below_skin, Polygons& infill_not_below_skin, const LayerPlan& gcode_layer, const SliceMeshStorage& mesh, const SliceLayerPart& part, coord_t infill_line_width)
{
    constexpr coord_t tiny_infill_offset = 20;
    const auto skin_edge_support_layers = mesh.settings.get<size_t>("skin_edge_support_layers");
    Polygons skin_above_combined;  // skin regions on the layers above combined with small gaps between

    // working from the highest layer downwards, combine the regions of skin on all the layers
    // but don't let the regions merge together
    // otherwise "terraced" skin regions on separate layers will look like a single region of unbroken skin
    for (size_t i = skin_edge_support_layers; i > 0; --i)
    {
        const size_t skin_layer_nr = gcode_layer.getLayerNr() + i;
        if (skin_layer_nr < mesh.layers.size())
        {
            for (const SliceLayerPart& part : mesh.layers[skin_layer_nr].parts)
            {
                for (const SkinPart& skin_part : part.skin_parts)
                {
                    if (! skin_above_combined.empty())
                    {
                        // does this skin part overlap with any of the skin parts on the layers above?
                        const Polygons overlap = skin_above_combined.intersection(skin_part.outline);
                        if (! overlap.empty())
                        {
                            // yes, it overlaps, need to leave a gap between this skin part and the others
                            if (i > 1) // this layer is the 2nd or higher layer above the layer whose infill we're printing
                            {
                                // looking from the side, if the combined regions so far look like this...
                                //
                                //     ----------------------------------
                                //
                                // and the new skin part looks like this...
                                //
                                //             -------------------------------------
                                //
                                // the result should be like this...
                                //
                                //     ------- -------------------------- ----------

                                // expand the overlap region slightly to make a small gap
                                const Polygons overlap_expanded = overlap.offset(tiny_infill_offset);
                                // subtract the expanded overlap region from the regions accumulated from higher layers
                                skin_above_combined = skin_above_combined.difference(overlap_expanded);
                                // subtract the expanded overlap region from this skin part and add the remainder to the overlap region
                                skin_above_combined.add(skin_part.outline.difference(overlap_expanded));
                                // and add the overlap area as well
                                skin_above_combined.add(overlap);
                            }
                            else // this layer is the 1st layer above the layer whose infill we're printing
                            {
                                // add this layer's skin region without subtracting the overlap but still make a gap between this skin region and what has been accumulated so far
                                // we do this so that these skin region edges will definitely have infill walls below them

                                // looking from the side, if the combined regions so far look like this...
                                //
                                //     ----------------------------------
                                //
                                // and the new skin part looks like this...
                                //
                                //             -------------------------------------
                                //
                                // the result should be like this...
                                //
                                //     ------- -------------------------------------

                                skin_above_combined = skin_above_combined.difference( skin_part.outline.offset(tiny_infill_offset));
                                skin_above_combined.add(skin_part.outline);
                            }
                        }
                        else // no overlap
                        {
                            skin_above_combined.add(skin_part.outline);
                        }
                    }
                    else // this is the first skin region we have looked at
                    {
                        skin_above_combined.add(skin_part.outline);
                    }
                }
            }
        }

        // the shrink/expand here is to remove regions of infill below skin that are narrower than the width of the infill walls otherwise the infill walls could merge and form a bump
        infill_below_skin =  skin_above_combined.intersection(part.infill_area_per_combine_per_density.back().front()).offset(-infill_line_width).offset(infill_line_width);

        constexpr bool remove_small_holes_from_infill_below_skin = true;
        constexpr double min_area_multiplier = 25;
        const double min_area = INT2MM(infill_line_width) * INT2MM(infill_line_width) * min_area_multiplier;
        infill_below_skin.removeSmallAreas(min_area, remove_small_holes_from_infill_below_skin);

        // there is infill below skin, is there also infill that isn't below skin?
        infill_not_below_skin = part.infill_area_per_combine_per_density.back().front().difference(infill_below_skin);
        infill_not_below_skin.removeSmallAreas(min_area);
    }

    // need to take skin/infill overlap that was added in SkinInfillAreaComputation::generateInfill() into account
    const coord_t infill_skin_overlap = mesh.settings.get<coord_t>((part.wall_toolpaths.size() > 1) ? "wall_line_width_x" : "wall_line_width_0") / 2;
    const Polygons infill_below_skin_overlap = infill_below_skin.offset(-(infill_skin_overlap + tiny_infill_offset));

    return !infill_below_skin_overlap.empty() && !infill_not_below_skin.empty();
}

void FffGcodeWriter::processSpiralizedWall(const SliceDataStorage& storage, LayerPlan& gcode_layer, const PathConfigStorage::MeshPathConfigs& mesh_config, const SliceLayerPart& part, const SliceMeshStorage& mesh) const
{
    if(part.spiral_wall.empty())
    {
        // wall doesn't have usable outline
        return;
    }
    const ClipperLib::Path* last_wall_outline = &*part.spiral_wall[0]; // default to current wall outline
    int last_seam_vertex_idx = -1; // last layer seam vertex index
    int layer_nr = gcode_layer.getLayerNr();
    if (layer_nr > 0)
    {
        if (storage.spiralize_wall_outlines[layer_nr - 1] != nullptr)
        {
            // use the wall outline from the previous layer
            last_wall_outline = &*(*storage.spiralize_wall_outlines[layer_nr - 1])[0];
            // and the seam vertex index pre-computed for that layer
            last_seam_vertex_idx = storage.spiralize_seam_vertex_indices[layer_nr - 1];
        }
    }
    const bool is_bottom_layer = (layer_nr == mesh.settings.get<LayerIndex>("bottom_layers"));
    const bool is_top_layer = ((size_t)layer_nr == (storage.spiralize_wall_outlines.size() - 1) || storage.spiralize_wall_outlines[layer_nr + 1] == nullptr);
    const int seam_vertex_idx = storage.spiralize_seam_vertex_indices[layer_nr]; // use pre-computed seam vertex index for current layer
    // output a wall slice that is interpolated between the last and current walls
    for(const ConstPolygonRef& wall_outline : part.spiral_wall)
    {
        gcode_layer.spiralizeWallSlice(mesh_config.inset0_config, wall_outline, ConstPolygonRef(*last_wall_outline), seam_vertex_idx, last_seam_vertex_idx, is_top_layer, is_bottom_layer);
    }
}

bool FffGcodeWriter::processInsets(const SliceDataStorage& storage, LayerPlan& gcode_layer, const SliceMeshStorage& mesh, const size_t extruder_nr, const PathConfigStorage::MeshPathConfigs& mesh_config, const SliceLayerPart& part) const
{
    bool added_something = false;
    if (extruder_nr != mesh.settings.get<ExtruderTrain&>("wall_0_extruder_nr").extruder_nr && extruder_nr != mesh.settings.get<ExtruderTrain&>("wall_x_extruder_nr").extruder_nr)
    {
        return added_something;
    }
    if (mesh.settings.get<size_t>("wall_line_count") <= 0)
    {
        return added_something;
    }

    bool spiralize = false;
    if(Application::getInstance().current_slice->scene.current_mesh_group->settings.get<bool>("magic_spiralize"))
    {
        const size_t initial_bottom_layers = mesh.settings.get<size_t>("initial_bottom_layers");
        const int layer_nr = gcode_layer.getLayerNr();
        if ((layer_nr < static_cast<LayerIndex>(initial_bottom_layers) && part.wall_toolpaths.empty()) // The bottom layers in spiralize mode are generated using the variable width paths
            || (layer_nr >= static_cast<LayerIndex>(initial_bottom_layers) && part.spiral_wall.empty())) // The rest of the layers in spiralize mode are using the spiral wall
        {
            // nothing to do
            return false;
        }
        if (gcode_layer.getLayerNr() >= static_cast<LayerIndex>(initial_bottom_layers))
        {
            spiralize = true;
        }
        if (spiralize && gcode_layer.getLayerNr() == static_cast<LayerIndex>(initial_bottom_layers) && extruder_nr == mesh.settings.get<ExtruderTrain&>("wall_0_extruder_nr").extruder_nr)
        { // on the last normal layer first make the outer wall normally and then start a second outer wall from the same hight, but gradually moving upward
            added_something = true;
            setExtruder_addPrime(storage, gcode_layer, extruder_nr);
            gcode_layer.setIsInside(true); // going to print stuff inside print object
            // start this first wall at the same vertex the spiral starts
            const ConstPolygonRef spiral_inset = part.spiral_wall[0];
            const size_t spiral_start_vertex = storage.spiralize_seam_vertex_indices[initial_bottom_layers];
            if (spiral_start_vertex < spiral_inset.size())
            {
                gcode_layer.addTravel(spiral_inset[spiral_start_vertex]);
            }
            int wall_0_wipe_dist(0);
            gcode_layer.addPolygonsByOptimizer(part.spiral_wall, mesh_config.inset0_config, ZSeamConfig(), wall_0_wipe_dist);
        }
    }
    // for non-spiralized layers, determine the shape of the unsupported areas below this part
    if (!spiralize && gcode_layer.getLayerNr() > 0)
    {
        // accumulate the outlines of all of the parts that are on the layer below

        Polygons outlines_below;
        AABB boundaryBox(part.outline);
        for (const SliceMeshStorage& m : storage.meshes)
        {
            if (m.isPrinted())
            {
                for (const SliceLayerPart& prevLayerPart : m.layers[gcode_layer.getLayerNr() - 1].parts)
                {
                    if (boundaryBox.hit(prevLayerPart.boundaryBox))
                    {
                        outlines_below.add(prevLayerPart.outline);
                    }
                }
            }
        }

        const coord_t layer_height = mesh_config.inset0_config.getLayerThickness();

        // if support is enabled, add the support outlines also so we don't generate bridges over support

        const Settings& mesh_group_settings = Application::getInstance().current_slice->scene.current_mesh_group->settings;
        if (mesh_group_settings.get<bool>("support_enable"))
        {
            const coord_t z_distance_top = mesh.settings.get<coord_t>("support_top_distance");
            const size_t z_distance_top_layers = round_up_divide(z_distance_top, layer_height) + 1;
            const int support_layer_nr = gcode_layer.getLayerNr() - z_distance_top_layers;

            if (support_layer_nr > 0)
            {
                const SupportLayer& support_layer = storage.support.supportLayers[support_layer_nr];

                if (!support_layer.support_roof.empty())
                {
                    AABB support_roof_bb(support_layer.support_roof);
                    if (boundaryBox.hit(support_roof_bb))
                    {
                        outlines_below.add(support_layer.support_roof);
                    }
                }
                else
                {
                    for (const SupportInfillPart& support_part : support_layer.support_infill_parts)
                    {
                        AABB support_part_bb(support_part.getInfillArea());
                        if (boundaryBox.hit(support_part_bb))
                        {
                            outlines_below.add(support_part.getInfillArea());
                        }
                    }
                }
            }
        }

        const int half_outer_wall_width = mesh_config.inset0_config.getLineWidth() / 2;

        // remove those parts of the layer below that are narrower than a wall line width as they will not be printed

        outlines_below = outlines_below.offset(-half_outer_wall_width).offset(half_outer_wall_width);

        if (mesh.settings.get<bool>("bridge_settings_enabled"))
        {
            // max_air_gap is the max allowed width of the unsupported region below the wall line
            // if the unsupported region is wider than max_air_gap, the wall line will be printed using bridge settings

            const coord_t max_air_gap = half_outer_wall_width;

            // subtract the outlines of the parts below this part to give the shapes of the unsupported regions and then
            // shrink those shapes so that any that are narrower than two times max_air_gap will be removed

            Polygons compressed_air(part.outline.difference(outlines_below).offset(-max_air_gap));

            // now expand the air regions by the same amount as they were shrunk plus half the outer wall line width
            // which is required because when the walls are being generated, the vertices do not fall on the part's outline
            // but, instead, are 1/2 a line width inset from the outline

            gcode_layer.setBridgeWallMask(compressed_air.offset(max_air_gap + half_outer_wall_width));
        }
        else
        {
            // clear to disable use of bridging settings
            gcode_layer.setBridgeWallMask(Polygons());
        }

        const AngleDegrees overhang_angle = mesh.settings.get<AngleDegrees>("wall_overhang_angle");
        if (overhang_angle >= 90)
        {
            // clear to disable overhang detection
            gcode_layer.setOverhangMask(Polygons());
        }
        else
        {
            // the overhang mask is set to the area of the current part's outline minus the region that is considered to be supported
            // the supported region is made up of those areas that really are supported by either model or support on the layer below
            // expanded to take into account the overhang angle, the greater the overhang angle, the larger the supported area is
            // considered to be
            const coord_t overhang_width = layer_height * std::tan(overhang_angle / (180 / M_PI));
            Polygons overhang_region = part.outline.offset(-half_outer_wall_width).difference(outlines_below.offset(10 + overhang_width - half_outer_wall_width)).offset(10);
            gcode_layer.setOverhangMask(overhang_region);
        }
    }
    else
    {
        // clear to disable use of bridging settings
        gcode_layer.setBridgeWallMask(Polygons());
        // clear to disable overhang detection
        gcode_layer.setOverhangMask(Polygons());
    }

    if(spiralize && extruder_nr == mesh.settings.get<ExtruderTrain&>("wall_0_extruder_nr").extruder_nr && !part.spiral_wall.empty())
    {
        added_something = true;
        setExtruder_addPrime(storage, gcode_layer, extruder_nr);
        gcode_layer.setIsInside(true); // going to print stuff inside print object

        // Only spiralize the first part in the mesh, any other parts will be printed using the normal, non-spiralize codepath.
        // This sounds weird but actually does the right thing when you have a model that has multiple parts at the bottom that merge into
        // one part higher up. Once all the parts have merged, layers above that level will be spiralized
        if(&mesh.layers[gcode_layer.getLayerNr()].parts[0] == &part)
        {
            processSpiralizedWall(storage, gcode_layer, mesh_config, part, mesh);
        }
        else
        {
            //Print the spiral walls of other parts as single walls without Z gradient.
            gcode_layer.addWalls(part.spiral_wall, mesh.settings, mesh_config.inset0_config, mesh_config.inset0_config);
        }
    }
    else
    {
        //Main case: Optimize the insets with the InsetOrderOptimizer.
        InsetOrderOptimizer inset_order_optimizer(*this, storage, gcode_layer, mesh, extruder_nr, mesh_config, part.wall_toolpaths, gcode_layer.getLayerNr());
        added_something |= inset_order_optimizer.optimize();
    }
    return added_something;
}

std::optional<Point> FffGcodeWriter::getSeamAvoidingLocation(const Polygons& filling_part, int filling_angle, Point last_position) const
{
    if (filling_part.empty())
    {
        return std::optional<Point>();
    }
    // start with the BB of the outline
    AABB skin_part_bb(filling_part);
    PointMatrix rot((double)((-filling_angle + 90) % 360)); // create a matrix to rotate a vector so that it is normal to the skin angle
    const Point bb_middle = skin_part_bb.getMiddle();
    // create a vector from the middle of the BB whose length is such that it can be rotated
    // around the middle of the BB and the end will always be a long way outside of the part's outline
    // and rotate the vector so that it is normal to the skin angle
    const Point vec = rot.apply(Point(0, vSize(skin_part_bb.max - bb_middle) * 100));
    // find the vertex in the outline that is closest to the end of the rotated vector
    const PolygonsPointIndex pa = PolygonUtils::findNearestVert(bb_middle + vec, filling_part);
    // and find another outline vertex, this time using the vector + 180 deg
    const PolygonsPointIndex pb = PolygonUtils::findNearestVert(bb_middle - vec, filling_part);
    if (!pa.initialized() || !pb.initialized())
    {
        return std::optional<Point>();
    }
    // now go to whichever of those vertices that is closest to where we are now
    if (vSize2(pa.p() - last_position) < vSize2(pb.p() - last_position))
    {
        bool bs_arg = true;
        return std::optional<Point>(bs_arg, pa.p());
    }
    else
    {
        bool bs_arg = true;
        return std::optional<Point>(bs_arg, pb.p());
    }
}

bool FffGcodeWriter::processSkin(const SliceDataStorage& storage, LayerPlan& gcode_layer, const SliceMeshStorage& mesh, const size_t extruder_nr, const PathConfigStorage::MeshPathConfigs& mesh_config, const SliceLayerPart& part) const
{
    const size_t top_bottom_extruder_nr = mesh.settings.get<ExtruderTrain&>("top_bottom_extruder_nr").extruder_nr;
    const size_t roofing_extruder_nr = mesh.settings.get<ExtruderTrain&>("roofing_extruder_nr").extruder_nr;
    const size_t wall_0_extruder_nr = mesh.settings.get<ExtruderTrain&>("wall_0_extruder_nr").extruder_nr;
    const size_t roofing_layer_count = std::min(mesh.settings.get<size_t>("roofing_layer_count"), mesh.settings.get<size_t>("top_layers"));
    if (extruder_nr != top_bottom_extruder_nr && extruder_nr != wall_0_extruder_nr
        && (extruder_nr != roofing_extruder_nr || roofing_layer_count <= 0))
    {
        return false;
    }
    bool added_something = false;

    PathOrderOptimizer<const SkinPart*> part_order_optimizer(gcode_layer.getLastPlannedPositionOrStartingPosition());
    for(const SkinPart& skin_part : part.skin_parts)
    {
        part_order_optimizer.addPolygon(&skin_part);
    }
    part_order_optimizer.optimize();

    for(const PathOrderOptimizer<const SkinPart*>::Path& path : part_order_optimizer.paths)
    {
        const SkinPart& skin_part = *path.vertices;

        added_something = added_something |
            processSkinPart(storage, gcode_layer, mesh, extruder_nr, mesh_config, skin_part);
    }

    return added_something;
}

bool FffGcodeWriter::processSkinPart(const SliceDataStorage& storage, LayerPlan& gcode_layer, const SliceMeshStorage& mesh, const size_t extruder_nr, const PathConfigStorage::MeshPathConfigs& mesh_config, const SkinPart& skin_part) const
{
    bool added_something = false;

    gcode_layer.mode_skip_agressive_merge = true;

    // add roofing
    processRoofing(storage, gcode_layer, mesh, extruder_nr, mesh_config, skin_part, added_something);

    // add normal skinfill
    processTopBottom(storage, gcode_layer, mesh, extruder_nr, mesh_config, skin_part, added_something);

    gcode_layer.mode_skip_agressive_merge = false;
    return added_something;
}

void FffGcodeWriter::processRoofing(const SliceDataStorage& storage, LayerPlan& gcode_layer, const SliceMeshStorage& mesh, const size_t extruder_nr, const PathConfigStorage::MeshPathConfigs& mesh_config, const SkinPart& skin_part, bool& added_something) const
{
    const size_t roofing_extruder_nr = mesh.settings.get<ExtruderTrain&>("roofing_extruder_nr").extruder_nr;
    if (extruder_nr != roofing_extruder_nr)
    {
        return;
    }

    const EFillMethod pattern = mesh.settings.get<EFillMethod>("roofing_pattern");

    AngleDegrees roofing_angle = 45;
    if (mesh.roofing_angles.size() > 0)
    {
        roofing_angle = mesh.roofing_angles.at(gcode_layer.getLayerNr() % mesh.roofing_angles.size());
    }

    const Ratio skin_density = 1.0;
    const coord_t skin_overlap = 0; // skinfill already expanded over the roofing areas; don't overlap with perimeters
    processSkinPrintFeature(storage, gcode_layer, mesh, mesh_config, extruder_nr, skin_part.roofing_fill, mesh_config.roofing_config, pattern, roofing_angle, skin_overlap, skin_density, added_something);
}

void FffGcodeWriter::processTopBottom(const SliceDataStorage& storage, LayerPlan& gcode_layer, const SliceMeshStorage& mesh, const size_t extruder_nr, const PathConfigStorage::MeshPathConfigs& mesh_config, const SkinPart& skin_part, bool& added_something) const
{
    const size_t top_bottom_extruder_nr = mesh.settings.get<ExtruderTrain&>("top_bottom_extruder_nr").extruder_nr;
    if (extruder_nr != top_bottom_extruder_nr)
    {
        return;
    }
    const Settings& mesh_group_settings = Application::getInstance().current_slice->scene.current_mesh_group->settings;

    const size_t layer_nr = gcode_layer.getLayerNr();

    EFillMethod pattern = (layer_nr == 0) ?
        mesh.settings.get<EFillMethod>("top_bottom_pattern_0") :
        mesh.settings.get<EFillMethod>("top_bottom_pattern");

    AngleDegrees skin_angle = 45;
    if (mesh.skin_angles.size() > 0)
    {
        skin_angle = mesh.skin_angles.at(layer_nr % mesh.skin_angles.size());
    }

    // generate skin_polygons and skin_lines
    const GCodePathConfig* skin_config = &mesh_config.skin_config;
    Ratio skin_density = 1.0;
    coord_t skin_overlap = mesh.settings.get<coord_t>("skin_overlap_mm");
    const coord_t more_skin_overlap = std::max(skin_overlap, (coord_t)(mesh_config.insetX_config.getLineWidth() / 2)); // force a minimum amount of skin_overlap
    const bool bridge_settings_enabled = mesh.settings.get<bool>("bridge_settings_enabled");
    const bool bridge_enable_more_layers = bridge_settings_enabled && mesh.settings.get<bool>("bridge_enable_more_layers");
    const Ratio support_threshold = bridge_settings_enabled ? mesh.settings.get<Ratio>("bridge_skin_support_threshold") : 0.0_r;
    const size_t bottom_layers = mesh.settings.get<size_t>("bottom_layers");

    // if support is enabled, consider the support outlines so we don't generate bridges over support

    int support_layer_nr = -1;
    const SupportLayer* support_layer = nullptr;

    if (mesh_group_settings.get<bool>("support_enable"))
    {
        const coord_t layer_height = mesh_config.inset0_config.getLayerThickness();
        const coord_t z_distance_top = mesh.settings.get<coord_t>("support_top_distance");
        const size_t z_distance_top_layers = round_up_divide(z_distance_top, layer_height) + 1;
        support_layer_nr = layer_nr - z_distance_top_layers;
    }

    // helper function that detects skin regions that have no support and modifies their print settings (config, line angle, density, etc.)

    auto handle_bridge_skin = [&](const int bridge_layer, const GCodePathConfig* config, const float density) // bridge_layer = 1, 2 or 3
    {
        if (support_layer_nr >= (bridge_layer - 1))
        {
            support_layer = &storage.support.supportLayers[support_layer_nr - (bridge_layer - 1)];
        }

        Polygons supported_skin_part_regions;

        const int angle = bridgeAngle(mesh.settings, skin_part.skin_fill, storage, layer_nr, bridge_layer, support_layer, supported_skin_part_regions);

<<<<<<< HEAD
        if (angle > -1 || (supported_skin_part_regions.area() / (skin_part.skin_fill.area() + 1) < support_threshold))
=======
        if (angle > -1 || (support_threshold > 0 && (supported_skin_part_regions.area() / (skin_part.outline.area() + 1) < support_threshold)))
>>>>>>> aa69bb23
        {
            if (angle > -1)
            {
                switch (bridge_layer)
                {
                    default:
                    case 1:
                        skin_angle = angle;
                        break;

                    case 2:
                        if (bottom_layers > 2)
                        {
                            // orientate second bridge skin at +45 deg to first
                            skin_angle = angle + 45;
                        }
                        else
                        {
                            // orientate second bridge skin at 90 deg to first
                            skin_angle = angle + 90;
                        }
                        break;

                    case 3:
                        // orientate third bridge skin at 135 (same result as -45) deg to first
                        skin_angle = angle + 135;
                        break;
                }
            }
            pattern = EFillMethod::LINES; // force lines pattern when bridging
            if (bridge_settings_enabled)
            {
                skin_config = config;
                skin_overlap = more_skin_overlap;
                skin_density = density;
            }
            return true;
        }

        return false;
    };

    bool is_bridge_skin = false;
    if (layer_nr > 0)
    {
        is_bridge_skin = handle_bridge_skin(1, &mesh_config.bridge_skin_config, mesh.settings.get<Ratio>("bridge_skin_density"));
    }
    if (bridge_enable_more_layers && !is_bridge_skin && layer_nr > 1 && bottom_layers > 1)
    {
        is_bridge_skin = handle_bridge_skin(2, &mesh_config.bridge_skin_config2, mesh.settings.get<Ratio>("bridge_skin_density_2"));

        if (!is_bridge_skin && layer_nr > 2 && bottom_layers > 2)
        {
            is_bridge_skin = handle_bridge_skin(3, &mesh_config.bridge_skin_config3, mesh.settings.get<Ratio>("bridge_skin_density_3"));
        }
    }

    double fan_speed = GCodePathConfig::FAN_SPEED_DEFAULT;

    if (layer_nr > 0 && skin_config == &mesh_config.skin_config && support_layer_nr >= 0 && mesh.settings.get<bool>("support_fan_enable"))
    {
        // skin isn't a bridge but is it above support and we need to modify the fan speed?

        AABB skin_bb(skin_part.skin_fill);

        support_layer = &storage.support.supportLayers[support_layer_nr];

        bool supported = false;

        if (!support_layer->support_roof.empty())
        {
            AABB support_roof_bb(support_layer->support_roof);
            if (skin_bb.hit(support_roof_bb))
            {
                supported = !skin_part.skin_fill.intersection(support_layer->support_roof).empty();
            }
        }
        else
        {
            for (auto support_part : support_layer->support_infill_parts)
            {
                AABB support_part_bb(support_part.getInfillArea());
                if (skin_bb.hit(support_part_bb))
                {
                    supported = !skin_part.skin_fill.intersection(support_part.getInfillArea()).empty();

                    if (supported)
                    {
                        break;
                    }
                }
            }
        }

        if (supported)
        {
            fan_speed = mesh.settings.get<Ratio>("support_supported_skin_fan_speed") * 100.0;
        }
    }

    processSkinPrintFeature(storage, gcode_layer, mesh, mesh_config, extruder_nr, skin_part.skin_fill, *skin_config, pattern, skin_angle, skin_overlap, skin_density, added_something, fan_speed);
}

void FffGcodeWriter::processSkinPrintFeature(const SliceDataStorage& storage, LayerPlan& gcode_layer, const SliceMeshStorage& mesh, const PathConfigStorage::MeshPathConfigs& mesh_config, const size_t extruder_nr, const Polygons& area, const GCodePathConfig& config, EFillMethod pattern, const AngleDegrees skin_angle, const coord_t skin_overlap, const Ratio skin_density, bool& added_something, double fan_speed) const
{
    Polygons skin_polygons;
    Polygons skin_lines;
    VariableWidthPaths skin_paths;

    constexpr int infill_multiplier = 1;
    constexpr int extra_infill_shift = 0;
    const size_t wall_line_count = mesh.settings.get<size_t>("skin_outline_count");
    const bool zig_zaggify_infill = pattern == EFillMethod::ZIG_ZAG;
    const bool connect_polygons = mesh.settings.get<bool>("connect_skin_polygons");
    coord_t max_resolution = mesh.settings.get<coord_t>("meshfix_maximum_resolution");
    coord_t max_deviation = mesh.settings.get<coord_t>("meshfix_maximum_deviation");
    const Point infill_origin;
    constexpr bool connected_zigzags = false;
    constexpr bool use_endpieces = true;
    constexpr bool skip_some_zags = false;
    constexpr int zag_skip_count = 0;
    constexpr coord_t pocket_size = 0;

    Infill infill_comp(
        pattern, zig_zaggify_infill, connect_polygons, area, config.getLineWidth(), config.getLineWidth() / skin_density, skin_overlap, infill_multiplier, skin_angle, gcode_layer.z, extra_infill_shift
        , max_resolution, max_deviation
        , wall_line_count, infill_origin,
        connected_zigzags, use_endpieces, skip_some_zags, zag_skip_count, pocket_size
        );
    infill_comp.generate(skin_paths, skin_polygons, skin_lines, mesh.settings);

    // add paths
    if(!skin_polygons.empty() || !skin_lines.empty() || !skin_paths.empty())
    {
        added_something = true;
        setExtruder_addPrime(storage, gcode_layer, extruder_nr);
        gcode_layer.setIsInside(true); // going to print stuff inside print object
        if(!skin_paths.empty())
        {
            // Add skin-walls a.k.a. skin-perimeters, skin-insets.
            const size_t skin_extruder_nr = mesh.settings.get<ExtruderTrain&>("top_bottom_extruder_nr").extruder_nr;
            if (extruder_nr == skin_extruder_nr)
            {
                InsetOrderOptimizer inset_order_optimizer(*this, storage, gcode_layer, mesh, skin_extruder_nr, mesh_config, skin_paths, gcode_layer.getLayerNr());
                added_something |= inset_order_optimizer.optimize(InsetOrderOptimizer::WallType::EXTRA_SKIN);
            }
        }
        if(!skin_polygons.empty())
        {
            constexpr bool force_comb_retract = false;
            gcode_layer.addTravel(skin_polygons[0][0], force_comb_retract);
            gcode_layer.addPolygonsByOptimizer(skin_polygons, config);
        }

        std::optional<Point> near_start_location;
        const EFillMethod pattern = (gcode_layer.getLayerNr() == 0) ?
            mesh.settings.get<EFillMethod>("top_bottom_pattern_0") :
            mesh.settings.get<EFillMethod>("top_bottom_pattern");
        if (pattern == EFillMethod::LINES || pattern == EFillMethod::ZIG_ZAG)
        { // update near_start_location to a location which tries to avoid seams in skin
            near_start_location = getSeamAvoidingLocation(area, skin_angle, gcode_layer.getLastPlannedPositionOrStartingPosition());
        }

        constexpr bool enable_travel_optimization = false;
        constexpr float flow = 1.0;
        if (pattern == EFillMethod::GRID || pattern == EFillMethod::LINES || pattern == EFillMethod::TRIANGLES || pattern == EFillMethod::CUBIC || pattern == EFillMethod::TETRAHEDRAL || pattern == EFillMethod::QUARTER_CUBIC || pattern == EFillMethod::CUBICSUBDIV)
        {
            gcode_layer.addLinesByOptimizer(skin_lines, config, SpaceFillType::Lines, enable_travel_optimization, mesh.settings.get<coord_t>("infill_wipe_dist"), flow, near_start_location, fan_speed);
        }
        else
        {
            SpaceFillType space_fill_type = (pattern == EFillMethod::ZIG_ZAG) ? SpaceFillType::PolyLines : SpaceFillType::Lines;
            constexpr coord_t wipe_dist = 0;
            gcode_layer.addLinesByOptimizer(skin_lines, config, space_fill_type, enable_travel_optimization, wipe_dist, flow, near_start_location, fan_speed);
        }
    }
}

bool FffGcodeWriter::processIroning(const SliceMeshStorage& mesh, const SliceLayer& layer, const GCodePathConfig& line_config, LayerPlan& gcode_layer) const
{
    bool added_something = false;
    const bool ironing_enabled = mesh.settings.get<bool>("ironing_enabled");
    const bool ironing_only_highest_layer = mesh.settings.get<bool>("ironing_only_highest_layer");
    if (ironing_enabled && (!ironing_only_highest_layer || mesh.layer_nr_max_filled_layer == gcode_layer.getLayerNr()))
    {
        added_something |= layer.top_surface.ironing(mesh, line_config, gcode_layer);
    }
    return added_something;
}


bool FffGcodeWriter::addSupportToGCode(const SliceDataStorage& storage, LayerPlan& gcode_layer, const size_t extruder_nr) const
{
    bool support_added = false;
    if (!storage.support.generated || gcode_layer.getLayerNr() > storage.support.layer_nr_max_filled_layer)
    {
        return support_added;
    }

    const Settings& mesh_group_settings = Application::getInstance().current_slice->scene.current_mesh_group->settings;
    const size_t support_roof_extruder_nr = mesh_group_settings.get<ExtruderTrain&>("support_roof_extruder_nr").extruder_nr;
    const size_t support_bottom_extruder_nr = mesh_group_settings.get<ExtruderTrain&>("support_bottom_extruder_nr").extruder_nr;
    size_t support_infill_extruder_nr = (gcode_layer.getLayerNr() <= 0) ? mesh_group_settings.get<ExtruderTrain&>("support_extruder_nr_layer_0").extruder_nr : mesh_group_settings.get<ExtruderTrain&>("support_infill_extruder_nr").extruder_nr;

    const SupportLayer& support_layer = storage.support.supportLayers[std::max(0, gcode_layer.getLayerNr())];
    if (support_layer.support_bottom.empty() && support_layer.support_roof.empty() && support_layer.support_infill_parts.empty())
    {
        return support_added;
    }

    if (extruder_nr == support_infill_extruder_nr)
    {
        support_added |= processSupportInfill(storage, gcode_layer);
    }
    if (extruder_nr == support_roof_extruder_nr)
    {
        support_added |= addSupportRoofsToGCode(storage, gcode_layer);
    }
    if (extruder_nr == support_bottom_extruder_nr)
    {
        support_added |= addSupportBottomsToGCode(storage, gcode_layer);
    }
    return support_added;
}


bool FffGcodeWriter::processSupportInfill(const SliceDataStorage& storage, LayerPlan& gcode_layer) const
{
    bool added_something = false;
    const SupportLayer& support_layer = storage.support.supportLayers[std::max(0, gcode_layer.getLayerNr())]; // account for negative layer numbers for raft filler layers

    if (gcode_layer.getLayerNr() > storage.support.layer_nr_max_filled_layer || support_layer.support_infill_parts.empty())
    {
        return added_something;
    }

    const Settings& mesh_group_settings = Application::getInstance().current_slice->scene.current_mesh_group->settings;
    const size_t extruder_nr = (gcode_layer.getLayerNr() <= 0) ? mesh_group_settings.get<ExtruderTrain&>("support_extruder_nr_layer_0").extruder_nr : mesh_group_settings.get<ExtruderTrain&>("support_infill_extruder_nr").extruder_nr;
    const ExtruderTrain& infill_extruder = Application::getInstance().current_slice->scene.extruders[extruder_nr];

    coord_t default_support_line_distance = infill_extruder.settings.get<coord_t>("support_line_distance");
    
    // To improve adhesion for the "support initial layer" the first layer might have different properties
    if(gcode_layer.getLayerNr() == 0)
    {
        default_support_line_distance = infill_extruder.settings.get<coord_t>("support_initial_layer_line_distance"); 
    }

    const coord_t default_support_infill_overlap = infill_extruder.settings.get<coord_t>("infill_overlap_mm");

    // Helper to get the support infill angle
    const auto get_support_infill_angle = [](const SupportStorage& support_storage, const int layer_nr)
    {
      if (layer_nr <= 0)
      {
          // handle negative layer numbers
          const size_t divisor = support_storage.support_infill_angles_layer_0.size();
          const size_t index = ((layer_nr % divisor) + divisor) % divisor;
          return support_storage.support_infill_angles_layer_0.at(index);
      }
      return support_storage.support_infill_angles.at(static_cast<size_t>(layer_nr) % support_storage.support_infill_angles.size());
    };
    const AngleDegrees support_infill_angle = get_support_infill_angle(storage.support, gcode_layer.getLayerNr());

    constexpr size_t infill_multiplier = 1; // there is no frontend setting for this (yet)
    const size_t wall_line_count = infill_extruder.settings.get<size_t>("support_wall_count");
    const coord_t max_resolution = infill_extruder.settings.get<coord_t>("meshfix_maximum_resolution");
    const coord_t max_deviation = infill_extruder.settings.get<coord_t>("meshfix_maximum_deviation");
    coord_t default_support_line_width = infill_extruder.settings.get<coord_t>("support_line_width");
    if (gcode_layer.getLayerNr() == 0 && mesh_group_settings.get<EPlatformAdhesion>("adhesion_type") != EPlatformAdhesion::RAFT)
    {
        default_support_line_width *= infill_extruder.settings.get<Ratio>("initial_layer_line_width_factor");
    }

    // Helper to get the support pattern
    const auto get_support_pattern = [](const EFillMethod pattern, const int layer_nr)
    {
      if (layer_nr <= 0 && (pattern == EFillMethod::LINES || pattern == EFillMethod::ZIG_ZAG))
      {
          return EFillMethod::GRID;
      }
      return pattern;
    };
    const EFillMethod support_pattern = get_support_pattern(infill_extruder.settings.get<EFillMethod>("support_pattern"), gcode_layer.getLayerNr());

    const auto zig_zaggify_infill = infill_extruder.settings.get<bool>("zig_zaggify_support");
    const auto skip_some_zags = infill_extruder.settings.get<bool>("support_skip_some_zags");
    const auto zag_skip_count = infill_extruder.settings.get<size_t>("support_zag_skip_count");

    // create a list of outlines and use PathOrderOptimizer to optimize the travel move
    PathOrderOptimizer<const SupportInfillPart*> island_order_optimizer(gcode_layer.getLastPlannedPositionOrStartingPosition());
    for(const SupportInfillPart& part : support_layer.support_infill_parts)
    {
        island_order_optimizer.addPolygon(&part);
    }
    island_order_optimizer.optimize();

    // Helper to determine the appropriate support area
    const auto get_support_area = [](const Polygons& area, const int layer_nr, const EFillMethod pattern,
                               const coord_t line_width, const coord_t brim_line_count)
    {
      if (layer_nr == 0 && pattern == EFillMethod::CONCENTRIC)
      {
          return  area.offset(static_cast<int>(line_width * brim_line_count / 1000));
      }
      return area;
    };
    const auto support_brim_line_count = infill_extruder.settings.get<coord_t>("support_brim_line_count");
    const auto support_connect_zigzags = infill_extruder.settings.get<bool>("support_connect_zigzags");
    const auto support_structure = infill_extruder.settings.get<ESupportStructure>("support_structure");
    const Point infill_origin;

    constexpr bool use_endpieces = true;
    constexpr coord_t pocket_size = 0;
    constexpr bool connect_polygons = false; // polygons are too distant to connect for sparse support

    //Print the thicker infill lines first. (double or more layer thickness, infill combined with previous layers)
    for(const PathOrderOptimizer<const SupportInfillPart*>::Path& path : island_order_optimizer.paths)
    {
        const SupportInfillPart& part = *path.vertices;

        // always process the wall overlap if walls are generated
        const int current_support_infill_overlap = (part.inset_count_to_generate > 0) ? default_support_infill_overlap : 0;

        // process sub-areas in this support infill area with different densities
        if ((default_support_line_distance <= 0 && support_structure != ESupportStructure::TREE) || part.infill_area_per_combine_per_density.empty())
        {
            continue;
        }

        for (unsigned int combine_idx = 0; combine_idx < part.infill_area_per_combine_per_density[0].size(); ++combine_idx)
        {
            const coord_t support_line_width = default_support_line_width * (combine_idx + 1);

            Polygons support_polygons;
            VariableWidthPaths wall_toolpaths = part.wall_toolpaths;
            Polygons support_lines;
            const size_t max_density_idx = part.infill_area_per_combine_per_density.size() - 1;
            for (size_t density_idx = max_density_idx; (density_idx + 1) > 0; --density_idx)
            {
                if (combine_idx >= part.infill_area_per_combine_per_density[density_idx].size())
                {
                    continue;
                }

                const unsigned int density_factor = 2 << density_idx; // == pow(2, density_idx + 1)
                int support_line_distance_here = default_support_line_distance * density_factor; // the highest density infill combines with the next to create a grid with density_factor 1
                const int support_shift = support_line_distance_here / 2;
                if (density_idx == max_density_idx || support_pattern == EFillMethod::CROSS || support_pattern == EFillMethod::CROSS_3D)
                {
                    support_line_distance_here /= 2;
                }

                const Polygons& area = get_support_area(part.infill_area_per_combine_per_density[density_idx][combine_idx],
                                                        gcode_layer.getLayerNr(), support_pattern, support_line_width,
                                                        support_brim_line_count);

                constexpr size_t wall_count = 0; // Walls are generated somewhere else, so their layers aren't vertically combined.
                Infill infill_comp(support_pattern, zig_zaggify_infill, connect_polygons, area,
                                   support_line_width, support_line_distance_here, current_support_infill_overlap - (density_idx == max_density_idx ? 0 : wall_line_count * support_line_width),
                                   infill_multiplier, support_infill_angle, gcode_layer.z, support_shift,
                                   max_resolution, max_deviation,
                                   wall_count, infill_origin, support_connect_zigzags,
                                   use_endpieces, skip_some_zags, zag_skip_count, pocket_size);
                infill_comp.generate(wall_toolpaths, support_polygons, support_lines, infill_extruder.settings, storage.support.cross_fill_provider);
            }

            setExtruder_addPrime(storage, gcode_layer, extruder_nr); // only switch extruder if we're sure we're going to switch
            gcode_layer.setIsInside(false); // going to print stuff outside print object, i.e. support

            if (! wall_toolpaths.empty())
            {
                const BinJunctions bins = InsetOrderOptimizer::variableWidthPathToBinJunctions(wall_toolpaths);
                for (const PathJunctions& paths : bins)
                {
                    for (const LineJunctions& line : paths)
                    {
                        gcode_layer.addInfillWall(line, gcode_layer.configs_storage.support_infill_config[0], false);
                    }
                }
                added_something = true;
            }

            if (!support_polygons.empty())
            {
                constexpr bool force_comb_retract = false;
                gcode_layer.addTravel(support_polygons[0][0], force_comb_retract);
                gcode_layer.addPolygonsByOptimizer(support_polygons, gcode_layer.configs_storage.support_infill_config[combine_idx]);
                added_something = true;
            }

            if (!support_lines.empty())
            {
                gcode_layer.addLinesByOptimizer(support_lines, gcode_layer.configs_storage.support_infill_config[combine_idx],
                                                (support_pattern == EFillMethod::ZIG_ZAG) ? SpaceFillType::PolyLines : SpaceFillType::Lines);
                added_something = true;
            }
        }
    }

    return added_something;
}


bool FffGcodeWriter::addSupportRoofsToGCode(const SliceDataStorage& storage, LayerPlan& gcode_layer) const
{
    const SupportLayer& support_layer = storage.support.supportLayers[std::max(0, gcode_layer.getLayerNr())];

    if (!storage.support.generated 
        || gcode_layer.getLayerNr() > storage.support.layer_nr_max_filled_layer 
        || support_layer.support_roof.empty())
    {
        return false; //No need to generate support roof if there's no support.
    }

    const size_t roof_extruder_nr = Application::getInstance().current_slice->scene.current_mesh_group->settings.get<ExtruderTrain&>("support_roof_extruder_nr").extruder_nr;
    const ExtruderTrain& roof_extruder = Application::getInstance().current_slice->scene.extruders[roof_extruder_nr];

    const EFillMethod pattern = roof_extruder.settings.get<EFillMethod>("support_roof_pattern");
    AngleDegrees fill_angle = 0;
    if (!storage.support.support_roof_angles.empty())
    {
        // handle negative layer numbers
        int divisor = static_cast<int>(storage.support.support_roof_angles.size());
        int index = ((gcode_layer.getLayerNr() % divisor) + divisor) % divisor;
        fill_angle = storage.support.support_roof_angles.at(index);
    }
    const bool zig_zaggify_infill = pattern == EFillMethod::ZIG_ZAG;
    const bool connect_polygons = false; // connections might happen in mid air in between the infill lines
    constexpr coord_t support_roof_overlap = 0; // the roofs should never be expanded outwards
    constexpr size_t infill_multiplier = 1;
    constexpr coord_t extra_infill_shift = 0;
    constexpr size_t wall_line_count = 0;
    const Point infill_origin;
    constexpr bool use_endpieces = true;
    constexpr bool connected_zigzags = false;
    constexpr bool skip_some_zags = false;
    constexpr size_t zag_skip_count = 0;
    constexpr coord_t pocket_size = 0;
    const coord_t max_resolution = roof_extruder.settings.get<coord_t>("meshfix_maximum_resolution");
    const coord_t max_deviation = roof_extruder.settings.get<coord_t>("meshfix_maximum_deviation");

    coord_t support_roof_line_distance = roof_extruder.settings.get<coord_t>("support_roof_line_distance");
    const coord_t support_roof_line_width = roof_extruder.settings.get<coord_t>("support_roof_line_width");
    if (gcode_layer.getLayerNr() == 0 && support_roof_line_distance < 2 * support_roof_line_width)
    { // if roof is dense
        support_roof_line_distance *= roof_extruder.settings.get<Ratio>("initial_layer_line_width_factor");
    }

    Polygons infill_outline = support_layer.support_roof;
    Polygons wall;
    // make sure there is a wall if this is on the first layer
    if (gcode_layer.getLayerNr() == 0)
    {
        wall = support_layer.support_roof.offset(-support_roof_line_width / 2);
        infill_outline = wall.offset(-support_roof_line_width / 2);
    }

    Infill roof_computation(
        pattern, zig_zaggify_infill, connect_polygons, infill_outline, gcode_layer.configs_storage.support_roof_config.getLineWidth(),
        support_roof_line_distance, support_roof_overlap, infill_multiplier, fill_angle, gcode_layer.z, extra_infill_shift,
        max_resolution, max_deviation,
        wall_line_count, infill_origin, connected_zigzags, use_endpieces, skip_some_zags, zag_skip_count, pocket_size
        );
    Polygons roof_polygons;
    VariableWidthPaths roof_paths;
    Polygons roof_lines;
    roof_computation.generate(roof_paths, roof_polygons, roof_lines, roof_extruder.settings);
    if ((gcode_layer.getLayerNr() == 0 && wall.empty()) || (gcode_layer.getLayerNr() > 0 && roof_paths.empty() && roof_polygons.empty() && roof_lines.empty()))
    {
        return false; //We didn't create any support roof.
    }
    setExtruder_addPrime(storage, gcode_layer, roof_extruder_nr);
    gcode_layer.setIsInside(false); // going to print stuff outside print object, i.e. support
    if (gcode_layer.getLayerNr() == 0)
    {
        gcode_layer.addPolygonsByOptimizer(wall, gcode_layer.configs_storage.support_roof_config);
    }
    if (!roof_polygons.empty())
    {
        constexpr bool force_comb_retract = false;
        gcode_layer.addTravel(roof_polygons[0][0], force_comb_retract);
        gcode_layer.addPolygonsByOptimizer(roof_polygons, gcode_layer.configs_storage.support_roof_config);
    }
    if (! roof_paths.empty())
    {
        const auto converted_paths = InsetOrderOptimizer::variableWidthPathToBinJunctions(roof_paths);
        for (const auto& wall_junctions : converted_paths)
        {
            gcode_layer.addWalls(wall_junctions, roof_extruder.settings, gcode_layer.configs_storage.support_roof_config, gcode_layer.configs_storage.support_roof_config);
        }
    }
    gcode_layer.addLinesByOptimizer(roof_lines, gcode_layer.configs_storage.support_roof_config, (pattern == EFillMethod::ZIG_ZAG) ? SpaceFillType::PolyLines : SpaceFillType::Lines);
    return true;
}

bool FffGcodeWriter::addSupportBottomsToGCode(const SliceDataStorage& storage, LayerPlan& gcode_layer) const
{
    const SupportLayer& support_layer = storage.support.supportLayers[std::max(0, gcode_layer.getLayerNr())];

    if (!storage.support.generated 
        || gcode_layer.getLayerNr() > storage.support.layer_nr_max_filled_layer 
        || support_layer.support_bottom.empty())
    {
        return false; //No need to generate support bottoms if there's no support.
    }

    const size_t bottom_extruder_nr = Application::getInstance().current_slice->scene.current_mesh_group->settings.get<ExtruderTrain&>("support_bottom_extruder_nr").extruder_nr;
    const ExtruderTrain& bottom_extruder = Application::getInstance().current_slice->scene.extruders[bottom_extruder_nr];

    const EFillMethod pattern = bottom_extruder.settings.get<EFillMethod>("support_bottom_pattern");
    AngleDegrees fill_angle = 0;
    if (!storage.support.support_bottom_angles.empty())
    {
        // handle negative layer numbers
        int divisor = static_cast<int>(storage.support.support_bottom_angles.size());
        int index = ((gcode_layer.getLayerNr() % divisor) + divisor) % divisor;
        fill_angle = storage.support.support_bottom_angles.at(index);
    }
    const bool zig_zaggify_infill = pattern == EFillMethod::ZIG_ZAG;
    const bool connect_polygons = true; // less retractions and less moves only make the bottoms easier to print
    constexpr coord_t support_bottom_overlap = 0; // the bottoms should never be expanded outwards
    constexpr size_t infill_multiplier = 1;
    constexpr coord_t extra_infill_shift = 0;
    constexpr size_t wall_line_count = 0;
    const Point infill_origin;
    constexpr bool use_endpieces = true;
    constexpr bool connected_zigzags = false;
    constexpr bool skip_some_zags = false;
    constexpr int zag_skip_count = 0;
    constexpr coord_t pocket_size = 0;
    const coord_t max_resolution = bottom_extruder.settings.get<coord_t>("meshfix_maximum_resolution");
    const coord_t max_deviation = bottom_extruder.settings.get<coord_t>("meshfix_maximum_deviation");

    const coord_t support_bottom_line_distance = bottom_extruder.settings.get<coord_t>("support_bottom_line_distance"); // note: no need to apply initial line width factor; support bottoms cannot exist on the first layer
    Infill bottom_computation(
        pattern, zig_zaggify_infill, connect_polygons, support_layer.support_bottom, gcode_layer.configs_storage.support_bottom_config.getLineWidth(),
        support_bottom_line_distance, support_bottom_overlap, infill_multiplier, fill_angle, gcode_layer.z, extra_infill_shift,
        max_resolution, max_deviation,
        wall_line_count, infill_origin, connected_zigzags, use_endpieces, skip_some_zags, zag_skip_count, pocket_size
        );
    Polygons bottom_polygons;
    VariableWidthPaths bottom_paths;
    Polygons bottom_lines;
    bottom_computation.generate(bottom_paths, bottom_polygons, bottom_lines, bottom_extruder.settings);
    if (bottom_paths.empty() && bottom_polygons.empty() && bottom_lines.empty())
    {
        return false;
    }
    setExtruder_addPrime(storage, gcode_layer, bottom_extruder_nr);
    gcode_layer.setIsInside(false); // going to print stuff outside print object, i.e. support
    if (!bottom_polygons.empty())
    {
        constexpr bool force_comb_retract = false;
        gcode_layer.addTravel(bottom_polygons[0][0], force_comb_retract);
        gcode_layer.addPolygonsByOptimizer(bottom_polygons, gcode_layer.configs_storage.support_bottom_config);
    }
    if (! bottom_paths.empty())
    {
        const auto converted_paths = InsetOrderOptimizer::variableWidthPathToBinJunctions(bottom_paths);
        for (const auto& wall_junctions : converted_paths)
        {
            gcode_layer.addWalls(wall_junctions, bottom_extruder.settings, gcode_layer.configs_storage.support_bottom_config, gcode_layer.configs_storage.support_bottom_config);
        }
    }
    gcode_layer.addLinesByOptimizer(bottom_lines, gcode_layer.configs_storage.support_bottom_config, (pattern == EFillMethod::ZIG_ZAG) ? SpaceFillType::PolyLines : SpaceFillType::Lines);
    return true;
}

void FffGcodeWriter::setExtruder_addPrime(const SliceDataStorage& storage, LayerPlan& gcode_layer, const size_t extruder_nr) const
{
    const size_t outermost_prime_tower_extruder = storage.primeTower.extruder_order[0];

    const size_t previous_extruder = gcode_layer.getExtruder();
    if (previous_extruder == extruder_nr &&
        !(gcode_layer.getLayerNr() > -static_cast<LayerIndex>(Raft::getFillerLayerCount()) && extruder_nr == outermost_prime_tower_extruder) &&
        !(gcode_layer.getLayerNr() == -static_cast<LayerIndex>(Raft::getFillerLayerCount()))) //No unnecessary switches, unless switching to extruder for the outer shell of the prime tower.
    {
        return;
    }
    const bool extruder_changed = gcode_layer.setExtruder(extruder_nr);

    if (extruder_changed)
    {
        if (extruder_prime_layer_nr[extruder_nr] == gcode_layer.getLayerNr())
        {
            const ExtruderTrain& train = Application::getInstance().current_slice->scene.extruders[extruder_nr];

            // We always prime an extruder, but whether it will be a prime blob/poop depends on if prime blob is enabled.
            // This is decided in GCodeExport::writePrimeTrain().
            if (train.settings.get<bool>("prime_blob_enable")) // Don't travel to the prime-blob position if not enabled though.
            {
                bool prime_pos_is_abs = train.settings.get<bool>("extruder_prime_pos_abs");
                Point prime_pos = Point(train.settings.get<coord_t>("extruder_prime_pos_x"), train.settings.get<coord_t>("extruder_prime_pos_y"));
                gcode_layer.addTravel(prime_pos_is_abs ? prime_pos : gcode_layer.getLastPlannedPositionOrStartingPosition() + prime_pos);
                gcode_layer.planPrime();
            }
            else
            {
                // Otherwise still prime, but don't do any other travels.
                gcode_layer.planPrime(0.0);
            }
        }

        if (gcode_layer.getLayerNr() == 0 && !gcode_layer.getSkirtBrimIsPlanned(extruder_nr))
        {
            processSkirtBrim(storage, gcode_layer, extruder_nr);
        }
    }


    // When the first layer of the prime tower is printed with one material only, do not prime another material on the
    // first layer again.
    if ((((gcode_layer.getLayerNr() > 0) && extruder_changed) || ((gcode_layer.getLayerNr() == 0) && storage.primeTower.multiple_extruders_on_first_layer)) || (extruder_nr == outermost_prime_tower_extruder))
    {
        addPrimeTower(storage, gcode_layer, previous_extruder);
    }
}

void FffGcodeWriter::addPrimeTower(const SliceDataStorage& storage, LayerPlan& gcode_layer, const size_t prev_extruder) const
{
    if (!Application::getInstance().current_slice->scene.current_mesh_group->settings.get<bool>("prime_tower_enable"))
    {
        return;
    }

    storage.primeTower.addToGcode(storage, gcode_layer, prev_extruder, gcode_layer.getExtruder());
}

void FffGcodeWriter::finalize()
{
    const Settings& mesh_group_settings = Application::getInstance().current_slice->scene.current_mesh_group->settings;
    if (mesh_group_settings.get<bool>("machine_heated_bed"))
    {
        gcode.writeBedTemperatureCommand(0); //Cool down the bed (M140).
        //Nozzles are cooled down automatically after the last time they are used (which might be earlier than the end of the print).
    }
    if (mesh_group_settings.get<bool>("machine_heated_build_volume") && mesh_group_settings.get<Temperature>("build_volume_temperature") != 0)
    {
        gcode.writeBuildVolumeTemperatureCommand(0); //Cool down the build volume.
    }

    const Duration print_time = gcode.getSumTotalPrintTimes();
    std::vector<double> filament_used;
    std::vector<std::string> material_ids;
    std::vector<bool> extruder_is_used;
    const Scene& scene = Application::getInstance().current_slice->scene;
    for (size_t extruder_nr = 0; extruder_nr < scene.extruders.size(); extruder_nr++)
    {
        filament_used.emplace_back(gcode.getTotalFilamentUsed(extruder_nr));
        material_ids.emplace_back(scene.extruders[extruder_nr].settings.get<std::string>("material_guid"));
        extruder_is_used.push_back(gcode.getExtruderIsUsed(extruder_nr));
    }
    std::string prefix = gcode.getFileHeader(extruder_is_used, &print_time, filament_used, material_ids);
    if (!Application::getInstance().communication->isSequential())
    {
        Application::getInstance().communication->sendGCodePrefix(prefix);
    }
    else
    {
        log("Gcode header after slicing:\n");
        log("%s", prefix.c_str());
        log("End of gcode header.\n");
    }
    if (mesh_group_settings.get<bool>("acceleration_enabled"))
    {
        gcode.writePrintAcceleration(mesh_group_settings.get<Acceleration>("machine_acceleration"));
        gcode.writeTravelAcceleration(mesh_group_settings.get<Acceleration>("machine_acceleration"));
    }
    if (mesh_group_settings.get<bool>("jerk_enabled"))
    {
        gcode.writeJerk(mesh_group_settings.get<Velocity>("machine_max_jerk_xy"));
    }

    const std::string end_gcode = mesh_group_settings.get<std::string>("machine_end_gcode");

    if (end_gcode.length() > 0 && mesh_group_settings.get<bool>("relative_extrusion"))
    {
        gcode.writeExtrusionMode(false); // ensure absolute extrusion mode is set before the end gcode
    }
    gcode.finalize(end_gcode.c_str());

    // set extrusion mode back to "normal"
    const bool set_relative_extrusion_mode = (gcode.getFlavor() == EGCodeFlavor::REPRAP);
    gcode.writeExtrusionMode(set_relative_extrusion_mode);
    for (size_t e = 0; e < Application::getInstance().current_slice->scene.extruders.size(); e++)
    {
        gcode.writeTemperatureCommand(e, 0, false);
    }

    gcode.writeComment("End of Gcode");
    /*
    the profile string below can be executed since the M25 doesn't end the gcode on an UMO and when printing via USB.
    gcode.writeCode("M25 ;Stop reading from this point on.");
    gcode.writeComment("Cura profile string:");
    gcode.writeComment(FffProcessor::getInstance()->getAllLocalSettingsString() + FffProcessor::getInstance()->getProfileString());
    */
}


}//namespace cura
<|MERGE_RESOLUTION|>--- conflicted
+++ resolved
@@ -2185,11 +2185,7 @@
 
         const int angle = bridgeAngle(mesh.settings, skin_part.skin_fill, storage, layer_nr, bridge_layer, support_layer, supported_skin_part_regions);
 
-<<<<<<< HEAD
-        if (angle > -1 || (supported_skin_part_regions.area() / (skin_part.skin_fill.area() + 1) < support_threshold))
-=======
-        if (angle > -1 || (support_threshold > 0 && (supported_skin_part_regions.area() / (skin_part.outline.area() + 1) < support_threshold)))
->>>>>>> aa69bb23
+        if (angle > -1 || (support_threshold > 0 && (supported_skin_part_regions.area() / (skin_part.skin_fill.area() + 1) < support_threshold)))
         {
             if (angle > -1)
             {
