// Copyright (c) 2023 UltiMaker
// CuraEngine is released under the terms of the AGPLv3 or higher

#include "support.h"

#include <cmath> // sqrt, round
#include <deque>
#include <fstream> // ifstream.good()
#include <utility> // pair

#include <range/v3/view/concat.hpp>
#include <range/v3/view/drop.hpp>
#include <range/v3/view/drop_last.hpp>
#include <range/v3/view/enumerate.hpp>
#include <range/v3/view/filter.hpp>
#include <range/v3/view/slice.hpp>
#include <range/v3/view/sliding.hpp>
#include <range/v3/view/take.hpp>
#include <range/v3/view/zip.hpp>
#include <scripta/logger.h>
#include <spdlog/spdlog.h>

#include "Application.h" //To get settings.
#include "ExtruderTrain.h"
#include "SkeletalTrapezoidation.h"
#include "Slice.h"
#include "infill.h"
#include "infill/SierpinskiFillProvider.h"
#include "infill/UniformDensityProvider.h"
#include "progress/Progress.h"
#include "settings/EnumSettings.h" //For EFillMethod.
#include "settings/types/Angle.h" //To compute overhang distance from the angle.
#include "settings/types/Ratio.h"
#include "sliceDataStorage.h"
#include "slicer.h"
#include "utils/Simplify.h"
#include "utils/ThreadPool.h"
#include "utils/linearAlg2D.h"
#include "utils/math.h"

namespace cura
{

bool AreaSupport::handleSupportModifierMesh(SliceDataStorage& storage, const Settings& mesh_settings, const Slicer* slicer)
{
    if (! mesh_settings.get<bool>("anti_overhang_mesh") && ! mesh_settings.get<bool>("support_mesh"))
    {
        return false;
    }
    enum ModifierType
    {
        ANTI_OVERHANG,
        SUPPORT_DROP_DOWN,
        SUPPORT_VANILLA
    };
    ModifierType modifier_type
        = (mesh_settings.get<bool>("anti_overhang_mesh")) ? ANTI_OVERHANG : ((mesh_settings.get<bool>("support_mesh_drop_down")) ? SUPPORT_DROP_DOWN : SUPPORT_VANILLA);
    for (LayerIndex layer_nr = 0; layer_nr < slicer->layers.size(); layer_nr++)
    {
        SupportLayer& support_layer = storage.support.supportLayers[layer_nr];
        const SlicerLayer& slicer_layer = slicer->layers[layer_nr];
        switch (modifier_type)
        {
        case ANTI_OVERHANG:
            support_layer.anti_overhang.push_back(slicer_layer.polygons_);
            break;
        case SUPPORT_DROP_DOWN:
            support_layer.support_mesh_drop_down.push_back(slicer_layer.polygons_);
            break;
        case SUPPORT_VANILLA:
            support_layer.support_mesh.push_back(slicer_layer.polygons_);
            break;
        }
    }
    return true;
}


void AreaSupport::splitGlobalSupportAreasIntoSupportInfillParts(SliceDataStorage& storage, const std::vector<Shape>& global_support_areas_per_layer, unsigned int total_layer_count)
{
    if (total_layer_count == 0)
    {
        return;
    }

    size_t min_layer = 0;
    size_t max_layer = total_layer_count - 1;

    const Settings& mesh_group_settings = Application::getInstance().current_slice_->scene.current_mesh_group->settings;
    const ExtruderTrain& infill_extruder = mesh_group_settings.get<ExtruderTrain&>("support_infill_extruder_nr");
    const EFillMethod support_pattern = infill_extruder.settings_.get<EFillMethod>("support_pattern");
    const coord_t support_line_width = infill_extruder.settings_.get<coord_t>("support_line_width");

    // The wall line count is used for calculating insets, and we generate support infill patterns within the insets
    const size_t wall_line_count = infill_extruder.settings_.get<size_t>("support_wall_count");

    // Generate separate support islands
    for (LayerIndex layer_nr = 0; layer_nr < total_layer_count - 1; ++layer_nr)
    {
        unsigned int wall_line_count_this_layer = wall_line_count;
        if (layer_nr == 0 && (support_pattern == EFillMethod::LINES || support_pattern == EFillMethod::ZIG_ZAG))
        { // The first layer will be printed with a grid pattern
            wall_line_count_this_layer++;
        }

        const Shape& global_support_areas = global_support_areas_per_layer[layer_nr];
        if (global_support_areas.size() == 0 || layer_nr < min_layer || layer_nr > max_layer)
        {
            // Initialize support_infill_parts empty
            storage.support.supportLayers[layer_nr].support_infill_parts.clear();
            continue;
        }

        coord_t support_line_width_here = support_line_width;
        if (layer_nr == 0 && mesh_group_settings.get<EPlatformAdhesion>("adhesion_type") != EPlatformAdhesion::RAFT)
        {
            support_line_width_here *= infill_extruder.settings_.get<Ratio>("initial_layer_line_width_factor");
        }
        // We don't generate insets and infill area for the parts yet because later the skirt/brim and prime
        // tower will remove themselves from the support, so the outlines of the parts can be changed.
        const coord_t layer_height = infill_extruder.settings_.get<coord_t>("layer_height");
        storage.support.supportLayers[layer_nr]
            .fillInfillParts(layer_nr, global_support_areas_per_layer, layer_height, storage.meshes, support_line_width_here, wall_line_count_this_layer);
    }
}


void AreaSupport::generateSupportInfillFeatures(SliceDataStorage& storage)
{
    AreaSupport::generateGradualSupport(storage);

    // combine support infill layers
    AreaSupport::combineSupportInfillLayers(storage);

    AreaSupport::cleanup(storage);
}

void AreaSupport::generateGradualSupport(SliceDataStorage& storage)
{
    //
    // # How gradual support infill works:
    // The gradual support infill uses the same technic as the gradual infill. Here is an illustration
    //
    //          A part of the model |
    //                              V
    //              __________________________       <-- each gradual support infill step consists of 2 actual layers
    //            / |                         |      <-- each step halfs the infill density.
    //          /_ _ _ _ _ _ _ _ _ _ _ _ _ _ _|      <-- infill density 1 x 1/(2^2) (25%)
    //        / |   |                         |      <-- infill density 1 x 1/(2^1) (50%)
    //      /_ _ _ _ _ _ _ _ _ _ _ _ _ _ _ _ _|
    //    / |   |   |                         |      <-- infill density 1 x 1/(2^0) (100%)
    //  /_____________________________________|      <-- the current layer, the layer which we are processing right now.
    //
    //  | 0 | 1 | 2 |              3          |      <-- areas with different densities, where densities (or sparsities) are represented by numbers 0, 1, 2, etc.
    //  more dense    ---->      less dense
    //
    // In the example above, it shows a part of the model. For the gradual support infill, we process each layer in the following way:
    //  -> Separate the generated support areas into isolated islands, and we process those islands one by one
    //     so that the outlines and the gradual infill areas of an island can be printed together.
    //
    //  -> Calculate a number of layer groups, each group consists of layers that will be infilled with the same density.
    //     The maximum number of densities is defined by the parameter "max graudual support steps". For example, it the <max steps> is 5,
    //     It means that we can have at most 5 different densities, each is 1/2 than the other. So, it will looks like below:
    //           |  step  |    density    |  description              |
    //           |    0   |   1 / (2^0)   |  100% the most dense      |
    //           |    1   |   1 / (2^1)   |                           |
    //           |    2   |   1 / (2^2)   |                           |
    //           |    3   |   1 / (2^3)   |                           |
    //           |    4   |   1 / (2^4)   |                           |
    //           |    5   |   1 / (2^5)   |  3.125% the least dense   |
    //
    //  -> With those layer groups, we can project areas with different densities onto the layer we are currently processing.
    //     Like in the illustration above, you can see 4 different areas with densities ranging from 0 to 3.
    //
    //  -> We save those areas with different densities into the SupportInfillPart data structure, which holds all the support infill
    //     information of a support island on a specific layer.
    //
    //  -> Note that this function only does the above, which is identifying and storing support infill areas with densities.
    //     The actual printing part is done in FffGcodeWriter.
    //
    const Settings& mesh_group_settings = Application::getInstance().current_slice_->scene.current_mesh_group->settings;
    const size_t total_layer_count = storage.print_layer_count;
    const ExtruderTrain& infill_extruder = mesh_group_settings.get<ExtruderTrain&>("support_infill_extruder_nr");
    const coord_t gradual_support_step_height = infill_extruder.settings_.get<coord_t>("gradual_support_infill_step_height");
    const size_t max_density_steps = infill_extruder.settings_.get<size_t>("gradual_support_infill_steps");

    const coord_t wall_width = infill_extruder.settings_.get<coord_t>("support_line_width");
    const bool is_connected = infill_extruder.settings_.get<bool>("zig_zaggify_infill") || infill_extruder.settings_.get<EFillMethod>("infill_pattern") == EFillMethod::ZIG_ZAG;
    const Simplify simplifier(infill_extruder.settings_);

    // no early-out for this function; it needs to initialize the [infill_area_per_combine_per_density]
    double layer_skip_count{ 8.0 }; // skip every so many layers as to ignore small gaps in the model making computation more easy
    size_t gradual_support_step_layer_count
        = round_divide(gradual_support_step_height, mesh_group_settings.get<coord_t>("layer_height")); // The difference in layer count between consecutive density infill areas.

    // make gradual_support_step_height divisable by layer_skip_count
    const auto n_skip_steps_per_gradual_step
        = std::max(1.0, std::ceil(gradual_support_step_layer_count / layer_skip_count)); // only decrease layer_skip_count to make it a divisor of gradual_support_step_layer_count
    layer_skip_count = gradual_support_step_layer_count / n_skip_steps_per_gradual_step;

    LayerIndex min_layer = 0;
    LayerIndex max_layer = total_layer_count - 1;

    // compute different density areas for each support island
    for (LayerIndex layer_nr = 0; layer_nr < total_layer_count - 1; layer_nr++)
    {
        if (layer_nr < min_layer || layer_nr > max_layer)
        {
            continue;
        }

        // generate separate support islands and calculate density areas for each island
        std::vector<SupportInfillPart>& support_infill_parts = storage.support.supportLayers[layer_nr].support_infill_parts;
        for (unsigned int part_idx = 0; part_idx < support_infill_parts.size(); ++part_idx)
        {
            SupportInfillPart& support_infill_part = support_infill_parts[part_idx];

            Shape original_area = support_infill_part.getInfillArea();
            if (original_area.empty())
            {
                continue;
            }
            // NOTE: This both generates the walls _and_ returns the _actual_ infill area (the one _without_ walls) for use in the rest of the method.
            const Shape infill_area = Infill::generateWallToolPaths(
                support_infill_part.wall_toolpaths_,
                original_area,
                support_infill_part.inset_count_to_generate_,
                wall_width,
                infill_extruder.settings_,
                layer_nr,
                SectionType::SUPPORT);
            const AABB& this_part_boundary_box = support_infill_part.outline_boundary_box_;

            // calculate density areas for this island
            Shape less_dense_support = infill_area; // one step less dense with each density_step
            Shape sum_more_dense; // NOTE: Only used for zig-zag or connected fills.
            for (unsigned int density_step = 0; density_step < max_density_steps; ++density_step)
            {
                LayerIndex actual_min_layer{ layer_nr + density_step * gradual_support_step_layer_count + static_cast<LayerIndex::value_type>(layer_skip_count) };
                LayerIndex actual_max_layer{ layer_nr + (density_step + 1) * gradual_support_step_layer_count };

                for (double upper_layer_idx = actual_min_layer; upper_layer_idx <= actual_max_layer; upper_layer_idx += layer_skip_count)
                {
                    if (static_cast<unsigned int>(upper_layer_idx) >= total_layer_count)
                    {
                        less_dense_support.clear();
                        break;
                    }

                    // compute intersections with relevant upper parts
                    const std::vector<SupportInfillPart> upper_infill_parts = storage.support.supportLayers[upper_layer_idx].support_infill_parts;
                    Shape relevant_upper_polygons;
                    for (unsigned int upper_part_idx = 0; upper_part_idx < upper_infill_parts.size(); ++upper_part_idx)
                    {
                        if (support_infill_part.outline_.empty())
                        {
                            continue;
                        }

                        // we compute intersection based on support infill areas
                        const AABB& upper_part_boundary_box = upper_infill_parts[upper_part_idx].outline_boundary_box_;
                        //
                        // Here we are comparing the **outlines** of the infill areas
                        //
                        // legend:
                        //   ^ support roof
                        //   | support wall
                        //   # dense support
                        //   + less dense support
                        //
                        //     comparing infill            comparing with outline (this is our approach)
                        //    ^^^^^^        ^^^^^^            ^^^^^^            ^^^^^^
                        //    ####||^^      ####||^^          ####||^^          ####||^^
                        //    ######||^^    #####||^^         ######||^^        #####||^^
                        //    ++++####||    ++++##||^         ++++++##||        ++++++||^
                        //    ++++++####    +++++##||         ++++++++##        +++++++||
                        //
                        if (upper_part_boundary_box.hit(this_part_boundary_box))
                        {
                            relevant_upper_polygons.push_back(upper_infill_parts[upper_part_idx].outline_);
                        }
                    }

                    less_dense_support = less_dense_support.intersection(relevant_upper_polygons);
                }
                if (less_dense_support.size() == 0)
                {
                    break;
                }

                // add new infill_area_per_combine_per_density for the current density
                support_infill_part.infill_area_per_combine_per_density_.emplace_back();
                std::vector<Shape>& support_area_current_density = support_infill_part.infill_area_per_combine_per_density_.back();
                const Shape more_dense_support = infill_area.difference(less_dense_support);
                support_area_current_density.push_back(simplifier.polygon(more_dense_support.difference(sum_more_dense)));
                if (is_connected)
                {
                    sum_more_dense = sum_more_dense.unionPolygons(more_dense_support);
                }
            }

            support_infill_part.infill_area_per_combine_per_density_.emplace_back();
            std::vector<Shape>& support_area_current_density = support_infill_part.infill_area_per_combine_per_density_.back();
            support_area_current_density.push_back(simplifier.polygon(infill_area.difference(sum_more_dense)));

            assert(support_infill_part.infill_area_per_combine_per_density_.size() != 0 && "support_infill_part.infill_area_per_combine_per_density should now be initialized");
#ifdef DEBUG
            for (unsigned int part_i = 0; part_i < support_infill_part.infill_area_per_combine_per_density_.size(); ++part_i)
            {
                assert(support_infill_part.infill_area_per_combine_per_density_[part_i].size() != 0);
            }
#endif // DEBUG
        }
    }
}


void AreaSupport::combineSupportInfillLayers(SliceDataStorage& storage)
{
    const Settings& mesh_group_settings = Application::getInstance().current_slice_->scene.current_mesh_group->settings;
    const unsigned int total_layer_count = storage.print_layer_count;
    const coord_t layer_height = mesh_group_settings.get<coord_t>("layer_height");
    // How many support infill layers to combine to obtain the requested sparse thickness.
    const ExtruderTrain& infill_extruder = mesh_group_settings.get<ExtruderTrain&>("support_infill_extruder_nr");
    const size_t combine_layers_amount
        = std::max(uint64_t(1), round_divide(infill_extruder.settings_.get<coord_t>("support_infill_sparse_thickness"), std::max(layer_height, coord_t(1))));
    if (combine_layers_amount <= 1)
    {
        return;
    }

    /* We need to round down the layer index we start at to the nearest
    divisible index. Otherwise we get some parts that have infill at divisible
    layers and some at non-divisible layers. Those layers would then miss each
    other. */
    size_t min_layer = combine_layers_amount - 1;
    min_layer -= min_layer % combine_layers_amount; // Round upwards to the nearest layer divisible by infill_sparse_combine.
    size_t max_layer = total_layer_count < storage.support.supportLayers.size() ? total_layer_count : storage.support.supportLayers.size();
    max_layer = max_layer - 1;
    max_layer -= max_layer % combine_layers_amount; // Round downwards to the nearest layer divisible by infill_sparse_combine.

    for (size_t layer_idx = min_layer; layer_idx <= max_layer; layer_idx += combine_layers_amount) // Skip every few layers, but extrude more.
    {
        if (layer_idx >= storage.support.supportLayers.size())
        {
            break;
        }

        SupportLayer& layer = storage.support.supportLayers[layer_idx];
        for (unsigned int combine_count_here = 1; combine_count_here < combine_layers_amount; ++combine_count_here)
        {
            if (layer_idx < combine_count_here)
            {
                break;
            }

            size_t lower_layer_idx = layer_idx - combine_count_here;
            if (lower_layer_idx < min_layer)
            {
                break;
            }
            SupportLayer& lower_layer = storage.support.supportLayers[lower_layer_idx];

            for (SupportInfillPart& part : layer.support_infill_parts)
            {
                if (part.getInfillArea().empty())
                {
                    continue;
                }
                for (unsigned int density_idx = 0; density_idx < part.infill_area_per_combine_per_density_.size(); ++density_idx)
                { // go over each density of gradual infill (these density areas overlap!)
                    std::vector<Shape>& infill_area_per_combine = part.infill_area_per_combine_per_density_[density_idx];
                    Shape result;
                    for (SupportInfillPart& lower_layer_part : lower_layer.support_infill_parts)
                    {
                        if (! part.outline_boundary_box_.hit(lower_layer_part.outline_boundary_box_))
                        {
                            continue;
                        }

                        Shape intersection = infill_area_per_combine[combine_count_here - 1].intersection(lower_layer_part.getInfillArea()).offset(-200).offset(200);
                        if (intersection.size() <= 0)
                        {
                            continue;
                        }

                        result.push_back(intersection); // add area to be thickened
                        infill_area_per_combine[combine_count_here - 1]
                            = infill_area_per_combine[combine_count_here - 1].difference(intersection); // remove thickened area from less thick layer here

                        unsigned int max_lower_density_idx = density_idx;
                        // Generally: remove only from *same density* areas on layer below
                        // If there are no same density areas, then it's ok to print them anyway
                        // Don't remove other density areas
                        if (density_idx == part.infill_area_per_combine_per_density_.size() - 1)
                        {
                            // For the most dense areas on a given layer the density of that area is doubled.
                            // This means that - if the lower layer has more densities -
                            // all those lower density lines are included in the most dense of this layer.
                            // We therefore compare the most dense are on this layer with all densities
                            // of the lower layer with the same or higher density index
                            max_lower_density_idx = lower_layer_part.infill_area_per_combine_per_density_.size() - 1;
                        }
                        for (unsigned int lower_density_idx = density_idx;
                             lower_density_idx <= max_lower_density_idx && lower_density_idx < lower_layer_part.infill_area_per_combine_per_density_.size();
                             lower_density_idx++)
                        {
                            std::vector<Shape>& lower_infill_area_per_combine = lower_layer_part.infill_area_per_combine_per_density_[lower_density_idx];
                            lower_infill_area_per_combine[0]
                                = lower_infill_area_per_combine[0].difference(intersection); // remove thickened area from lower (single thickness) layer
                        }
                    }

                    infill_area_per_combine.push_back(result);
                }
            }
        }
    }
}

void AreaSupport::cleanup(SliceDataStorage& storage)
{
    const coord_t support_line_width = Application::getInstance().current_slice_->scene.current_mesh_group->settings.get<coord_t>("support_line_width");
    for (LayerIndex layer_nr = 0; layer_nr < storage.support.supportLayers.size(); layer_nr++)
    {
        SupportLayer& layer = storage.support.supportLayers[layer_nr];
        for (unsigned int part_idx = 0; part_idx < layer.support_infill_parts.size(); part_idx++)
        {
            SupportInfillPart& part = layer.support_infill_parts[part_idx];
            bool can_be_removed = true;
            if (part.inset_count_to_generate_ > 0)
            {
                can_be_removed = false;
            }
            else
            {
                for (const std::vector<Shape>& infill_area_per_combine_this_density : part.infill_area_per_combine_per_density_)
                {
                    for (const Shape& infill_area_this_combine_this_density : infill_area_per_combine_this_density)
                    {
                        // remove small areas which were introduced by rounding errors in comparing the same area on two consecutive layer
                        if (! infill_area_this_combine_this_density.empty() && infill_area_this_combine_this_density.area() > support_line_width * support_line_width)
                        {
                            can_be_removed = false;
                            break;
                        }
                    }
                    if (! can_be_removed)
                    { // break outer loop
                        break;
                    }
                }
            }
            if (can_be_removed)
            {
                part = std::move(layer.support_infill_parts.back());
                layer.support_infill_parts.pop_back();
                part_idx--;
            }
        }
    }
}

Shape AreaSupport::join(const SliceDataStorage& storage, const Shape& supportLayer_up, Shape& supportLayer_this)
{
    Shape joined;

    const Settings& infill_settings = Application::getInstance().current_slice_->scene.current_mesh_group->settings.get<ExtruderTrain&>("support_infill_extruder_nr").settings_;
    const AngleRadians conical_support_angle = infill_settings.get<AngleRadians>("support_conical_angle");
    const coord_t layer_thickness = infill_settings.get<coord_t>("layer_height");
    coord_t conical_support_offset;
    if (conical_support_angle > 0)
    { // outward ==> wider base than overhang
        conical_support_offset = -boundedTan(conical_support_angle) * layer_thickness;
    }
    else
    { // inward ==> smaller base than overhang
        conical_support_offset = boundedTan(-conical_support_angle) * layer_thickness;
    }
    const bool conical_support = infill_settings.get<bool>("support_conical_enabled") && conical_support_angle != 0;
    if (conical_support)
    {
        const Settings& mesh_group_settings = Application::getInstance().current_slice_->scene.current_mesh_group->settings;
        // Don't go outside the build volume.
        Shape machine_volume_border;
        switch (mesh_group_settings.get<BuildPlateShape>("machine_shape"))
        {
        case BuildPlateShape::ELLIPTIC:
        {
            // Construct an ellipse to approximate the build volume.
            const coord_t width = storage.machine_size.max_.x_ - storage.machine_size.min_.x_;
            const coord_t depth = storage.machine_size.max_.y_ - storage.machine_size.min_.y_;
            Polygon border_circle;
            constexpr unsigned int circle_resolution = 50;
            for (unsigned int i = 0; i < circle_resolution; i++)
            {
                const AngleRadians angle = TAU * i / circle_resolution;
                const Point3LL machine_middle = storage.machine_size.getMiddle();
                const coord_t x = machine_middle.x_ + cos(angle) * width / 2;
                const coord_t y = machine_middle.y_ + sin(angle) * depth / 2;
                border_circle.emplace_back(x, y);
            }
            machine_volume_border.push_back(border_circle);
            break;
        }
        case BuildPlateShape::RECTANGULAR:
        default:
            machine_volume_border.push_back(storage.machine_size.flatten().toPolygon());
            break;
        }
        coord_t adhesion_size = 0; // Make sure there is enough room for the platform adhesion around support.
        coord_t extra_skirt_line_width = 0;
        const std::vector<bool> is_extruder_used = storage.getExtrudersUsed();
        for (size_t extruder_nr = 0; extruder_nr < Application::getInstance().current_slice_->scene.extruders.size(); extruder_nr++)
        {
            if (! is_extruder_used[extruder_nr]) // Unused extruders and the primary adhesion extruder don't generate an extra skirt line.
            {
                continue;
            }
            const ExtruderTrain& other_extruder = Application::getInstance().current_slice_->scene.extruders[extruder_nr];
            extra_skirt_line_width += other_extruder.settings_.get<coord_t>("skirt_brim_line_width") * other_extruder.settings_.get<Ratio>("initial_layer_line_width_factor");
        }
        const std::vector<ExtruderTrain*> skirt_brim_extruders = mesh_group_settings.get<std::vector<ExtruderTrain*>>("skirt_brim_extruder_nr");
        auto adhesion_width_str{ "brim_width" };
        auto adhesion_line_count_str{ "brim_line_count" };
        switch (mesh_group_settings.get<EPlatformAdhesion>("adhesion_type"))
        {
        case EPlatformAdhesion::SKIRT:
            adhesion_width_str = "skirt_gap";
            adhesion_line_count_str = "skirt_line_count";
            [[fallthrough]];
        case EPlatformAdhesion::BRIM:
            for (ExtruderTrain* skirt_brim_extruder_p : skirt_brim_extruders)
            {
                ExtruderTrain& skirt_brim_extruder = *skirt_brim_extruder_p;
                adhesion_size = std::max(
                    adhesion_size,
                    coord_t(
                        skirt_brim_extruder.settings_.get<coord_t>(adhesion_width_str)
                        + skirt_brim_extruder.settings_.get<coord_t>("skirt_brim_line_width")
                              * (skirt_brim_extruder.settings_.get<size_t>(adhesion_line_count_str) - 1) // - 1 because the line is also included in extra_skirt_line_width
                              * skirt_brim_extruder.settings_.get<Ratio>("initial_layer_line_width_factor")
                        + extra_skirt_line_width));
            }
            break;
        case EPlatformAdhesion::RAFT:
        {
            adhesion_size = std::max({ mesh_group_settings.get<ExtruderTrain&>("raft_base_extruder_nr").settings_.get<coord_t>("raft_base_margin"),
                                       mesh_group_settings.get<ExtruderTrain&>("raft_interface_extruder_nr").settings_.get<coord_t>("raft_interface_margin"),
                                       mesh_group_settings.get<ExtruderTrain&>("raft_surface_extruder_nr").settings_.get<coord_t>("raft_surface_margin") });
            break;
        }
        case EPlatformAdhesion::NONE:
            adhesion_size = 0;
            break;
        default: // Also use 0.
            spdlog::info("Unknown platform adhesion type! Please implement the width of the platform adhesion here.");
            break;
        }
        machine_volume_border = machine_volume_border.offset(-adhesion_size);

        const coord_t conical_smallest_breadth = infill_settings.get<coord_t>("support_conical_min_width");
        Shape insetted = supportLayer_up.offset(-conical_smallest_breadth / 2);
        Shape small_parts = supportLayer_up.difference(insetted.offset(conical_smallest_breadth / 2 + 20));
        joined = supportLayer_this.unionPolygons(supportLayer_up.offset(conical_support_offset)).unionPolygons(small_parts).intersection(machine_volume_border);
    }
    else
    {
        joined = supportLayer_this.unionPolygons(supportLayer_up);
    }

    // join different parts
    const coord_t join_distance = infill_settings.get<coord_t>("support_join_distance");
    if (join_distance > 0)
    {
        // first offset the layer a little inwards; this way tiny area's will not be joined
        // (narrow areas; ergo small areas will be removed in a later step using this same offset)
        // this inwards offset is later reversed by increasing the outwards offset
        const coord_t min_even_wall_line_width = infill_settings.get<coord_t>("min_even_wall_line_width");
        auto half_min_feature_width = min_even_wall_line_width + 10;

        joined = joined.offset(-half_min_feature_width)
                     .offset(join_distance + half_min_feature_width, ClipperLib::jtRound)
                     .offset(-join_distance, ClipperLib::jtRound)
                     .unionPolygons(joined);
    }

    const Simplify simplify(infill_settings);
    joined = simplify.polygon(joined);

    return joined;
}

void AreaSupport::generateOverhangAreas(SliceDataStorage& storage)
{
    for (std::shared_ptr<SliceMeshStorage>& mesh_ptr : storage.meshes)
    {
        auto& mesh = *mesh_ptr;
        if (mesh.settings.get<bool>("infill_mesh") || mesh.settings.get<bool>("anti_overhang_mesh"))
        {
            continue;
        }
        // it actually also initializes some buffers that are needed in generateSupport
        generateOverhangAreasForMesh(storage, mesh);
    }
}

void AreaSupport::generateSupportAreas(SliceDataStorage& storage)
{
    std::vector<Shape> global_support_areas_per_layer;
    global_support_areas_per_layer.resize(storage.print_layer_count);

    int max_layer_nr_support_mesh_filled;
    for (max_layer_nr_support_mesh_filled = storage.support.supportLayers.size() - 1; max_layer_nr_support_mesh_filled >= 0; max_layer_nr_support_mesh_filled--)
    {
        const SupportLayer& support_layer = storage.support.supportLayers[max_layer_nr_support_mesh_filled];
        if (support_layer.support_mesh.size() > 0 || support_layer.support_mesh_drop_down.size() > 0)
        {
            break;
        }
    }
    storage.support.layer_nr_max_filled_layer = max_layer_nr_support_mesh_filled;
    for (int layer_nr = 0; layer_nr < max_layer_nr_support_mesh_filled; layer_nr++)
    {
        SupportLayer& support_layer = storage.support.supportLayers[layer_nr];
        support_layer.anti_overhang = support_layer.anti_overhang.unionPolygons();
        support_layer.support_mesh_drop_down = support_layer.support_mesh_drop_down.unionPolygons();
        support_layer.support_mesh = support_layer.support_mesh.unionPolygons();
    }

    // initialization of supportAreasPerLayer
    if (storage.print_layer_count > storage.support.supportLayers.size())
    { // there might already be anti_overhang_area data or support mesh data in the supportLayers
        storage.support.supportLayers.resize(storage.print_layer_count);
    }

    // generate support areas
    bool support_meshes_drop_down_handled = false;
    bool support_meshes_handled = false;
    const Settings& mesh_group_settings = Application::getInstance().current_slice_->scene.current_mesh_group->settings;
    for (unsigned int mesh_idx = 0; mesh_idx < storage.meshes.size(); mesh_idx++)
    {
        SliceMeshStorage& mesh = *storage.meshes[mesh_idx];
        if (mesh.settings.get<bool>("infill_mesh") || mesh.settings.get<bool>("anti_overhang_mesh"))
        {
            continue;
        }
        Settings* infill_settings = &storage.meshes[mesh_idx]->settings;
        Settings* roof_settings = &storage.meshes[mesh_idx]->settings;
        Settings* bottom_settings = &storage.meshes[mesh_idx]->settings;
        if (mesh.settings.get<bool>("support_mesh"))
        {
            if ((mesh.settings.get<bool>("support_mesh_drop_down") && support_meshes_drop_down_handled)
                || (! mesh.settings.get<bool>("support_mesh_drop_down") && support_meshes_handled))
            { // handle all support_mesh and support_mesh_drop_down areas only once
                continue;
            }
            // use extruder train settings rather than the per-object settings of the first support mesh encountered.
            // because all support meshes are processed at the same time it doesn't make sense to use the per-object settings of the first support mesh encountered.
            // instead we must use the support extruder settings, which is the settings base common to all support meshes.
            infill_settings = &mesh_group_settings.get<ExtruderTrain&>("support_infill_extruder_nr").settings_;
            roof_settings = &mesh_group_settings.get<ExtruderTrain&>("support_roof_extruder_nr").settings_;
            bottom_settings = &mesh_group_settings.get<ExtruderTrain&>("support_bottom_extruder_nr").settings_;
            if (mesh.settings.get<bool>("support_mesh_drop_down"))
            {
                support_meshes_drop_down_handled = true;
            }
            else
            {
                support_meshes_handled = true;
            }
        }
        std::vector<Shape> mesh_support_areas_per_layer;
        mesh_support_areas_per_layer.resize(storage.print_layer_count, Shape());

        generateSupportAreasForMesh(storage, *infill_settings, *roof_settings, *bottom_settings, mesh_idx, storage.print_layer_count, mesh_support_areas_per_layer);
        for (size_t layer_idx = 0; layer_idx < storage.print_layer_count; layer_idx++)
        {
            global_support_areas_per_layer[layer_idx].push_back(mesh_support_areas_per_layer[layer_idx]);
        }
    }

    for (Shape& support_areas : global_support_areas_per_layer)
    {
        support_areas = support_areas.unionPolygons();
    }

    // handle support interface
    for (auto& mesh : storage.meshes)
    {
        if (mesh->settings.get<bool>("infill_mesh") || mesh->settings.get<bool>("anti_overhang_mesh"))
        {
            continue;
        }

        if (mesh->settings.get<bool>("support_roof_enable"))
        {
            generateSupportRoof(storage, *mesh, global_support_areas_per_layer);
        }
        if (mesh->settings.get<bool>("support_bottom_enable"))
        {
            generateSupportBottom(storage, *mesh, global_support_areas_per_layer);
        }
    }

    // split the global support areas into parts for later gradual support infill generation
    AreaSupport::splitGlobalSupportAreasIntoSupportInfillParts(storage, global_support_areas_per_layer, storage.print_layer_count);
    precomputeCrossInfillTree(storage);
}

void AreaSupport::precomputeCrossInfillTree(SliceDataStorage& storage)
{
    const Settings& mesh_group_settings = Application::getInstance().current_slice_->scene.current_mesh_group->settings;
    const ExtruderTrain& infill_extruder = mesh_group_settings.get<ExtruderTrain&>("support_infill_extruder_nr");
    const EFillMethod& support_pattern = infill_extruder.settings_.get<EFillMethod>("support_pattern");
    if ((support_pattern == EFillMethod::CROSS || support_pattern == EFillMethod::CROSS_3D) && infill_extruder.settings_.get<coord_t>("support_line_distance") > 0)
    {
        AABB3D aabb;
        for (unsigned int mesh_idx = 0; mesh_idx < storage.meshes.size(); mesh_idx++)
        {
            const SliceMeshStorage& mesh = *storage.meshes[mesh_idx];
            if (mesh.settings.get<bool>("infill_mesh") || mesh.settings.get<bool>("anti_overhang_mesh"))
            {
                continue;
            }
            Settings& infill_settings = storage.meshes[mesh_idx]->settings;
            if (mesh.settings.get<bool>("support_mesh"))
            {
                // use extruder train settings rather than the per-object settings of the first support mesh encountered.
                // because all support meshes are processed at the same time it doesn't make sense to use the per-object settings of the first support mesh encountered.
                // instead we must use the support extruder settings, which is the settings base common to all support meshes.
                infill_settings = mesh_group_settings.get<ExtruderTrain&>("support_infill_extruder_nr").settings_;
            }
            const coord_t aabb_expansion = infill_settings.get<coord_t>("support_offset");
            AABB3D aabb_here(mesh.bounding_box);
            aabb_here.include(aabb_here.min_ - Point3LL(-aabb_expansion, -aabb_expansion, 0));
            aabb_here.include(aabb_here.max_ + Point3LL(-aabb_expansion, -aabb_expansion, 0));
            aabb.include(aabb_here);
        }

        std::string cross_subdisivion_spec_image_file = infill_extruder.settings_.get<std::string>("cross_support_density_image");
        std::ifstream cross_fs(cross_subdisivion_spec_image_file.c_str());
        if (cross_subdisivion_spec_image_file != "" && cross_fs.good())
        {
            storage.support.cross_fill_provider = std::make_shared<SierpinskiFillProvider>(
                aabb,
                infill_extruder.settings_.get<coord_t>("support_line_distance"),
                infill_extruder.settings_.get<coord_t>("support_line_width"),
                cross_subdisivion_spec_image_file);
        }
        else
        {
            if (cross_subdisivion_spec_image_file != "")
            {
                spdlog::error("Cannot find density image: {}.", cross_subdisivion_spec_image_file);
            }
            storage.support.cross_fill_provider = std::make_shared<SierpinskiFillProvider>(
                aabb,
                infill_extruder.settings_.get<coord_t>("support_line_distance"),
                infill_extruder.settings_.get<coord_t>("support_line_width"));
        }
    }
}

void AreaSupport::generateOverhangAreasForMesh(SliceDataStorage& storage, SliceMeshStorage& mesh)
{
    if (! mesh.settings.get<bool>("support_enable") && ! mesh.settings.get<bool>("support_mesh"))
    {
        return;
    }

    // Fill the overhang areas with emptiness first, even if it's a support mesh, so that we can request the areas.
    mesh.full_overhang_areas.resize(storage.print_layer_count);
    for (size_t layer_idx = 0; layer_idx < storage.print_layer_count; layer_idx++)
    {
        mesh.overhang_areas.emplace_back();
    }

    // Don't generate overhang areas for support meshes. They are dropped down automatically if desired.
    const bool is_support_modifier = mesh.settings.get<bool>("support_mesh");
    if (is_support_modifier)
    {
        return;
    }

    // Don't generate overhang areas if the Z distance is higher than the objects we're generating support for.
    const coord_t layer_height = Application::getInstance().current_slice_->scene.current_mesh_group->settings.get<coord_t>("layer_height");
    const coord_t z_distance_top = mesh.settings.get<coord_t>("support_top_distance");
    const size_t z_distance_top_layers = (z_distance_top / layer_height) + 1;
    if (z_distance_top_layers + 1 > storage.print_layer_count)
    {
        return;
    }

    // Generate points and lines of overhang (for corners pointing downwards, since they don't have an area to support but still need supporting).
    const coord_t max_supported_diameter = mesh.settings.get<coord_t>("support_tower_maximum_supported_diameter");
    const bool use_towers = mesh.settings.get<bool>("support_use_towers") && max_supported_diameter > 0;
    if (use_towers)
    {
        AreaSupport::detectOverhangPoints(storage, mesh);
    }

    // Generate the actual areas and store them in the mesh.
    cura::parallel_for<size_t>(
        1,
        storage.print_layer_count,
        [&](const size_t layer_idx)
        {
            std::pair<Shape, Shape> basic_and_full_overhang = computeBasicAndFullOverhang(storage, mesh, layer_idx);
            mesh.overhang_areas[layer_idx] = basic_and_full_overhang.first; // Store the results.
            mesh.full_overhang_areas[layer_idx] = basic_and_full_overhang.second;
            scripta::log("support_basic_overhang_area", basic_and_full_overhang.first, SectionType::SUPPORT, layer_idx);
            scripta::log("support_full_overhang_area", basic_and_full_overhang.second, SectionType::SUPPORT, layer_idx);
        });
}

Shape AreaSupport::generateVaryingXYDisallowedArea(const SliceMeshStorage& storage, const LayerIndex layer_idx)
{
    const auto& mesh_group_settings = Application::getInstance().current_slice_->scene.current_mesh_group->settings;
    const Simplify simplify{ mesh_group_settings };
    const auto layer_thickness = mesh_group_settings.get<coord_t>("layer_height");
    const auto support_distance_top = static_cast<double>(mesh_group_settings.get<coord_t>("support_top_distance"));
    const auto support_distance_bot = static_cast<double>(mesh_group_settings.get<coord_t>("support_bottom_distance"));
    const auto overhang_angle = mesh_group_settings.get<AngleRadians>("support_angle");
    const auto xy_distance = static_cast<double>(mesh_group_settings.get<coord_t>("support_xy_distance"));

    constexpr auto close_dist = 20;

    Shape layer_current = simplify.polygon(storage.layers[layer_idx].getOutlines().offset(-close_dist).offset(close_dist));

    using point_pair_t = std::pair<size_t, double>;
    using poly_point_key = std::tuple<unsigned int, unsigned int>;

    // We calculate the slope for each point at multiple layers. This is to average out local variations in the
    // slope. We need at least two layers to calculate the slope; one above the current layer and one below.
    // This is because the bottom layer uses _support_distance_bot_ and the top layer uses _support_distance_top_
    // for the z-distance, and we want to take in both these values into account when creating the xy-distance poly.
    struct z_delta_poly_t
    {
        double support_distance;
        double delta_z;
        Shape layer_delta;
    };

    std::vector<z_delta_poly_t> z_distances_layer_deltas;

    // We only use two compare-layers for the slope calculation. A layer $layer_index_offset$ layers below and
    // a layer $layer_index_offset$ layers above the current layer.
    const size_t layer_index_offset = 1;

    const LayerIndex layer_idx_below{ std::max(LayerIndex{ layer_idx - layer_index_offset }, LayerIndex{ 0 }) };
    if (layer_idx_below != layer_idx)
    {
        const auto layer_below = simplify.polygon(storage.layers[layer_idx_below].getOutlines().offset(-close_dist).offset(close_dist));
        z_distances_layer_deltas.emplace_back(z_delta_poly_t{
            .support_distance = support_distance_bot,
            .delta_z = -static_cast<double>(layer_index_offset * layer_thickness),
            .layer_delta = layer_below,
        });
    }

    const LayerIndex layer_idx_above{ std::min(LayerIndex{ layer_idx + layer_index_offset }, LayerIndex{ storage.layers.size() - 1 }) };
    if (layer_idx_above != layer_idx)
    {
        const auto layer_above = simplify.polygon(storage.layers[layer_idx_above].getOutlines().offset(-close_dist).offset(close_dist));
        z_distances_layer_deltas.emplace_back(z_delta_poly_t{
            .support_distance = support_distance_top,
            .delta_z = static_cast<double>(layer_index_offset * layer_thickness),
            .layer_delta = layer_above,
        });
    }

    // Initialize the offset_dist_at_point map with all the points in the current layer.
    // This map is used to store the variation in X/Y distance at each point, per
    // compare-layer. The distances calculated for each layer are averaged to get the
    // final X/Y distance.
    std::map<poly_point_key, point_pair_t> offset_dist_at_point;
    for (auto [current_poly_idx, current_poly] : layer_current | ranges::views::enumerate)
    {
        for (auto [current_point_idx, current_point] : current_poly | ranges::views::enumerate)
        {
            offset_dist_at_point.insert({ { current_poly_idx, current_point_idx }, { 0, 0 } });
        }
    }

    for (const auto& z_delta_poly : z_distances_layer_deltas)
    {
        const auto support_distance = z_delta_poly.support_distance;
        const auto delta_z = z_delta_poly.delta_z;
        const auto layer_delta = z_delta_poly.layer_delta;
        const auto xy_distance_natural = support_distance * boundedTan(overhang_angle);

        for (auto [current_poly_idx, current_poly] : layer_current | ranges::views::enumerate)
        {
            for (auto [current_point_idx, current_point] : current_poly | ranges::views::enumerate)
            {
                auto min_dist2 = std::numeric_limits<coord_t>::max();
                Point2LL min_point;

                for (auto delta_poly : layer_delta)
                {
                    constexpr auto window_size = 2;
                    const auto view
                        = ranges::views::concat(delta_poly, (delta_poly | ranges::views::take(window_size - 1))) // wrap around to make sure all line segments are included
                        | ranges::views::sliding(window_size); // sliding window of size 2 to get start/end of line segment

                    for (auto window : view)
                    {
                        const auto delta_point = window[0];
                        const auto delta_point_next = window[1];

                        const auto dist2 = LinearAlg2D::getDist2FromLineSegment(delta_point, current_point, delta_point_next);
                        min_dist2 = std::min(min_dist2, dist2);
                    }
                }

                const auto min_dist = std::sqrt(min_dist2);
                const auto slope = min_dist / delta_z;
                const auto wall_angle = std::atan(std::abs(slope));
                const auto ratio = std::max(0.0, std::min(1.0, wall_angle / overhang_angle));
                const auto xy_distance_varying = std::lerp(xy_distance, xy_distance_natural, ratio);

                const poly_point_key key = { current_poly_idx, current_point_idx };
                const auto [n, commutative_offset] = offset_dist_at_point.at(key);
                offset_dist_at_point.at(key) = { n + 1, commutative_offset + xy_distance_varying };
            }
        }
    }

    std::vector<coord_t> varying_offsets;

    for (auto [current_poly_idx, current_poly] : layer_current | ranges::views::enumerate)
    {
        for (auto [current_point_idx, _current_point] : current_poly | ranges::views::enumerate)
        {
            const auto [n, commutative_offset] = offset_dist_at_point.at({ current_poly_idx, current_point_idx });

            double offset_dist;
            if (n == 0)
            {
                // if there are no offset dists generated for a vertex $p$ this must mean that vertex $p$ was not
                // present in any of the delta areas. This can only happen if the areas for the current layer and
                // the layer(s) below are perfectly aligned at vertex $p$; the walls at vertex $p$ are vertical.
                // As the wall is vertical the xy_distance is taken at vertex $p$.
                offset_dist = xy_distance;
            }
            else
            {
                // Take average of all dists generated for vertex $p$.
                offset_dist = commutative_offset / static_cast<double>(n);
            }

            varying_offsets.push_back(static_cast<coord_t>(offset_dist));
        }
    }

    const auto smooth_dist = xy_distance / 2.0;
    Shape varying_xy_disallowed_areas = layer_current
                                            // offset using the varying offset distances we calculated previously
                                            .offsetMulti(varying_offsets)
                                            // close operation to smooth the x/y disallowed area boundary. With varying xy distances we see some jumps in the boundary.
                                            // As the x/y disallowed areas "cut in" to support the xy-disallowed area may propagate through the support area. If the
                                            // x/y disallowed area is not smoothed boost has trouble generating a voronoi diagram.
                                            .offset(smooth_dist)
                                            .offset(-smooth_dist);
    scripta::log("support_varying_xy_disallowed_areas", varying_xy_disallowed_areas, SectionType::SUPPORT, layer_idx);
    return varying_xy_disallowed_areas;
}

/*
 * Algorithm:
 * From top layer to bottom layer:
 * - find overhang by looking at the difference between two consecutive layers
 * - join with support areas from layer above
 * - subtract current layer
 * - use the result for the next lower support layer (without doing XY-distance and Z bottom distance, so that a single support beam may move around the model a bit => more
 * stability)
 * - perform inset using X/Y-distance and bottom Z distance
 *
 * for support buildplate only: purge all support not connected to build plate
 */
void AreaSupport::generateSupportAreasForMesh(
    SliceDataStorage& storage,
    const Settings& infill_settings,
    const Settings& roof_settings,
    const Settings& bottom_settings,
    const size_t mesh_idx,
    const size_t layer_count,
    std::vector<Shape>& support_areas)
{
    SliceMeshStorage& mesh = *storage.meshes[mesh_idx];

    const ESupportStructure support_structure = mesh.settings.get<ESupportStructure>("support_structure");
    const bool is_support_mesh_place_holder
        = mesh.settings.get<bool>("support_mesh"); // whether this mesh has empty SliceMeshStorage and this function is now called to only generate support for all support meshes
    if ((! mesh.settings.get<bool>("support_enable") || support_structure != ESupportStructure::NORMAL) && ! is_support_mesh_place_holder)
    {
        return;
    }
    const Settings& mesh_group_settings = Application::getInstance().current_slice_->scene.current_mesh_group->settings;
    const ESupportType support_type = mesh_group_settings.get<ESupportType>("support_type");
    if (support_type == ESupportType::NONE && ! is_support_mesh_place_holder)
    {
        return;
    }

    // early out
    const coord_t layer_thickness = mesh_group_settings.get<coord_t>("layer_height");
    const coord_t z_distance_top = ((mesh.settings.get<bool>("support_roof_enable")) ? roof_settings : infill_settings).get<coord_t>("support_top_distance");
    const size_t layer_z_distance_top = (z_distance_top / layer_thickness) + 1;
    if (layer_z_distance_top + 1 > layer_count)
    {
        return;
    }

    // Compute the areas that are disallowed by the X/Y distance.
    std::vector<Shape> xy_disallowed_per_layer;
    xy_disallowed_per_layer.resize(layer_count);
    std::vector<Shape> sloped_areas_per_layer;
    sloped_areas_per_layer.resize(layer_count);
    sloped_areas_per_layer[0] = Shape();
    // simplified processing for bottom layer - just ensure support clears part by XY distance
    const coord_t xy_distance = infill_settings.get<coord_t>("support_xy_distance");
    const coord_t xy_distance_overhang = infill_settings.get<coord_t>("support_xy_distance_overhang");
    const bool use_xy_distance_overhang
        = infill_settings.get<SupportDistPriority>("support_xy_overrides_z") == SupportDistPriority::Z_OVERRIDES_XY; // whether to use a different xy distance at overhangs
    constexpr bool no_support = false;
    constexpr bool no_prime_tower = false;
    const coord_t support_line_width = mesh_group_settings.get<ExtruderTrain&>("support_infill_extruder_nr").settings_.get<coord_t>("support_line_width");
    const double sloped_areas_angle = mesh.settings.get<AngleRadians>("support_bottom_stair_step_min_slope");
    const coord_t sloped_area_detection_width = 10 + static_cast<coord_t>(layer_thickness / std::tan(sloped_areas_angle)) / 2;
    const double minimum_support_area = mesh.settings.get<double>("minimum_support_area");
    const coord_t min_even_wall_line_width = mesh.settings.get<coord_t>("min_even_wall_line_width");
    xy_disallowed_per_layer[0] = storage.getLayerOutlines(0, no_support, no_prime_tower).offset(xy_distance);

    // The maximum width of an odd wall = 2 * minimum even wall width.
    auto half_min_feature_width = min_even_wall_line_width + 10;

    cura::parallel_for<size_t>(
        1,
        layer_count,
        [&](const size_t layer_idx)
        {
            const Shape outlines = storage.getLayerOutlines(layer_idx, no_support, no_prime_tower);

            // Build sloped areas. We need this for the stair-stepping later on.
            // Specifically, sloped areass are used in 'moveUpFromModel' to prevent a stair step happening over an area where there isn't a slope.
            // This part here only concerns the slope between two layers. This will be post-processed later on (see the other parallel loop below).
            sloped_areas_per_layer[layer_idx] =
                // Take the outer areas of the previous layer, where the outer areas are (mostly) just _inside_ the shape.
                storage.getLayerOutlines(layer_idx - 1, no_support, no_prime_tower)
                    .createTubeShape(sloped_area_detection_width, 10)
                    // Intersect those with the outer areas of the current layer, where the outer areas are (mostly) _outside_ the shape.
                    // This will detect every slope (and some/most vertical walls) between those two layers.
                    .intersection(outlines.createTubeShape(10, sloped_area_detection_width))
                    // Do an opening operation so we're not stuck with tiny patches.
                    // The later offset is extended with the line-width, so all patches are merged together if there's less than a line-width between them.
                    .offset(-10)
                    .offset(10 + sloped_area_detection_width);
            // The sloped areas are now ready to be post-processed.
            scripta::log(
                "support_sloped_areas",
                sloped_areas_per_layer[layer_idx],
                SectionType::SUPPORT,
                layer_idx,
                scripta::CellVDI{ "sloped_area_detection_width", sloped_area_detection_width });

            if (! is_support_mesh_place_holder)
            { // don't compute overhang for support meshes
                if (use_xy_distance_overhang) // Z overrides XY distance.
                {
                    // we also want to use the min XY distance when the support is resting on a sloped surface so we calculate the area of the
                    // layer below that protrudes beyond the current layer's area and combine it with the current layer's overhang disallowed area

                    Shape minimum_xy_disallowed_areas = mesh.layers[layer_idx].getOutlines().offset(xy_distance_overhang);
                    Shape varying_xy_disallowed_areas = generateVaryingXYDisallowedArea(mesh, layer_idx);
                    xy_disallowed_per_layer[layer_idx] = minimum_xy_disallowed_areas.unionPolygons(varying_xy_disallowed_areas);
                    scripta::log("support_xy_disallowed_areas", xy_disallowed_per_layer[layer_idx], SectionType::SUPPORT, layer_idx);
                }
            }
            if (is_support_mesh_place_holder || ! use_xy_distance_overhang)
            {
                xy_disallowed_per_layer[layer_idx] = outlines.offset(xy_distance);
            }
        });

    std::vector<Shape> tower_roofs;
    Shape stair_removal; // polygons to subtract from support because of stair-stepping

    const bool is_support_mesh_nondrop_place_holder = is_support_mesh_place_holder && ! mesh.settings.get<bool>("support_mesh_drop_down");
    const bool is_support_mesh_drop_down_place_holder = is_support_mesh_place_holder && mesh.settings.get<bool>("support_mesh_drop_down");

    const coord_t bottom_stair_step_width = std::max(static_cast<coord_t>(0), mesh.settings.get<coord_t>("support_bottom_stair_step_width"));
    const coord_t extension_offset = infill_settings.get<coord_t>("support_offset");

    const coord_t max_tower_supported_diameter = infill_settings.get<coord_t>("support_tower_maximum_supported_diameter");
    const bool use_towers = infill_settings.get<bool>("support_use_towers") && max_tower_supported_diameter > 0;

    const coord_t z_distance_bottom = ((mesh.settings.get<bool>("support_bottom_enable")) ? bottom_settings : infill_settings).get<coord_t>("support_bottom_distance");
    const size_t bottom_empty_layer_count = round_up_divide(z_distance_bottom, layer_thickness); // number of empty layers between support and model
    const coord_t bottom_stair_step_height = std::max(static_cast<coord_t>(0), mesh.settings.get<coord_t>("support_bottom_stair_step_height"));
    const size_t bottom_stair_step_layer_count
        = bottom_stair_step_height / layer_thickness + 1; // the difference in layers between two stair steps. One is normal support (not stair-like)

    // Post-process the sloped areas's. (Skip if no stair-stepping anyway.)
    // The idea here is to 'add up' all the sloped 'areas' so they form actual areas per each stair-step height.
    // (Only the 'top' sloped area for each step is actually used in the end, see 'moveUpFromModel'.)
    if (bottom_stair_step_layer_count > 1)
    {
        // We can parallelize this part, which is needed since these are potentially expensive operations,
        // but only in chunks of `bottom_stair_step_layer_count` steps, since, within such a chunk,
        // the order of execution is important.
        // Unless thinking about optimization & threading, you can just think of this as a single for-loop.
        cura::parallel_for<size_t>(
            1,
            layer_count,
            [&](const size_t layer_idx)
            {
                // Add the sloped areas together for each stair of the stair stepping.
                // Start a new stair every modulo bottom_stair_step_layer_count steps.
                if (layer_idx % bottom_stair_step_layer_count != 1)
                {
                    sloped_areas_per_layer[layer_idx] = sloped_areas_per_layer[layer_idx].unionPolygons(sloped_areas_per_layer[layer_idx - 1]);
                }
            },
            bottom_stair_step_layer_count);
    }

    for (size_t layer_idx = layer_count - 1 - layer_z_distance_top; layer_idx != static_cast<size_t>(-1); layer_idx--)
    {
        Shape layer_this = mesh.full_overhang_areas[layer_idx + layer_z_distance_top];

        if (extension_offset && ! is_support_mesh_place_holder)
        {
            // To avoid that the support is folding around the model, the support horizontal expansion should not cause
            // the support to grow towards the model. Stepwise applying the support horizontal expansion to both the
            // model outline and the support is effectively calculating a voronoi. The offset is first applied to
            // the support and next to the model to ensure that the expanded support area is connected to the original
            // support area. Please note that the horizontal expansion is rounded down to an integer offset_per_step.
            Shape model_outline = storage.getLayerOutlines(layer_idx, no_support, no_prime_tower);
            const coord_t offset_per_step = support_line_width / 2;

            // perform a small offset we don't enlarge small features of the support
            Shape horizontal_expansion = layer_this;
            for (coord_t offset_cumulative = 0; offset_cumulative <= extension_offset; offset_cumulative += offset_per_step)
            {
                horizontal_expansion = horizontal_expansion.offset(offset_per_step);
                model_outline = model_outline.difference(horizontal_expansion);
                model_outline = model_outline.offset(offset_per_step);
                horizontal_expansion = horizontal_expansion.difference(model_outline);
            }
            layer_this = layer_this.unionPolygons(horizontal_expansion);
        }

        if (use_towers && ! is_support_mesh_place_holder)
        {
            // handle straight walls
            AreaSupport::handleWallStruts(infill_settings, layer_this);
            // handle towers
            AreaSupport::handleTowers(infill_settings, xy_disallowed_per_layer[layer_idx], layer_this, tower_roofs, mesh.overhang_points, layer_idx, layer_count);
        }

        if (layer_idx + 1 < layer_count)
        { // join with support from layer up
            const Shape empty;
            const Shape* layer_above = (layer_idx < support_areas.size()) ? &support_areas[layer_idx + 1] : &empty;
            const Shape model_mesh_on_layer = (layer_idx > 0) && ! is_support_mesh_nondrop_place_holder ? storage.getLayerOutlines(layer_idx, no_support, no_prime_tower) : empty;
            if (is_support_mesh_nondrop_place_holder)
            {
                layer_above = &empty;
                layer_this = layer_this.unionPolygons(storage.support.supportLayers[layer_idx].support_mesh);
            }
            layer_this = AreaSupport::join(storage, *layer_above, layer_this).difference(model_mesh_on_layer);
        }

        // make towers for small support
        if (use_towers)
        {
            for (SingleShape poly : layer_this.splitIntoParts())
            {
                const auto polygon_part = poly.difference(xy_disallowed_per_layer[layer_idx]).offset(-half_min_feature_width).offset(half_min_feature_width);

                const int64_t part_area = polygon_part.area();
                if (part_area == 0 || part_area > max_tower_supported_diameter * max_tower_supported_diameter)
                {
                    continue;
                }

                constexpr size_t tower_top_layer_count = 6; // number of layers after which to conclude that a tiny support area needs a tower
                if (layer_idx < layer_count - tower_top_layer_count && layer_idx >= tower_top_layer_count + bottom_empty_layer_count)
                {
                    Shape tiny_tower_here;
                    tiny_tower_here.push_back(polygon_part);
                    tower_roofs.emplace_back(tiny_tower_here);
                }
            }
        }

        if (is_support_mesh_drop_down_place_holder && storage.support.supportLayers[layer_idx].support_mesh_drop_down.size() > 0)
        { // handle support mesh which should be supported by more support
            layer_this = layer_this.unionPolygons(storage.support.supportLayers[layer_idx].support_mesh_drop_down);
        }

        // Move up from model, handle stair-stepping.
        moveUpFromModel(
            storage,
            stair_removal,
            sloped_areas_per_layer[layer_idx],
            layer_this,
            layer_idx,
            bottom_empty_layer_count,
            bottom_stair_step_layer_count,
            bottom_stair_step_width);

        support_areas[layer_idx] = layer_this;
        Progress::messageProgress(Progress::Stage::SUPPORT, layer_count * (mesh_idx + 1) - layer_idx, layer_count * storage.meshes.size());
    }

    // Removal of the x/y distance needs to be outside the main loop
    // doing this in the main loop would result in more smooth support
    // structure. However, it would also remove polygon-parts close to the
    // model. For surfaces close to the maximum overhang angle no support
    // would be generated at all.
    for (auto [support_layer, xy_disallowed_area] : ranges::views::zip(support_areas, xy_disallowed_per_layer))
    {
        // inset using X/Y distance
        if (! support_layer.empty() && ! xy_disallowed_area.empty())
        {
            support_layer = support_layer.difference(xy_disallowed_area);
        }

        // Perform close operation to remove areas from support area that are unprintable
        support_layer = support_layer.offset(-half_min_feature_width).offset(half_min_feature_width);

        // remove areas smaller than the minimum support area
        support_layer.removeSmallAreas(minimum_support_area);
    }

    // do stuff for when support on buildplate only
    if (support_type == ESupportType::PLATFORM_ONLY)
    {
        Shape touching_buildplate = support_areas[0]; // TODO: not working for conical support!
        const AngleRadians conical_support_angle = infill_settings.get<AngleRadians>("support_conical_angle");
        coord_t conical_support_offset;
        if (conical_support_angle > 0)
        { // outward ==> wider base than overhang
            conical_support_offset = -boundedTan(conical_support_angle) * layer_thickness;
        }
        else
        { // inward ==> smaller base than overhang
            conical_support_offset = boundedTan(-conical_support_angle) * layer_thickness;
        }
        const bool conical_support = infill_settings.get<bool>("support_conical_enabled") && conical_support_angle != 0;
        for (LayerIndex layer_idx = 1; layer_idx < storage.support.supportLayers.size(); layer_idx++)
        {
            const Shape& layer = support_areas[layer_idx];

            if (conical_support)
            { // with conical support the next layer is allowed to be larger than the previous
                touching_buildplate = touching_buildplate.offset(std::abs(conical_support_offset) + 10, ClipperLib::jtMiter, 10);
                // + 10 and larger miter limit cause performing an outward offset after an inward offset can disregard sharp corners
                //
                // conical support can make
                //  layer above    layer below
                //    v              v
                //  |               : |
                //  |        ==>    : |__
                //  |____           :....
                //
                // a miter limit would result in
                //  | :             : |
                //  | :..    <==    : |__
                //  .\___           :....
                //
            }

            touching_buildplate = layer.intersection(touching_buildplate); // from bottom to top, support areas can only decrease!

            support_areas[layer_idx] = touching_buildplate;
        }
    }

    // Enforce top Z distance.
    if (layer_z_distance_top > 1)
    {
        // this is performed after the main support generation loop above, because it affects the joining of polygons
        // if this would be performed in the main loop then some support would not have been generated under the overhangs and consequently no support is generated for that,
        // meaning almost no support would be generated in some cases which definitely need support.
        const int max_checking_layer_idx
            = std::max(0, std::min(static_cast<int>(storage.support.supportLayers.size()), static_cast<int>(layer_count - (layer_z_distance_top - 1))));

        cura::parallel_for<size_t>(
            0,
            max_checking_layer_idx,
            [&](const size_t layer_idx)
            {
                constexpr bool no_support_here = false;
                constexpr bool no_prime_tower_here = false;
                support_areas[layer_idx]
                    = support_areas[layer_idx].difference(storage.getLayerOutlines(layer_idx + layer_z_distance_top - 1, no_support_here, no_prime_tower_here));
            });
    }

    // Procedure to remove floating support
    for (size_t layer_idx = 1; layer_idx < layer_count - 1; layer_idx++)
    {
        Shape& layer_this = support_areas[layer_idx];

        if (! layer_this.empty())
        {
            Shape& layer_below = support_areas[layer_idx - 1];
            Shape& layer_above = support_areas[layer_idx + 1];
            Shape surrounding_layer = layer_above.unionPolygons(layer_below);
            layer_this = layer_this.intersection(surrounding_layer);
        }
    }

    for (size_t layer_idx = support_areas.size() - 1; layer_idx != static_cast<size_t>(std::max(-1, storage.support.layer_nr_max_filled_layer)); layer_idx--)
    {
        if (support_areas[layer_idx].size() > 0)
        {
            storage.support.layer_nr_max_filled_layer = layer_idx;
            break;
        }
    }

    storage.support.generated = true;
}

void AreaSupport::moveUpFromModel(
    const SliceDataStorage& storage,
    Shape& stair_removal,
    Shape& sloped_areas,
    Shape& support_areas,
    const size_t layer_idx,
    const size_t bottom_empty_layer_count,
    const size_t bottom_stair_step_layer_count,
    const coord_t support_bottom_stair_step_width)
{
    // The idea behind support bottom stairs:
    //
    //   LEGEND:
    //   A: support resting on model
    //   x: stair step width
    //   C: to be removed from support until the next stair step = intersection between model below and A offset by x
    //
    //     ALGORITHM                                                      RESULT
    //
    // ###########################                                     ###########################                              .
    //    support                                                         support                                               .
    // ###########################   ┐                                 ###########################                              .
    // AAAAxxxxxxxxxxxxxx            │                                                                                          .
    // CCCCCCCCCCCC                  │                                 ____        ###############                              .
    // |   \      :                  │                                 |   \                                                    .
    // |____\     :                  ├> stair step height              |____\      ###############                              .
    // |     \    :                  │                                 |     \                                                  .
    // |______\   :                  │                                 |______\    ###############                              .
    // |       \  :                  │                                 |       \                                                .
    // |________\ :                  │                                 |________\  ###############                              .
    // |model    \:                  │                                 |model    \                                              .
    // |__________\###############   ┘                                 |__________\###############                              .
    // |           \                                                   |           \                                            .
    // |____________\                                                  |____________\                                           .
    //
    //
    //
    //
    //       for more horizontal surface, the stepping is (partly) negated
    //
    // ############################################################################
    //                                                    support
    // ############################################################################     ┐
    // AAAAAxxxxxxxxxxxxx                                                               │
    // CCCCCCCCCCCCCCCCCC##########################################################     │           >>>>>>>>>   result only applies stair step to first layer(s) of what woud
    // normally be the stair step
    //      ^^--..__                                                                    │
    //              ^^--..__#######################################################     ├> stair step height
    // ⎺⎺⎺⎺⎺⎺⎺⎺⎺⎺⎺⎺⎺⎺⎺⎺⎺⎺⎺  ^^--..__                                                    │
    //                              ^^--..__#######################################     │
    // ⎺⎺⎺⎺⎺⎺⎺⎺⎺⎺⎺⎺⎺⎺⎺⎺⎺⎺⎺⎺⎺⎺⎺⎺⎺⎺⎺⎺⎺⎺⎺⎺⎺⎺⎺⎺ ^^--..__                                    │
    //                                              ^^--..__#######################     │
    // ⎺⎺⎺⎺⎺⎺⎺⎺⎺⎺⎺⎺⎺⎺⎺⎺⎺⎺⎺⎺⎺⎺⎺⎺⎺⎺⎺⎺⎺⎺⎺⎺⎺⎺⎺⎺⎺⎺⎺⎺⎺⎺⎺⎺⎺⎺⎺⎺⎺⎺⎺⎺⎺^^--..__                    │
    //                                                              ^^--..__#######     ┘
    // ⎺⎺⎺⎺⎺⎺⎺⎺⎺⎺⎺⎺⎺⎺⎺⎺⎺⎺⎺⎺⎺⎺⎺⎺⎺⎺⎺⎺⎺⎺⎺⎺⎺⎺⎺⎺⎺⎺⎺⎺⎺⎺⎺⎺⎺⎺⎺⎺⎺⎺⎺⎺⎺⎺⎺⎺⎺⎺⎺⎺⎺⎺⎺⎺⎺⎺⎺⎺
    if (layer_idx < bottom_empty_layer_count)
    {
        return;
    }
    if (bottom_empty_layer_count <= 0 && bottom_stair_step_layer_count <= 1)
    {
        return;
    }

    const size_t bottom_layer_nr = layer_idx - bottom_empty_layer_count;
    constexpr bool no_support = false;
    constexpr bool no_prime_tower = false;
    const Shape bottom_outline = storage.getLayerOutlines(bottom_layer_nr, no_support, no_prime_tower);

    Shape to_be_removed;
    if (bottom_stair_step_layer_count <= 1)
    {
        to_be_removed = bottom_outline;
    }
    else
    {
        to_be_removed = stair_removal.unionPolygons(bottom_outline);
        if (layer_idx % bottom_stair_step_layer_count == 0)
        { // update stairs for next step
            const Shape supporting_bottom = storage.getLayerOutlines(bottom_layer_nr - 1, no_support, no_prime_tower);
            const Shape allowed_step_width = supporting_bottom.offset(support_bottom_stair_step_width).intersection(sloped_areas);

            const int64_t step_bottom_layer_nr = bottom_layer_nr - bottom_stair_step_layer_count + 1;
            if (step_bottom_layer_nr >= 0)
            {
                const Shape step_bottom_outline = storage.getLayerOutlines(step_bottom_layer_nr, no_support, no_prime_tower);
                stair_removal = step_bottom_outline.intersection(allowed_step_width);
            }
            else
            {
                stair_removal = allowed_step_width;
            }
        }
    }
    support_areas = support_areas.difference(to_be_removed);
}


/*            layer 2
 * layer 1 ______________|
 * _______|         ^^^^^ basic overhang
 *
 * ^^^^^^^ supporter
 * ^^^^^^^^^^^^^^^^^ supported
 * ^^^^^^^^^^^^^^^^^^^^^^ supportee
 *         ^^^^^^^^^^^^^^^^^^^^^^^^ overhang extended
 *         ^^^^^^^^^      overhang extensions
 *         ^^^^^^^^^^^^^^ overhang
 */
std::pair<Shape, Shape> AreaSupport::computeBasicAndFullOverhang(const SliceDataStorage& storage, const SliceMeshStorage& mesh, const LayerIndex& layer_idx)
{
    const Shape outlines = mesh.layers[layer_idx].getOutlines();
    constexpr bool no_support = false;
    constexpr bool no_prime_tower = false;

    constexpr double smooth_height = 0.4; // mm
    const LayerIndex layers_below{ static_cast<LayerIndex::value_type>(std::round(smooth_height / mesh.settings.get<double>("layer_height"))) };

    const coord_t layer_height = mesh.settings.get<coord_t>("layer_height");
    const AngleRadians support_angle = mesh.settings.get<AngleRadians>("support_angle");
    const double tan_angle = boundedTan(support_angle); // The X/Y component of the support angle
    // overhang areas protruding less then `max_dist_from_lower_layer` don't need support
    const coord_t max_dist_from_lower_layer = tan_angle * layer_height; // Maximum horizontal distance that can be bridged.

    // To avoids generating support for textures on vertical surfaces, a moving average
    // is taken over smooth_height. The smooth_height is currently an educated guess
    // that we might want to expose to the frontend in the future.
    Shape outlines_below = storage.getLayerOutlines(layer_idx - 1, no_support, no_prime_tower).offset(max_dist_from_lower_layer);
    for (int layer_idx_offset = 2; layer_idx - layer_idx_offset >= 0 && layer_idx_offset <= layers_below; layer_idx_offset++)
    {
        auto outlines_below_ = storage.getLayerOutlines(layer_idx - layer_idx_offset, no_support, no_prime_tower).offset(max_dist_from_lower_layer * layer_idx_offset);
        outlines_below = outlines_below.unionPolygons(outlines_below_);
    }

    Shape basic_overhang = outlines.difference(outlines_below);

    const SupportLayer& support_layer = storage.support.supportLayers[layer_idx];
    if (! support_layer.anti_overhang.empty())
    {
        // Merge anti overhang into one polygon, otherwise overlapping polygons
        // will create opposite effect.
        Shape merged_polygons = support_layer.anti_overhang.unionPolygons();

        basic_overhang = basic_overhang.difference(merged_polygons);
    }

    Shape overhang_extended = basic_overhang
                                  // +0.1mm for easier joining with support from layer above
                                  .offset(max_dist_from_lower_layer * layers_below + MM2INT(0.1));
    Shape full_overhang = overhang_extended.intersection(outlines);

    return std::make_pair(basic_overhang, full_overhang);
}


void AreaSupport::detectOverhangPoints(const SliceDataStorage& storage, SliceMeshStorage& mesh)
{
    const coord_t max_tower_supported_diameter = mesh.settings.get<coord_t>("support_tower_maximum_supported_diameter");
    const coord_t max_tower_supported_area = max_tower_supported_diameter * max_tower_supported_diameter;

    mesh.overhang_points.resize(storage.print_layer_count);

    for (size_t layer_idx = 1; layer_idx < storage.print_layer_count; layer_idx++)
    {
        const SliceLayer& layer = mesh.layers[layer_idx];
        const SliceLayer& layer_below = mesh.layers[layer_idx - 1];

        for (const SliceLayerPart& part : layer.parts)
        {
            if (part.outline.empty())
            {
                continue;
            }
            if (part.outline.outerPolygon().area() >= max_tower_supported_area)
            {
                // area is too big for support towers, should be supported by normal overhang detection
                continue;
            }

            auto has_support_below = ! layer_below.getOutlines().intersection(part.outline).empty();
            if (has_support_below)
            {
                continue;
            }

            const Shape overhang = part.outline.difference(storage.support.supportLayers[layer_idx].anti_overhang);
            if (! overhang.empty())
            {
                scripta::log("support_overhangs", overhang, SectionType::SUPPORT, layer_idx);
                mesh.overhang_points[layer_idx].push_back(overhang);
            }
        }
    }
}

void AreaSupport::handleTowers(
    const Settings& settings,
    const Shape& xy_disallowed_area,
    Shape& supportLayer_this,
    std::vector<Shape>& tower_roofs,
    std::vector<std::vector<Shape>>& overhang_points,
    LayerIndex layer_idx,
    size_t layer_count)
{
    LayerIndex layer_overhang_point = layer_idx + 1; // Start tower 1 layer below overhang point.
    if (layer_overhang_point >= static_cast<LayerIndex>(layer_count) - 1)
    {
        return;
    }
    std::vector<Shape>& overhang_points_here = overhang_points[layer_overhang_point]; // may be changed if an overhang point has a (smaller) overhang point directly below
    // handle new tower rooftops
    if (overhang_points_here.size() > 0)
    {
        // make sure we have the lowest point (make polys empty if they have small parts below)
        if (layer_overhang_point < static_cast<LayerIndex>(layer_count) && ! overhang_points[layer_overhang_point - 1].empty())
        {
            const auto max_tower_supported_diameter = settings.get<coord_t>("support_tower_maximum_supported_diameter");
            std::vector<Shape>& overhang_points_below = overhang_points[layer_overhang_point - 1];
            for (Shape& poly_here : overhang_points_here)
            {
                for (const Shape& poly_below : overhang_points_below)
                {
                    poly_here = poly_here.difference(poly_below.offset(max_tower_supported_diameter * 2));
                }
            }
        }
        for (Shape& poly : overhang_points_here)
        {
            if (poly.size() > 0)
            {
                tower_roofs.push_back(poly);
            }
        }
    }

    // make tower roofs
    const coord_t layer_thickness = settings.get<coord_t>("layer_height");
    const AngleRadians tower_roof_angle = settings.get<AngleRadians>("support_tower_roof_angle");
    const coord_t tower_diameter = settings.get<coord_t>("support_tower_diameter");
    const auto support_line_width = settings.get<coord_t>("support_line_width");

    coord_t tower_roof_expansion_distance;
    if (tower_roof_angle == 0)
    {
        // maximum expansion distance needed to reach a tower_diameter^2 tower area
        tower_roof_expansion_distance = tower_diameter / 2;
    }
    else
    {
        const double tan_tower_roof_angle = boundedTan(tower_roof_angle);
        tower_roof_expansion_distance = layer_thickness / tan_tower_roof_angle;
    }

    for (Shape& tower_roof : tower_roofs
                                 | ranges::views::filter(
                                     [](const auto& poly)
                                     {
                                         return ! poly.empty();
                                     }))
    {
        supportLayer_this = supportLayer_this.unionPolygons(tower_roof);

        if (tower_roof.area() < tower_diameter * tower_diameter)
        {
            Shape model_outline = xy_disallowed_area;

            // Rather than offsetting the tower with tower_roof_expansion_distance we do this step wise to achieve two things
            // - prevent support from folding around the model
            // - provide method to early out the offsetting procedure when the desired area is reached
            const coord_t offset_per_step = std::max(support_line_width / 2, tower_roof_expansion_distance);
            for (coord_t offset_cumulative = 0; offset_cumulative <= tower_roof_expansion_distance; offset_cumulative += offset_per_step)
            {
                tower_roof = tower_roof.offset(offset_per_step, ClipperLib::jtRound);
                model_outline = model_outline.difference(tower_roof);
                model_outline = model_outline.offset(offset_per_step, ClipperLib::jtRound);
                tower_roof = tower_roof.difference(model_outline);

                if (tower_roof.empty())
                {
                    // guard against the tower_roof getting empty; without this guard an empty tower
                    // could indefinitely stay within the towers list
                    break;
                }
                if (tower_roof.area() >= tower_diameter * tower_diameter)
                {
                    // the desired size of the roof tower is reached, add the support tower to the
                    // current layer and clear the support tower itself
                    supportLayer_this = supportLayer_this.unionPolygons(tower_roof);
                    tower_roof.clear();
                    break;
                }
            }
        }
        else
        {
            tower_roof.clear();
        }
    }
}

void AreaSupport::handleWallStruts(const Settings& settings, Shape& supportLayer_this)
{
    const coord_t max_tower_supported_diameter = settings.get<coord_t>("support_tower_maximum_supported_diameter");
    const coord_t tower_diameter = settings.get<coord_t>("support_tower_diameter");
    for (unsigned int p = 0; p < supportLayer_this.size(); p++)
    {
        const Polygon& poly = supportLayer_this[p];
        if (poly.size() < 6) // might be a single wall
        {
            int best = -1;
            int best_length2 = -1;
            for (unsigned int i = 0; i < poly.size(); i++)
            {
                int length2 = vSize2(poly[i] - poly[(i + 1) % poly.size()]);
                if (length2 > best_length2)
                {
                    best = i;
                    best_length2 = length2;
                }
            }

            if (best_length2 < max_tower_supported_diameter * max_tower_supported_diameter)
            {
                break; // this is a small area, not a wall!
            }

            // an estimate of the width of the area
            int width = sqrt(poly.area() * poly.area() / best_length2); // sqrt (a^2 / l^2) instead of a / sqrt(l^2)

            // add square tower (strut) in the middle of the wall
            if (width < max_tower_supported_diameter)
            {
                Point2LL mid = (poly[best] + poly[(best + 1) % poly.size()]) / 2;
                Shape struts;
                Polygon& strut = struts.newLine();
                strut.push_back(mid + Point2LL(tower_diameter / 2, tower_diameter / 2));
                strut.push_back(mid + Point2LL(-tower_diameter / 2, tower_diameter / 2));
                strut.push_back(mid + Point2LL(-tower_diameter / 2, -tower_diameter / 2));
                strut.push_back(mid + Point2LL(tower_diameter / 2, -tower_diameter / 2));
                supportLayer_this = supportLayer_this.unionPolygons(struts);
            }
        }
    }
}

void AreaSupport::generateSupportBottom(SliceDataStorage& storage, const SliceMeshStorage& mesh, std::vector<Shape>& global_support_areas_per_layer)
{
    const Settings& mesh_group_settings = Application::getInstance().current_slice_->scene.current_mesh_group->settings;
    const coord_t layer_height = mesh_group_settings.get<coord_t>("layer_height");
    const size_t bottom_layer_count = round_divide(mesh.settings.get<coord_t>("support_bottom_height"), layer_height); // Number of layers in support bottom.
    if (bottom_layer_count <= 0)
    {
        return;
    }
    const coord_t z_distance_bottom = round_up_divide(mesh.settings.get<coord_t>("support_bottom_distance"), layer_height); // Number of layers between support bottom and model.
    const coord_t bottom_line_width = mesh_group_settings.get<ExtruderTrain&>("support_bottom_extruder_nr").settings_.get<coord_t>("support_bottom_line_width");
    const coord_t bottom_outline_offset = mesh_group_settings.get<ExtruderTrain&>("support_bottom_extruder_nr").settings_.get<coord_t>("support_bottom_offset");

    const double minimum_bottom_area = mesh.settings.get<double>("minimum_bottom_area");

    std::vector<SupportLayer>& support_layers = storage.support.supportLayers;
    for (LayerIndex layer_idx = support_layers.size() - 1; layer_idx >= static_cast<int>(z_distance_bottom); --layer_idx)
    {
        const unsigned int bottom_layer_idx_below = std::max(0, int(layer_idx) - int(bottom_layer_count) - int(z_distance_bottom));
        Shape mesh_outlines;
        for (auto layer_idx_below = bottom_layer_idx_below; layer_idx_below < layer_idx - z_distance_bottom + 1; layer_idx_below += 1)
        {
            mesh_outlines.push_back(mesh.layers[layer_idx_below].getOutlines());
        }
        Shape bottoms;
        generateSupportInterfaceLayer(global_support_areas_per_layer[layer_idx], mesh_outlines, bottom_line_width, bottom_outline_offset, minimum_bottom_area, bottoms);
        support_layers[layer_idx].support_bottom.push_back(bottoms);
        scripta::log("support_interface_bottoms", bottoms, SectionType::SUPPORT, layer_idx);
    }
}

void AreaSupport::generateSupportRoof(SliceDataStorage& storage, const SliceMeshStorage& mesh, std::vector<Shape>& global_support_areas_per_layer)
{
    const Settings& mesh_group_settings = Application::getInstance().current_slice_->scene.current_mesh_group->settings;
    const coord_t layer_height = mesh_group_settings.get<coord_t>("layer_height");
    const size_t roof_layer_count = round_divide(mesh.settings.get<coord_t>("support_roof_height"), layer_height); // Number of layers in support roof.
    if (roof_layer_count <= 0)
    {
        return;
    }
    const coord_t z_distance_top = round_up_divide(mesh.settings.get<coord_t>("support_top_distance"), layer_height); // Number of layers between support roof and model.
    const coord_t roof_line_width = mesh_group_settings.get<ExtruderTrain&>("support_roof_extruder_nr").settings_.get<coord_t>("support_roof_line_width");
    const coord_t roof_outline_offset = mesh_group_settings.get<ExtruderTrain&>("support_roof_extruder_nr").settings_.get<coord_t>("support_roof_offset");
    const coord_t roof_line_distance = mesh.settings.get<coord_t>("support_roof_line_distance");
    const coord_t roof_wall_line_count = mesh.settings.get<size_t>("support_roof_wall_count");

    const double minimum_roof_area = mesh.settings.get<double>("minimum_roof_area");

    std::vector<SupportLayer>& support_layers = storage.support.supportLayers;
    Polygons roofs_before;
    for (LayerIndex layer_idx = static_cast<int>(support_layers.size() - z_distance_top) - 1; layer_idx >= 0; --layer_idx)
    {
        const LayerIndex top_layer_idx_above{
            std::min(LayerIndex{ support_layers.size() - 1 }, LayerIndex{ layer_idx + roof_layer_count + z_distance_top })
        }; // Maximum layer of the model that generates support roof.
        Shape mesh_outlines;
        for (auto layer_idx_above = top_layer_idx_above; layer_idx_above > layer_idx + z_distance_top - 1; layer_idx_above -= 1)
        {
            mesh_outlines.push_back(mesh.layers[layer_idx_above].getOutlines());
        }
        Shape roofs;
        generateSupportInterfaceLayer(global_support_areas_per_layer[layer_idx], mesh_outlines, roof_line_width, roof_outline_offset, minimum_roof_area, roofs);
<<<<<<< HEAD
        // If roof is added as fractional, even though non can exist because remaining z distance is 0 it will be regular roof.
        support_layers[layer_idx].fillRoofParts(layer_idx > 0 ? roofs.intersection(roofs_before) : roofs, roof_line_width, roof_wall_line_count);
        if (layer_idx > 0)
        {
            support_layers[layer_idx].fillRoofParts(roofs.difference(roofs_before), roof_line_width, roof_wall_line_count, true);
=======
        support_layers[layer_idx].support_roof.push_back(roofs);
        if (layer_idx > 0 && layer_idx < support_layers.size() - 1)
        {
            support_layers[layer_idx].support_fractional_roof.push_back(roofs.difference(support_layers[layer_idx + 1].support_roof));
>>>>>>> 807eb6a2
        }
        roofs_before = roofs;
        scripta::log("support_interface_roofs", roofs, SectionType::SUPPORT, layer_idx);
    }

    // Remove support in between the support roof and the model. Subtracts the roof polygons from the support polygons on the layers above it.
    for (auto [layer_idx, support_layer] : support_layers | ranges::views::enumerate | ranges::views::drop(1) | ranges::views::drop_last(z_distance_top))
    {
        if (support_layer.support_roof.empty())
        {
            continue;
        }

        int lower = static_cast<int>(layer_idx);
        int upper = std::min(static_cast<int>(layer_idx + roof_layer_count + z_distance_top + 5), static_cast<int>(global_support_areas_per_layer.size()) - 1);
        for (Shape& global_support : global_support_areas_per_layer | ranges::views::slice(lower, upper))
        {
            global_support = global_support.difference(support_layer.getTotalAreaFromParts(support_layer.support_roof));
        }
    }
}

void AreaSupport::generateSupportInterfaceLayer(
    Shape& support_areas,
    const Shape colliding_mesh_outlines,
    const coord_t safety_offset,
    const coord_t outline_offset,
    const double minimum_interface_area,
    Shape& interface_polygons)
{
    Shape model = colliding_mesh_outlines.unionPolygons();
    interface_polygons = support_areas.offset(safety_offset / 2).intersection(model);
    interface_polygons = interface_polygons.offset(safety_offset).intersection(support_areas); // Make sure we don't generate any models that are not printable.
    if (outline_offset != 0)
    {
        interface_polygons = interface_polygons.offset(outline_offset);
        if (outline_offset > 0) // The interface might exceed the area of the normal support.
        {
            interface_polygons = interface_polygons.intersection(support_areas);
        }
    }
    if (minimum_interface_area > 0.0)
    {
        interface_polygons.removeSmallAreas(minimum_interface_area);
    }
    support_areas = support_areas.difference(interface_polygons);
}

} // namespace cura<|MERGE_RESOLUTION|>--- conflicted
+++ resolved
@@ -1734,18 +1734,11 @@
         }
         Shape roofs;
         generateSupportInterfaceLayer(global_support_areas_per_layer[layer_idx], mesh_outlines, roof_line_width, roof_outline_offset, minimum_roof_area, roofs);
-<<<<<<< HEAD
         // If roof is added as fractional, even though non can exist because remaining z distance is 0 it will be regular roof.
         support_layers[layer_idx].fillRoofParts(layer_idx > 0 ? roofs.intersection(roofs_before) : roofs, roof_line_width, roof_wall_line_count);
         if (layer_idx > 0)
         {
             support_layers[layer_idx].fillRoofParts(roofs.difference(roofs_before), roof_line_width, roof_wall_line_count, true);
-=======
-        support_layers[layer_idx].support_roof.push_back(roofs);
-        if (layer_idx > 0 && layer_idx < support_layers.size() - 1)
-        {
-            support_layers[layer_idx].support_fractional_roof.push_back(roofs.difference(support_layers[layer_idx + 1].support_roof));
->>>>>>> 807eb6a2
         }
         roofs_before = roofs;
         scripta::log("support_interface_roofs", roofs, SectionType::SUPPORT, layer_idx);
