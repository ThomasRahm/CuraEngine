--- conflicted
+++ resolved
@@ -368,10 +368,6 @@
         constexpr coord_t wall_0_inset = 0; //Don't apply any outer wall inset for these. That's just for the outer wall.
         WallToolPaths wall_toolpaths(current_inset, infill_line_width, inset_wall_count, wall_0_inset, settings);
         const std::vector<VariableWidthLines> inset_paths = wall_toolpaths.getToolPaths();
-<<<<<<< HEAD
-
-=======
->>>>>>> 52041bc2
         toolpaths.insert(toolpaths.end(), inset_paths.begin(), inset_paths.end());
 
         current_inset = wall_toolpaths.getInnerContour();
