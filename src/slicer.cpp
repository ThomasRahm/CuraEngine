//Copyright (c) 2020 Ultimaker B.V.
//CuraEngine is released under the terms of the AGPLv3 or higher.

#include <stdio.h>
#include <algorithm> // remove_if

#include "settings/AdaptiveLayerHeights.h"
#include "Application.h"
#include "Slice.h"
#include "slicer.h"
#include "settings/EnumSettings.h"
#include "settings/types/LayerIndex.h"
#include "utils/gettime.h"
#include "utils/logoutput.h"
#include "utils/SparsePointGridInclusive.h"


namespace cura
{

constexpr int largest_neglected_gap_first_phase = MM2INT(0.01); //!< distance between two line segments regarded as connected
constexpr int largest_neglected_gap_second_phase = MM2INT(0.02); //!< distance between two line segments regarded as connected
constexpr int max_stitch1 = MM2INT(10.0); //!< maximal distance stitched between open polylines to form polygons

void SlicerLayer::makeBasicPolygonLoops(Polygons& open_polylines)
{
    for(size_t start_segment_idx = 0; start_segment_idx < segments.size(); start_segment_idx++)
    {
        if (!segments[start_segment_idx].addedToPolygon)
        {
            makeBasicPolygonLoop(open_polylines, start_segment_idx);
        }
    }
    //Clear the segmentList to save memory, it is no longer needed after this point.
    segments.clear();
}

void SlicerLayer::makeBasicPolygonLoop(Polygons& open_polylines, const size_t start_segment_idx)
{

    Polygon poly;
    poly.add(segments[start_segment_idx].start);

    for (int segment_idx = start_segment_idx; segment_idx != -1; )
    {
        SlicerSegment& segment = segments[segment_idx];
        poly.add(segment.end);
        segment.addedToPolygon = true;
        segment_idx = getNextSegmentIdx(segment, start_segment_idx);
        if (segment_idx == static_cast<int>(start_segment_idx))
        { // polyon is closed
            polygons.add(poly);
            return;
        }
    }
    // polygon couldn't be closed
    open_polylines.add(poly);
}

int SlicerLayer::tryFaceNextSegmentIdx(const SlicerSegment& segment, const int face_idx, const size_t start_segment_idx) const
{
    decltype(face_idx_to_segment_idx.begin()) it;
    auto it_end = face_idx_to_segment_idx.end();
    it = face_idx_to_segment_idx.find(face_idx);
    if (it != it_end)
    {
        const int segment_idx = (*it).second;
        Point p1 = segments[segment_idx].start;
        Point diff = segment.end - p1;
        if (shorterThen(diff, largest_neglected_gap_first_phase))
        {
            if (segment_idx == static_cast<int>(start_segment_idx))
            {
                return start_segment_idx;
            }
            if (segments[segment_idx].addedToPolygon)
            {
                return -1;
            }
            return segment_idx;
        }
    }

    return -1;
}

int SlicerLayer::getNextSegmentIdx(const SlicerSegment& segment, const size_t start_segment_idx) const
{
    int next_segment_idx = -1;

    const bool segment_ended_at_edge = segment.endVertex == nullptr;
    if (segment_ended_at_edge)
    {
        const int face_to_try = segment.endOtherFaceIdx;
        if (face_to_try == -1)
        {
            return -1;
        }
        return tryFaceNextSegmentIdx(segment, face_to_try, start_segment_idx);
    }
    else
    {
        // segment ended at vertex

        const std::vector<uint32_t> &faces_to_try = segment.endVertex->connected_faces;
        for (int face_to_try : faces_to_try)
        {
            const int result_segment_idx =
                tryFaceNextSegmentIdx(segment, face_to_try, start_segment_idx);
            if (result_segment_idx == static_cast<int>(start_segment_idx))
            {
                return start_segment_idx;
            }
            else if (result_segment_idx != -1)
            {
                // not immediately returned since we might still encounter the start_segment_idx
                next_segment_idx = result_segment_idx;
            }
        }
    }

    return next_segment_idx;
}

void SlicerLayer::connectOpenPolylines(Polygons& open_polylines)
{
    constexpr bool allow_reverse = false;
    // Search a bit fewer cells but at cost of covering more area.
    // Since acceptance area is small to start with, the extra is unlikely to hurt much.
    constexpr coord_t cell_size = largest_neglected_gap_first_phase * 2;
    connectOpenPolylinesImpl(open_polylines, largest_neglected_gap_second_phase, cell_size, allow_reverse);
}

void SlicerLayer::stitch(Polygons& open_polylines)
{
    bool allow_reverse = true;
    connectOpenPolylinesImpl(open_polylines, max_stitch1, max_stitch1, allow_reverse);
}

const SlicerLayer::Terminus SlicerLayer::Terminus::INVALID_TERMINUS{~static_cast<Index>(0U)};

bool SlicerLayer::PossibleStitch::operator<(const PossibleStitch& other) const
{
    // better if lower distance
    if (dist2 > other.dist2)
    {
        return true;
    }
    else if (dist2 < other.dist2)
    {
        return false;
    }

    // better if in order instead of reversed
    if (!in_order() && other.in_order())
    {
        return true;
    }

    // better if lower Terminus::Index for terminus_0
    // This just defines a more total order and isn't strictly necessary.
    if (terminus_0.asIndex() > other.terminus_0.asIndex())
    {
        return true;
    }
    else if (terminus_0.asIndex() < other.terminus_0.asIndex())
    {
        return false;
    }

    // better if lower Terminus::Index for terminus_1
    // This just defines a more total order and isn't strictly necessary.
    if (terminus_1.asIndex() > other.terminus_1.asIndex())
    {
        return true;
    }
    else if (terminus_1.asIndex() < other.terminus_1.asIndex())
    {
        return false;
    }

    // The stitches have equal goodness
    return false;
}

std::priority_queue<SlicerLayer::PossibleStitch>
SlicerLayer::findPossibleStitches(
    const Polygons& open_polylines,
    coord_t max_dist, coord_t cell_size,
    bool allow_reverse) const
{
    std::priority_queue<PossibleStitch> stitch_queue;

    // maximum distance squared
    int64_t max_dist2 = max_dist * max_dist;

    // Represents a terminal point of a polyline in open_polylines.
    struct StitchGridVal
    {
        unsigned int polyline_idx;
        // Depending on the SparsePointGridInclusive, either the start point or the
        // end point of the polyline
        Point polyline_term_pt;
    };

    struct StitchGridValLocator
    {
        Point operator()(const StitchGridVal& val) const
        {
            return val.polyline_term_pt;
        }
    };

    // Used to find nearby end points within a fixed maximum radius
    SparsePointGrid<StitchGridVal,StitchGridValLocator> grid_ends(cell_size);
    // Used to find nearby start points within a fixed maximum radius
    SparsePointGrid<StitchGridVal,StitchGridValLocator> grid_starts(cell_size);

    // populate grids

    // Inserts the ends of all polylines into the grid (does not
    //   insert the starts of the polylines).
    for(unsigned int polyline_0_idx = 0; polyline_0_idx < open_polylines.size(); polyline_0_idx++)
    {
        ConstPolygonRef polyline_0 = open_polylines[polyline_0_idx];

        if (polyline_0.size() < 1) continue;

        StitchGridVal grid_val;
        grid_val.polyline_idx = polyline_0_idx;
        grid_val.polyline_term_pt = polyline_0.back();
        grid_ends.insert(grid_val);
    }

    // Inserts the start of all polylines into the grid.
    if (allow_reverse)
    {
        for(unsigned int polyline_0_idx = 0; polyline_0_idx < open_polylines.size(); polyline_0_idx++)
        {
            ConstPolygonRef polyline_0 = open_polylines[polyline_0_idx];

            if (polyline_0.size() < 1) continue;

            StitchGridVal grid_val;
            grid_val.polyline_idx = polyline_0_idx;
            grid_val.polyline_term_pt = polyline_0[0];
            grid_starts.insert(grid_val);
        }
    }

    // search for nearby end points
    for(unsigned int polyline_1_idx = 0; polyline_1_idx < open_polylines.size(); polyline_1_idx++)
    {
        ConstPolygonRef polyline_1 = open_polylines[polyline_1_idx];

        if (polyline_1.size() < 1) continue;

        std::vector<StitchGridVal> nearby_ends;

        // Check for stitches that append polyline_1 onto polyline_0
        // in natural order.  These are stitches that use the end of
        // polyline_0 and the start of polyline_1.
        nearby_ends = grid_ends.getNearby(polyline_1[0], max_dist);
        for (const auto& nearby_end : nearby_ends)
        {
            Point diff = nearby_end.polyline_term_pt - polyline_1[0];
            int64_t dist2 = vSize2(diff);
            if (dist2 < max_dist2)
            {
                PossibleStitch poss_stitch;
                poss_stitch.dist2 = dist2;
                poss_stitch.terminus_0 = Terminus{nearby_end.polyline_idx, true};
                poss_stitch.terminus_1 = Terminus{polyline_1_idx, false};
                stitch_queue.push(poss_stitch);
            }
        }

        if (allow_reverse)
        {
            // Check for stitches that append polyline_1 onto polyline_0
            // by reversing order of polyline_1.  These are stitches that
            // use the end of polyline_0 and the end of polyline_1.
            nearby_ends = grid_ends.getNearby(polyline_1.back(), max_dist);
            for (const auto& nearby_end : nearby_ends)
            {
                // Disallow stitching with self with same end point
                if (nearby_end.polyline_idx == polyline_1_idx)
                {
                    continue;
                }

                Point diff = nearby_end.polyline_term_pt - polyline_1.back();
                int64_t dist2 = vSize2(diff);
                if (dist2 < max_dist2)
                {
                    PossibleStitch poss_stitch;
                    poss_stitch.dist2 = dist2;
                    poss_stitch.terminus_0 = Terminus{nearby_end.polyline_idx, true};
                    poss_stitch.terminus_1 = Terminus{polyline_1_idx, true};
                    stitch_queue.push(poss_stitch);
                }
            }

            // Check for stitches that append polyline_1 onto polyline_0
            // by reversing order of polyline_0.  These are stitches that
            // use the start of polyline_0 and the start of polyline_1.
            std::vector<StitchGridVal> nearby_starts =
                grid_starts.getNearby(polyline_1[0], max_dist);
            for (const auto& nearby_start : nearby_starts)
            {
                // Disallow stitching with self with same end point
                if (nearby_start.polyline_idx == polyline_1_idx)
                {
                    continue;
                }

                Point diff = nearby_start.polyline_term_pt - polyline_1[0];
                int64_t dist2 = vSize2(diff);
                if (dist2 < max_dist2)
                {
                    PossibleStitch poss_stitch;
                    poss_stitch.dist2 = dist2;
                    poss_stitch.terminus_0 = Terminus{nearby_start.polyline_idx, false};
                    poss_stitch.terminus_1 = Terminus{polyline_1_idx, false};
                    stitch_queue.push(poss_stitch);
                }
            }
        }
    }

    return stitch_queue;
}

void SlicerLayer::planPolylineStitch(
    const Polygons& open_polylines,
    Terminus& terminus_0, Terminus& terminus_1, bool reverse[2]) const
{
    size_t polyline_0_idx = terminus_0.getPolylineIdx();
    size_t polyline_1_idx = terminus_1.getPolylineIdx();
    bool back_0 = terminus_0.isEnd();
    bool back_1 = terminus_1.isEnd();
    reverse[0] = false;
    reverse[1] = false;
    if (back_0)
    {
        if (back_1)
        {
            // back of both polylines
            // we can reverse either one and then append onto the other
            // reverse the smaller polyline
            if (open_polylines[polyline_0_idx].size() <
                open_polylines[polyline_1_idx].size())
            {
                std::swap(terminus_0,terminus_1);
            }
            reverse[1] = true;
        } else {
            // back of 0, front of 1
            // already in order, nothing to do
        }
    }
    else
    {
        if (back_1)
        {
            // front of 0, back of 1
            // in order if we swap 0 and 1
            std::swap(terminus_0,terminus_1);
        }
        else
        {
            // front of both polylines
            // we can reverse either one and then prepend to the other
            // reverse the smaller polyline
            if (open_polylines[polyline_0_idx].size() >
                open_polylines[polyline_1_idx].size())
            {
                std::swap(terminus_0,terminus_1);
            }
            reverse[0] = true;
        }
    }
}

void SlicerLayer::joinPolylines(PolygonRef& polyline_0, PolygonRef& polyline_1, const bool reverse[2]) const
{
    if (reverse[0])
    {
        // reverse polyline_0
        size_t size_0 = polyline_0.size();
        for (size_t idx = 0U; idx != size_0/2; ++idx)
        {
            std::swap(polyline_0[idx], polyline_0[size_0-1-idx]);
        }
    }
    if (reverse[1])
    {
        // reverse polyline_1 by adding in reverse order
        for(int poly_idx = polyline_1.size() - 1; poly_idx >= 0; poly_idx--)
            polyline_0.add(polyline_1[poly_idx]);
    }
    else
    {
        // append polyline_1 onto polyline_0
        for(Point& p : polyline_1)
            polyline_0.add(p);
    }
    polyline_1.clear();
}

SlicerLayer::TerminusTrackingMap::TerminusTrackingMap(Terminus::Index end_idx) :
    m_terminus_old_to_cur_map(end_idx)
{
    // Initialize map to everything points to itself since nothing has moved yet.
    for (size_t idx = 0U; idx != end_idx; ++idx)
    {
        m_terminus_old_to_cur_map[idx] = Terminus{idx};
    }
    m_terminus_cur_to_old_map = m_terminus_old_to_cur_map;
}

void SlicerLayer::TerminusTrackingMap::updateMap(
    size_t num_terms,
    const Terminus *cur_terms, const Terminus *next_terms,
    size_t num_removed_terms,
    const Terminus *removed_cur_terms)
{
    // save old locations
    std::vector<Terminus> old_terms(num_terms);
    for (size_t idx = 0U; idx != num_terms; ++idx)
    {
        old_terms[idx] = getOldFromCur(cur_terms[idx]);
    }
    // update using maps old <-> cur and cur <-> next
    for (size_t idx = 0U; idx != num_terms; ++idx)
    {
        m_terminus_old_to_cur_map[old_terms[idx].asIndex()] = next_terms[idx];
        Terminus next_term = next_terms[idx];
        if (next_term != Terminus::INVALID_TERMINUS)
        {
            m_terminus_cur_to_old_map[next_term.asIndex()] = old_terms[idx];
        }
    }
    // remove next locations that no longer exist
    for (size_t rem_idx = 0U; rem_idx != num_removed_terms; ++rem_idx)
    {
        m_terminus_cur_to_old_map[removed_cur_terms[rem_idx].asIndex()] =
            Terminus::INVALID_TERMINUS;
    }
}

void SlicerLayer::connectOpenPolylinesImpl(Polygons& open_polylines, coord_t max_dist, coord_t cell_size, bool allow_reverse)
{
    // below code closes smallest gaps first

    std::priority_queue<PossibleStitch> stitch_queue =
        findPossibleStitches(open_polylines, max_dist, cell_size, allow_reverse);

    static const Terminus INVALID_TERMINUS = Terminus::INVALID_TERMINUS;
    Terminus::Index terminus_end_idx = Terminus::endIndexFromPolylineEndIndex(open_polylines.size());
    // Keeps track of how polyline end point locations move around
    TerminusTrackingMap terminus_tracking_map(terminus_end_idx);

    while (!stitch_queue.empty())
    {
        // Get the next best stitch
        PossibleStitch next_stitch;
        next_stitch = stitch_queue.top();
        stitch_queue.pop();
        Terminus old_terminus_0 = next_stitch.terminus_0;
        Terminus terminus_0 = terminus_tracking_map.getCurFromOld(old_terminus_0);
        if (terminus_0 == INVALID_TERMINUS)
        {
            // if we already used this terminus, then this stitch is no longer usable
            continue;
        }
        Terminus old_terminus_1 = next_stitch.terminus_1;
        Terminus terminus_1 = terminus_tracking_map.getCurFromOld(old_terminus_1);
        if (terminus_1 == INVALID_TERMINUS)
        {
            // if we already used this terminus, then this stitch is no longer usable
            continue;
        }

        size_t best_polyline_0_idx = terminus_0.getPolylineIdx();
        size_t best_polyline_1_idx = terminus_1.getPolylineIdx();

        // check to see if this completes a polygon
        bool completed_poly = best_polyline_0_idx == best_polyline_1_idx;
        if (completed_poly)
        {
            // finished polygon
            PolygonRef polyline_0 = open_polylines[best_polyline_0_idx];
            polygons.add(polyline_0);
            polyline_0.clear();
            Terminus cur_terms[2] = {{best_polyline_0_idx, false},
                                     {best_polyline_0_idx, true}};
            for (size_t idx = 0U; idx != 2U; ++idx)
            {
                terminus_tracking_map.markRemoved(cur_terms[idx]);
            }
            continue;
        }

        // we need to join these polylines

        // plan how to join polylines
        bool reverse[2];
        planPolylineStitch(open_polylines, terminus_0, terminus_1, reverse);

        // need to reread since planPolylineStitch can swap terminus_0/1
        best_polyline_0_idx = terminus_0.getPolylineIdx();
        best_polyline_1_idx = terminus_1.getPolylineIdx();
        PolygonRef polyline_0 = open_polylines[best_polyline_0_idx];
        PolygonRef polyline_1 = open_polylines[best_polyline_1_idx];

        // join polylines according to plan
        joinPolylines(polyline_0, polyline_1, reverse);

        // update terminus_tracking_map
        Terminus cur_terms[4] = {{best_polyline_0_idx, false},
                                 {best_polyline_0_idx, true},
                                 {best_polyline_1_idx, false},
                                 {best_polyline_1_idx, true}};
        Terminus next_terms[4] = {{best_polyline_0_idx, false},
                                  INVALID_TERMINUS,
                                  INVALID_TERMINUS,
                                  {best_polyline_0_idx, true}};
        if (reverse[0])
        {
            std::swap(next_terms[0],next_terms[1]);
        }
        if (reverse[1])
        {
            std::swap(next_terms[2],next_terms[3]);
        }
        // cur_terms -> next_terms has movement map
        // best_polyline_1 is always removed
        terminus_tracking_map.updateMap(4U, cur_terms, next_terms,
                                        2U, &cur_terms[2]);
    }
}

void SlicerLayer::stitch_extensive(Polygons& open_polylines)
{
    //For extensive stitching find 2 open polygons that are touching 2 closed polygons.
    // Then find the shortest path over this polygon that can be used to connect the open polygons,
    // And generate a path over this shortest bit to link up the 2 open polygons.
    // (If these 2 open polygons are the same polygon, then the final result is a closed polyon)

    while(1)
    {
        unsigned int best_polyline_1_idx = -1;
        unsigned int best_polyline_2_idx = -1;
        GapCloserResult best_result;
        best_result.len = POINT_MAX;
        best_result.polygonIdx = -1;
        best_result.pointIdxA = -1;
        best_result.pointIdxB = -1;

        for(unsigned int polyline_1_idx = 0; polyline_1_idx < open_polylines.size(); polyline_1_idx++)
        {
            PolygonRef polyline_1 = open_polylines[polyline_1_idx];
            if (polyline_1.size() < 1) continue;

            {
                GapCloserResult res = findPolygonGapCloser(polyline_1[0], polyline_1.back());
                if (res.len > 0 && res.len < best_result.len)
                {
                    best_polyline_1_idx = polyline_1_idx;
                    best_polyline_2_idx = polyline_1_idx;
                    best_result = res;
                }
            }

            for(unsigned int polyline_2_idx = 0; polyline_2_idx < open_polylines.size(); polyline_2_idx++)
            {
                PolygonRef polyline_2 = open_polylines[polyline_2_idx];
                if (polyline_2.size() < 1 || polyline_1_idx == polyline_2_idx) continue;

                GapCloserResult res = findPolygonGapCloser(polyline_1[0], polyline_2.back());
                if (res.len > 0 && res.len < best_result.len)
                {
                    best_polyline_1_idx = polyline_1_idx;
                    best_polyline_2_idx = polyline_2_idx;
                    best_result = res;
                }
            }
        }

        if (best_result.len < POINT_MAX)
        {
            if (best_polyline_1_idx == best_polyline_2_idx)
            {
                if (best_result.pointIdxA == best_result.pointIdxB)
                {
                    polygons.add(open_polylines[best_polyline_1_idx]);
                    open_polylines[best_polyline_1_idx].clear();
                }
                else if (best_result.AtoB)
                {
                    PolygonRef poly = polygons.newPoly();
                    for(unsigned int j = best_result.pointIdxA; j != best_result.pointIdxB; j = (j + 1) % polygons[best_result.polygonIdx].size())
                        poly.add(polygons[best_result.polygonIdx][j]);
                    for(unsigned int j = open_polylines[best_polyline_1_idx].size() - 1; int(j) >= 0; j--)
                        poly.add(open_polylines[best_polyline_1_idx][j]);
                    open_polylines[best_polyline_1_idx].clear();
                }
                else
                {
                    unsigned int n = polygons.size();
                    polygons.add(open_polylines[best_polyline_1_idx]);
                    for(unsigned int j = best_result.pointIdxB; j != best_result.pointIdxA; j = (j + 1) % polygons[best_result.polygonIdx].size())
                        polygons[n].add(polygons[best_result.polygonIdx][j]);
                    open_polylines[best_polyline_1_idx].clear();
                }
            }
            else
            {
                if (best_result.pointIdxA == best_result.pointIdxB)
                {
                    for(unsigned int n=0; n<open_polylines[best_polyline_1_idx].size(); n++)
                        open_polylines[best_polyline_2_idx].add(open_polylines[best_polyline_1_idx][n]);
                    open_polylines[best_polyline_1_idx].clear();
                }
                else if (best_result.AtoB)
                {
                    Polygon poly;
                    for(unsigned int n = best_result.pointIdxA; n != best_result.pointIdxB; n = (n + 1) % polygons[best_result.polygonIdx].size())
                        poly.add(polygons[best_result.polygonIdx][n]);
                    for(unsigned int n=poly.size()-1;int(n) >= 0; n--)
                        open_polylines[best_polyline_2_idx].add(poly[n]);
                    for(unsigned int n=0; n<open_polylines[best_polyline_1_idx].size(); n++)
                        open_polylines[best_polyline_2_idx].add(open_polylines[best_polyline_1_idx][n]);
                    open_polylines[best_polyline_1_idx].clear();
                }
                else
                {
                    for(unsigned int n = best_result.pointIdxB; n != best_result.pointIdxA; n = (n + 1) % polygons[best_result.polygonIdx].size())
                        open_polylines[best_polyline_2_idx].add(polygons[best_result.polygonIdx][n]);
                    for(unsigned int n = open_polylines[best_polyline_1_idx].size() - 1; int(n) >= 0; n--)
                        open_polylines[best_polyline_2_idx].add(open_polylines[best_polyline_1_idx][n]);
                    open_polylines[best_polyline_1_idx].clear();
                }
            }
        }
        else
        {
            break;
        }
    }
}

GapCloserResult SlicerLayer::findPolygonGapCloser(Point ip0, Point ip1)
{
    GapCloserResult ret;
    ClosePolygonResult c1 = findPolygonPointClosestTo(ip0);
    ClosePolygonResult c2 = findPolygonPointClosestTo(ip1);
    if (c1.polygonIdx < 0 || c1.polygonIdx != c2.polygonIdx)
    {
        ret.len = -1;
        return ret;
    }
    ret.polygonIdx = c1.polygonIdx;
    ret.pointIdxA = c1.pointIdx;
    ret.pointIdxB = c2.pointIdx;
    ret.AtoB = true;

    if (ret.pointIdxA == ret.pointIdxB)
    {
        //Connection points are on the same line segment.
        ret.len = vSize(ip0 - ip1);
    }else{
        //Find out if we have should go from A to B or the other way around.
        Point p0 = polygons[ret.polygonIdx][ret.pointIdxA];
        int64_t lenA = vSize(p0 - ip0);
        for(unsigned int i = ret.pointIdxA; i != ret.pointIdxB; i = (i + 1) % polygons[ret.polygonIdx].size())
        {
            Point p1 = polygons[ret.polygonIdx][i];
            lenA += vSize(p0 - p1);
            p0 = p1;
        }
        lenA += vSize(p0 - ip1);

        p0 = polygons[ret.polygonIdx][ret.pointIdxB];
        int64_t lenB = vSize(p0 - ip1);
        for(unsigned int i = ret.pointIdxB; i != ret.pointIdxA; i = (i + 1) % polygons[ret.polygonIdx].size())
        {
            Point p1 = polygons[ret.polygonIdx][i];
            lenB += vSize(p0 - p1);
            p0 = p1;
        }
        lenB += vSize(p0 - ip0);

        if (lenA < lenB)
        {
            ret.AtoB = true;
            ret.len = lenA;
        }else{
            ret.AtoB = false;
            ret.len = lenB;
        }
    }
    return ret;
}

ClosePolygonResult SlicerLayer::findPolygonPointClosestTo(Point input)
{
    ClosePolygonResult ret;
    for(unsigned int n=0; n<polygons.size(); n++)
    {
        Point p0 = polygons[n][polygons[n].size()-1];
        for(unsigned int i=0; i<polygons[n].size(); i++)
        {
            Point p1 = polygons[n][i];

            //Q = A + Normal( B - A ) * ((( B - A ) dot ( P - A )) / VSize( A - B ));
            Point pDiff = p1 - p0;
            int64_t lineLength = vSize(pDiff);
            if (lineLength > 1)
            {
                int64_t distOnLine = dot(pDiff, input - p0) / lineLength;
                if (distOnLine >= 0 && distOnLine <= lineLength)
                {
                    Point q = p0 + pDiff * distOnLine / lineLength;
                    if (shorterThen(q - input, MM2INT(0.1)))
                    {
                        ret.polygonIdx = n;
                        ret.pointIdx = i;
                        return ret;
                    }
                }
            }
            p0 = p1;
        }
    }
    ret.polygonIdx = -1;
    return ret;
}

void SlicerLayer::makePolygons(const Mesh* mesh)
{
    Polygons open_polylines;

    makeBasicPolygonLoops(open_polylines);

    connectOpenPolylines(open_polylines);

    // TODO: (?) for mesh surface mode: connect open polygons. Maybe the above algorithm can create two open polygons which are actually connected when the starting segment is in the middle between the two open polygons.

    if (mesh->settings.get<ESurfaceMode>("magic_mesh_surface_mode") == ESurfaceMode::NORMAL)
    { // don't stitch when using (any) mesh surface mode, i.e. also don't stitch when using mixed mesh surface and closed polygons, because then polylines which are supposed to be open will be closed
        stitch(open_polylines);
    }

    if (mesh->settings.get<bool>("meshfix_extensive_stitching"))
    {
        stitch_extensive(open_polylines);
    }

    if (mesh->settings.get<bool>("meshfix_keep_open_polygons"))
    {
        for (PolygonRef polyline : open_polylines)
        {
            if (polyline.size() > 0)
                polygons.add(polyline);
        }
    }

    for (PolygonRef polyline : open_polylines)
    {
        if (polyline.size() > 0)
        {
            openPolylines.add(polyline);
        }
    }

    //Remove all the tiny polygons, or polygons that are not closed. As they do not contribute to the actual print.
    const coord_t snap_distance = std::max(mesh->settings.get<coord_t>("minimum_polygon_circumference"), static_cast<coord_t>(1));
    auto it = std::remove_if(polygons.begin(), polygons.end(), [snap_distance](PolygonRef poly) { return poly.shorterThan(snap_distance); });
    polygons.erase(it, polygons.end());

    //Finally optimize all the polygons. Every point removed saves time in the long run.
    polygons.simplify();

    polygons.removeDegenerateVerts(); // remove verts connected to overlapping line segments

    // Clean up polylines for Surface Mode printing
    it = std::remove_if(openPolylines.begin(), openPolylines.end(), [snap_distance](PolygonRef poly) { return poly.shorterThan(snap_distance); });
    openPolylines.erase(it, openPolylines.end());

<<<<<<< HEAD
    openPolylines.removeDegenerateVerts();
=======
    constexpr bool for_polylines = true;
    openPolylines.removeDegenerateVerts(for_polylines);
>>>>>>> 6e23d7c4
}

Slicer::Slicer(Mesh* i_mesh, const coord_t thickness, const size_t slice_layer_count,
               bool use_variable_layer_heights, std::vector<AdaptiveLayer>* adaptive_layers)
    : mesh(i_mesh)
{
    const SlicingTolerance slicing_tolerance = mesh->settings.get<SlicingTolerance>("slicing_tolerance");
    const coord_t initial_layer_thickness =
        Application::getInstance().current_slice->scene.current_mesh_group->settings.get<coord_t>("layer_height_0");

    assert(slice_layer_count > 0);

    TimeKeeper slice_timer;

    layers =
        buildLayersWithHeight(slice_layer_count, slicing_tolerance, initial_layer_thickness, thickness,
            use_variable_layer_heights, adaptive_layers);


    std::vector<std::pair<int32_t, int32_t>> zbbox = buildZHeightsForFaces(*mesh);

    buildSegments(*mesh, zbbox, slicing_tolerance, layers);

    log("slice of mesh took %.3f seconds\n", slice_timer.restart());

    makePolygons(*i_mesh, slicing_tolerance, layers);
    log("slice make polygons took %.3f seconds\n", slice_timer.restart());
}

void Slicer::buildSegments
(
    const Mesh& mesh,
    const std::vector<std::pair<int32_t, int32_t>> &zbbox,
    const SlicingTolerance& slicing_tolerance,
    std::vector<SlicerLayer>& layers
)
{
    // OpenMP
#pragma omp parallel for default(none) shared(mesh, zbbox, slicing_tolerance, layers)
    // Use a signed type for the loop counter so MSVC compiles (because it uses OpenMP 2.0, an old version).
    for (int layer_nr = 0; layer_nr < static_cast<int>(layers.size()); layer_nr++)
    {
        const int32_t& z = layers[layer_nr].z;
        layers[layer_nr].segments.reserve(100);

        // loop over all mesh faces
        for (unsigned int mesh_idx = 0; mesh_idx < mesh.faces.size(); mesh_idx++)
        {
            if ((z < zbbox[mesh_idx].first) || (z > zbbox[mesh_idx].second))
            {
                continue;
            }

            // get all vertices per face
            const MeshFace& face = mesh.faces[mesh_idx];
            const MeshVertex& v0 = mesh.vertices[face.vertex_index[0]];
            const MeshVertex& v1 = mesh.vertices[face.vertex_index[1]];
            const MeshVertex& v2 = mesh.vertices[face.vertex_index[2]];

            // get all vertices represented as 3D point
            Point3 p0 = v0.p;
            Point3 p1 = v1.p;
            Point3 p2 = v2.p;

            // Compensate for points exactly on the slice-boundary, except for 'inclusive', which already handles this correctly.
            if (slicing_tolerance != SlicingTolerance::INCLUSIVE)
            {
                p0.z += static_cast<int>(p0.z == z);
                p1.z += static_cast<int>(p1.z == z);
                p2.z += static_cast<int>(p2.z == z);
            }

            SlicerSegment s;
            s.endVertex = nullptr;
            int end_edge_idx = -1;

            /*
            Now see if the triangle intersects the layer, and if so, where.

            Edge cases are important here:
            - If all three vertices of the triangle are exactly on the layer,
              don't count the triangle at all, because if the model is
              watertight, there will be adjacent triangles on all 3 sides that
              are not flat on the layer.
            - If two of the vertices are exactly on the layer, only count the
              triangle if the last vertex is going up. We can't count both
              upwards and downwards triangles here, because if the model is
              manifold there will always be an adjacent triangle that is going
              the other way and you'd get double edges. You would also get one
              layer too many if the total model height is an exact multiple of
              the layer thickness. Between going up and going down, we need to
              choose the triangles going up, because otherwise the first layer
              of where the model starts will be empty and the model will float
              in mid-air. We'd much rather let the last layer be empty in that
              case.
            - If only one of the vertices is exactly on the layer, the
              intersection between the triangle and the plane would be a point.
              We can't print points and with a manifold model there would be
              line segments adjacent to the point on both sides anyway, so we
              need to discard this 0-length line segment then.
            - Vertices in ccw order if look from outside.
            */

            if (p0.z < z && p1.z > z && p2.z > z)              //  1_______2
            {                                                  //   \     /
                s = project2D(p0, p2, p1, z);                  //------------- z
                end_edge_idx = 0;                              //     \ /
            }                                                  //      0

            else if (p0.z > z && p1.z <= z && p2.z <= z)       //      0
            {                                                  //     / \      .
                s = project2D(p0, p1, p2, z);                  //------------- z
                end_edge_idx = 2;                              //   /     \    .
                if (p2.z == z)                                 //  1_______2
                {
                     s.endVertex = &v2;
                }
            }

            else if (p1.z < z && p0.z > z && p2.z > z)         //  0_______2
            {                                                  //   \     /
                s = project2D(p1, p0, p2, z);                  //------------- z
                end_edge_idx = 1;                              //     \ /
            }                                                  //      1

            else if (p1.z > z && p0.z <= z && p2.z <= z)       //      1
            {                                                  //     / \      .
                s = project2D(p1, p2, p0, z);                  //------------- z
                end_edge_idx = 0;                              //   /     \    .
                if (p0.z == z)                                 //  0_______2
                {
                     s.endVertex = &v0;
                }
            }

            else if (p2.z < z && p1.z > z && p0.z > z)         //  0_______1
            {                                                  //   \     /
                s = project2D(p2, p1, p0, z);                  //------------- z
                end_edge_idx = 2;                              //     \ /
            }                                                  //      2

            else if (p2.z > z && p1.z <= z && p0.z <= z)       //      2
            {                                                  //     / \      .
                s = project2D(p2, p0, p1, z);                  //------------- z
                end_edge_idx = 1;                              //   /     \    .
                if (p1.z == z)                                 //  0_______1
                {
                    s.endVertex = &v1;
                }
            }
            else
            {
                //Not all cases create a segment, because a point of a face could create just a dot, and two touching faces
                //  on the slice would create two segments
                continue;
            }

            // store the segments per layer
            layers[layer_nr].face_idx_to_segment_idx.insert(std::make_pair(mesh_idx, layers[layer_nr].segments.size()));
            s.faceIndex = mesh_idx;
            s.endOtherFaceIdx = face.connected_face_index[end_edge_idx];
            s.addedToPolygon = false;
            layers[layer_nr].segments.push_back(s);
        }
    }
}

std::vector<SlicerLayer> Slicer::buildLayersWithHeight(size_t slice_layer_count, SlicingTolerance slicing_tolerance,
    coord_t initial_layer_thickness, coord_t thickness, bool use_variable_layer_heights,
    const std::vector<AdaptiveLayer>* adaptive_layers)
{
    std::vector<SlicerLayer> layers_res;

    layers_res.resize(slice_layer_count);

    // set (and initialize compensation for) initial layer, depending on slicing mode
    layers_res[0].z = slicing_tolerance == SlicingTolerance::INCLUSIVE ? 0 : std::max(0LL, initial_layer_thickness - thickness);
    coord_t adjusted_layer_offset = initial_layer_thickness;
    if (use_variable_layer_heights)
    {
        layers_res[0].z = (*adaptive_layers)[0].z_position;
    }
    else if (slicing_tolerance == SlicingTolerance::MIDDLE)
    {
        layers_res[0].z = initial_layer_thickness / 2;
        adjusted_layer_offset = initial_layer_thickness + (thickness / 2);
    }

    // define all layer z positions (depending on slicing mode, see above)
    for (unsigned int layer_nr = 1; layer_nr < slice_layer_count; layer_nr++)
    {
        if (use_variable_layer_heights)
        {
            layers_res[layer_nr].z = (*adaptive_layers)[layer_nr].z_position;
        }
        else
        {
            layers_res[layer_nr].z = adjusted_layer_offset + (thickness * (layer_nr - 1));
        }
    }

    return layers_res;
}

void Slicer::makePolygons(Mesh& mesh, SlicingTolerance slicing_tolerance, std::vector<SlicerLayer>& layers)
{
    std::vector<SlicerLayer>& layers_ref = layers; // force layers not to be copied into the threads

#pragma omp parallel for default(none) shared(mesh, layers_ref)
    // Use a signed type for the loop counter so MSVC compiles (because it uses OpenMP 2.0, an old version).
    for (int layer_nr = 0; layer_nr < static_cast<int>(layers_ref.size()); layer_nr++)
    {
        layers_ref[layer_nr].makePolygons(&mesh);
    }

    switch(slicing_tolerance)
    {
    case SlicingTolerance::INCLUSIVE:
        for (unsigned int layer_nr = 0; layer_nr + 1 < layers_ref.size(); layer_nr++)
        {
            layers[layer_nr].polygons = layers[layer_nr].polygons.unionPolygons(layers[layer_nr + 1].polygons);
        }
        break;
    case SlicingTolerance::EXCLUSIVE:
        for (unsigned int layer_nr = 0; layer_nr + 1 < layers_ref.size(); layer_nr++)
        {
            layers[layer_nr].polygons = layers[layer_nr].polygons.intersection(layers[layer_nr + 1].polygons);
        }
        layers.back().polygons.clear();
        break;
    case SlicingTolerance::MIDDLE:
    default:
        // do nothing
        ;
    }

   LayerIndex layer_apply_initial_xy_offset = 0;
    if (layers.size() > 0 && layers[0].polygons.size() == 0
        && !mesh.settings.get<bool>("support_mesh")
        && !mesh.settings.get<bool>("anti_overhang_mesh")
        && !mesh.settings.get<bool>("cutting_mesh")
        && !mesh.settings.get<bool>("infill_mesh"))
    {
        layer_apply_initial_xy_offset = 1;
    }

#pragma omp parallel for default(none) shared(mesh, layers_ref, layer_apply_initial_xy_offset)
    // Use a signed type for the loop counter so MSVC compiles (because it uses OpenMP 2.0, an old version).
    for (int layer_nr = 0; layer_nr < static_cast<int>(layers_ref.size()); layer_nr++)
    {
        const coord_t xy_offset = mesh.settings.get<coord_t>((layer_nr <= layer_apply_initial_xy_offset) ? "xy_offset_layer_0" : "xy_offset");

        if (xy_offset != 0)
        {
            layers_ref[layer_nr].polygons = layers_ref[layer_nr].polygons.offset(xy_offset, ClipperLib::JoinType::jtRound);
        }
    }

    mesh.expandXY(mesh.settings.get<coord_t>("xy_offset"));
}


std::vector<std::pair<int32_t, int32_t>> Slicer::buildZHeightsForFaces(const Mesh& mesh)
{
    std::vector<std::pair<int32_t, int32_t>> zHeights;
    zHeights.reserve(mesh.faces.size());
    for(const auto& face : mesh.faces)
    {
        //const MeshFace& face = mesh.faces[mesh_idx];
        const MeshVertex& v0 = mesh.vertices[face.vertex_index[0]];
        const MeshVertex& v1 = mesh.vertices[face.vertex_index[1]];
        const MeshVertex& v2 = mesh.vertices[face.vertex_index[2]];

        // get all vertices represented as 3D point
        Point3 p0 = v0.p;
        Point3 p1 = v1.p;
        Point3 p2 = v2.p;

        // find the minimum and maximum z point
        int32_t minZ = p0.z;
        if (p1.z < minZ)
        {
            minZ = p1.z;
        }
        if (p2.z < minZ)
        {
            minZ = p2.z;
        }

        int32_t maxZ = p0.z;
        if (p1.z > maxZ)
        {
            maxZ = p1.z;
        }
        if (p2.z > maxZ)
        {
            maxZ = p2.z;
        }

        zHeights.emplace_back(std::make_pair(minZ, maxZ));
    }

    return zHeights;
}

SlicerSegment Slicer::project2D(const Point3& p0, const Point3& p1, const Point3& p2, const coord_t z)
{
    SlicerSegment seg;

    seg.start.X = interpolate(z, p0.z, p1.z, p0.x, p1.x);
    seg.start.Y = interpolate(z, p0.z, p1.z, p0.y, p1.y);
    seg.end  .X = interpolate(z, p0.z, p2.z, p0.x, p2.x);
    seg.end  .Y = interpolate(z, p0.z, p2.z, p0.y, p2.y);

    return seg;
}

coord_t Slicer::interpolate(const coord_t x, const coord_t x0, const coord_t x1, const coord_t y0, const coord_t y1)
{
    const coord_t dx_01 = x1 - x0;
    coord_t num = (y1 - y0) * (x - x0);
    num += num > 0 ? dx_01 / 4 : -dx_01 / 4; // add in offset to round result
    return y0 + num / dx_01;
}


}//namespace cura<|MERGE_RESOLUTION|>--- conflicted
+++ resolved
@@ -789,12 +789,8 @@
     it = std::remove_if(openPolylines.begin(), openPolylines.end(), [snap_distance](PolygonRef poly) { return poly.shorterThan(snap_distance); });
     openPolylines.erase(it, openPolylines.end());
 
-<<<<<<< HEAD
-    openPolylines.removeDegenerateVerts();
-=======
     constexpr bool for_polylines = true;
     openPolylines.removeDegenerateVerts(for_polylines);
->>>>>>> 6e23d7c4
 }
 
 Slicer::Slicer(Mesh* i_mesh, const coord_t thickness, const size_t slice_layer_count,
