//Copyright (c) 2018 Ultimaker B.V.
//CuraEngine is released under the terms of the AGPLv3 or higher.
#include <stdio.h>

#include <algorithm> // remove_if

#include "utils/gettime.h"
#include "utils/logoutput.h"
#include "utils/SparsePointGridInclusive.h"

#include "slicer.h"
#include "Application.h"


namespace cura {

int largest_neglected_gap_first_phase = MM2INT(0.01); //!< distance between two line segments regarded as connected
int largest_neglected_gap_second_phase = MM2INT(0.02); //!< distance between two line segments regarded as connected
int max_stitch1 = MM2INT(10.0); //!< maximal distance stitched between open polylines to form polygons

void SlicerLayer::makeBasicPolygonLoops(Polygons& open_polylines)
{
    for(unsigned int start_segment_idx = 0; start_segment_idx < segments.size(); start_segment_idx++)
    {
        if (!segments[start_segment_idx].addedToPolygon)
        {
            makeBasicPolygonLoop(open_polylines, start_segment_idx);
        }
    }
    //Clear the segmentList to save memory, it is no longer needed after this point.
    segments.clear();
}

void SlicerLayer::makeBasicPolygonLoop(Polygons& open_polylines, unsigned int start_segment_idx)
{

    Polygon poly;
    poly.add(segments[start_segment_idx].start);

    for (int segment_idx = start_segment_idx; segment_idx != -1; )
    {
        SlicerSegment& segment = segments[segment_idx];
        poly.add(segment.end);
        segment.addedToPolygon = true;
        segment_idx = getNextSegmentIdx(segment, start_segment_idx);
        if (segment_idx == static_cast<int>(start_segment_idx))
        { // polyon is closed
            polygons.add(poly);
            return;
        }
    }
    // polygon couldn't be closed
    open_polylines.add(poly);
}

int SlicerLayer::tryFaceNextSegmentIdx(const SlicerSegment& segment, int face_idx, unsigned int start_segment_idx) const
{
    decltype(face_idx_to_segment_idx.begin()) it;
    auto it_end = face_idx_to_segment_idx.end();
    it = face_idx_to_segment_idx.find(face_idx);
    if (it != it_end)
    {
        int segment_idx = (*it).second;
        Point p1 = segments[segment_idx].start;
        Point diff = segment.end - p1;
        if (shorterThen(diff, largest_neglected_gap_first_phase))
        {
            if (segment_idx == static_cast<int>(start_segment_idx))
            {
                return start_segment_idx;
            }
            if (segments[segment_idx].addedToPolygon)
            {
                return -1;
            }
            return segment_idx;
        }
    }

    return -1;
}

int SlicerLayer::getNextSegmentIdx(const SlicerSegment& segment, unsigned int start_segment_idx)
{
    int next_segment_idx = -1;

    bool segment_ended_at_edge = segment.endVertex == nullptr;
    if (segment_ended_at_edge)
    {
        int face_to_try = segment.endOtherFaceIdx;
        if (face_to_try == -1)
        {
            return -1;
        }
        return tryFaceNextSegmentIdx(segment, face_to_try, start_segment_idx);
    }
    else
    {
        // segment ended at vertex

        const std::vector<uint32_t> &faces_to_try = segment.endVertex->connected_faces;
        for (int face_to_try : faces_to_try)
        {
            int result_segment_idx =
                tryFaceNextSegmentIdx(segment, face_to_try, start_segment_idx);
            if (result_segment_idx == static_cast<int>(start_segment_idx))
            {
                return start_segment_idx;
            }
            else if (result_segment_idx != -1)
            {
                // not immediately returned since we might still encounter the start_segment_idx
                next_segment_idx = result_segment_idx;
            }
        }
    }

    return next_segment_idx;
}

void SlicerLayer::connectOpenPolylines(Polygons& open_polylines)
{
    bool allow_reverse = false;
    // Search a bit fewer cells but at cost of covering more area.
    // Since acceptance area is small to start with, the extra is unlikely to hurt much.
    coord_t cell_size = largest_neglected_gap_first_phase * 2;
    connectOpenPolylinesImpl(open_polylines, largest_neglected_gap_second_phase, cell_size, allow_reverse);
}

void SlicerLayer::stitch(Polygons& open_polylines)
{
    bool allow_reverse = true;
    connectOpenPolylinesImpl(open_polylines, max_stitch1, max_stitch1, allow_reverse);
}

const SlicerLayer::Terminus SlicerLayer::Terminus::INVALID_TERMINUS{~static_cast<Index>(0U)};

bool SlicerLayer::PossibleStitch::operator<(const PossibleStitch& other) const
{
    // better if lower distance
    if (dist2 > other.dist2)
    {
        return true;
    }
    else if (dist2 < other.dist2)
    {
        return false;
    }

    // better if in order instead of reversed
    if (!in_order() && other.in_order())
    {
        return true;
    }

    // better if lower Terminus::Index for terminus_0
    // This just defines a more total order and isn't strictly necessary.
    if (terminus_0.asIndex() > other.terminus_0.asIndex())
    {
        return true;
    }
    else if (terminus_0.asIndex() < other.terminus_0.asIndex())
    {
        return false;
    }

    // better if lower Terminus::Index for terminus_1
    // This just defines a more total order and isn't strictly necessary.
    if (terminus_1.asIndex() > other.terminus_1.asIndex())
    {
        return true;
    }
    else if (terminus_1.asIndex() < other.terminus_1.asIndex())
    {
        return false;
    }

    // The stitches have equal goodness
    return false;
}

std::priority_queue<SlicerLayer::PossibleStitch>
SlicerLayer::findPossibleStitches(
    const Polygons& open_polylines,
    coord_t max_dist, coord_t cell_size,
    bool allow_reverse) const
{
    std::priority_queue<PossibleStitch> stitch_queue;

    // maximum distance squared
    int64_t max_dist2 = max_dist * max_dist;

    // Represents a terminal point of a polyline in open_polylines.
    struct StitchGridVal
    {
        unsigned int polyline_idx;
        // Depending on the SparsePointGridInclusive, either the start point or the
        // end point of the polyline
        Point polyline_term_pt;
    };

    struct StitchGridValLocator
    {
        Point operator()(const StitchGridVal& val) const
        {
            return val.polyline_term_pt;
        }
    };

    // Used to find nearby end points within a fixed maximum radius
    SparsePointGrid<StitchGridVal,StitchGridValLocator> grid_ends(cell_size);
    // Used to find nearby start points within a fixed maximum radius
    SparsePointGrid<StitchGridVal,StitchGridValLocator> grid_starts(cell_size);

    // populate grids

    // Inserts the ends of all polylines into the grid (does not
    //   insert the starts of the polylines).
    for(unsigned int polyline_0_idx = 0; polyline_0_idx < open_polylines.size(); polyline_0_idx++)
    {
        ConstPolygonRef polyline_0 = open_polylines[polyline_0_idx];

        if (polyline_0.size() < 1) continue;

        StitchGridVal grid_val;
        grid_val.polyline_idx = polyline_0_idx;
        grid_val.polyline_term_pt = polyline_0.back();
        grid_ends.insert(grid_val);
    }

    // Inserts the start of all polylines into the grid.
    if (allow_reverse)
    {
        for(unsigned int polyline_0_idx = 0; polyline_0_idx < open_polylines.size(); polyline_0_idx++)
        {
            ConstPolygonRef polyline_0 = open_polylines[polyline_0_idx];

            if (polyline_0.size() < 1) continue;

            StitchGridVal grid_val;
            grid_val.polyline_idx = polyline_0_idx;
            grid_val.polyline_term_pt = polyline_0[0];
            grid_starts.insert(grid_val);
        }
    }

    // search for nearby end points
    for(unsigned int polyline_1_idx = 0; polyline_1_idx < open_polylines.size(); polyline_1_idx++)
    {
        ConstPolygonRef polyline_1 = open_polylines[polyline_1_idx];

        if (polyline_1.size() < 1) continue;

        std::vector<StitchGridVal> nearby_ends;

        // Check for stitches that append polyline_1 onto polyline_0
        // in natural order.  These are stitches that use the end of
        // polyline_0 and the start of polyline_1.
        nearby_ends = grid_ends.getNearby(polyline_1[0], max_dist);
        for (const auto& nearby_end : nearby_ends)
        {
            Point diff = nearby_end.polyline_term_pt - polyline_1[0];
            int64_t dist2 = vSize2(diff);
            if (dist2 < max_dist2)
            {
                PossibleStitch poss_stitch;
                poss_stitch.dist2 = dist2;
                poss_stitch.terminus_0 = Terminus{nearby_end.polyline_idx, true};
                poss_stitch.terminus_1 = Terminus{polyline_1_idx, false};
                stitch_queue.push(poss_stitch);
            }
        }

        if (allow_reverse)
        {
            // Check for stitches that append polyline_1 onto polyline_0
            // by reversing order of polyline_1.  These are stitches that
            // use the end of polyline_0 and the end of polyline_1.
            nearby_ends = grid_ends.getNearby(polyline_1.back(), max_dist);
            for (const auto& nearby_end : nearby_ends)
            {
                // Disallow stitching with self with same end point
                if (nearby_end.polyline_idx == polyline_1_idx)
                {
                    continue;
                }

                Point diff = nearby_end.polyline_term_pt - polyline_1.back();
                int64_t dist2 = vSize2(diff);
                if (dist2 < max_dist2)
                {
                    PossibleStitch poss_stitch;
                    poss_stitch.dist2 = dist2;
                    poss_stitch.terminus_0 = Terminus{nearby_end.polyline_idx, true};
                    poss_stitch.terminus_1 = Terminus{polyline_1_idx, true};
                    stitch_queue.push(poss_stitch);
                }
            }

            // Check for stitches that append polyline_1 onto polyline_0
            // by reversing order of polyline_0.  These are stitches that
            // use the start of polyline_0 and the start of polyline_1.
            std::vector<StitchGridVal> nearby_starts =
                grid_starts.getNearby(polyline_1[0], max_dist);
            for (const auto& nearby_start : nearby_starts)
            {
                // Disallow stitching with self with same end point
                if (nearby_start.polyline_idx == polyline_1_idx)
                {
                    continue;
                }

                Point diff = nearby_start.polyline_term_pt - polyline_1[0];
                int64_t dist2 = vSize2(diff);
                if (dist2 < max_dist2)
                {
                    PossibleStitch poss_stitch;
                    poss_stitch.dist2 = dist2;
                    poss_stitch.terminus_0 = Terminus{nearby_start.polyline_idx, false};
                    poss_stitch.terminus_1 = Terminus{polyline_1_idx, false};
                    stitch_queue.push(poss_stitch);
                }
            }
        }
    }

    return stitch_queue;
}

void SlicerLayer::planPolylineStitch(
    const Polygons& open_polylines,
    Terminus& terminus_0, Terminus& terminus_1, bool reverse[2]) const
{
    size_t polyline_0_idx = terminus_0.getPolylineIdx();
    size_t polyline_1_idx = terminus_1.getPolylineIdx();
    bool back_0 = terminus_0.isEnd();
    bool back_1 = terminus_1.isEnd();
    reverse[0] = false;
    reverse[1] = false;
    if (back_0)
    {
        if (back_1)
        {
            // back of both polylines
            // we can reverse either one and then append onto the other
            // reverse the smaller polyline
            if (open_polylines[polyline_0_idx].size() <
                open_polylines[polyline_1_idx].size())
            {
                std::swap(terminus_0,terminus_1);
            }
            reverse[1] = true;
        } else {
            // back of 0, front of 1
            // already in order, nothing to do
        }
    }
    else
    {
        if (back_1)
        {
            // front of 0, back of 1
            // in order if we swap 0 and 1
            std::swap(terminus_0,terminus_1);
        }
        else
        {
            // front of both polylines
            // we can reverse either one and then prepend to the other
            // reverse the smaller polyline
            if (open_polylines[polyline_0_idx].size() >
                open_polylines[polyline_1_idx].size())
            {
                std::swap(terminus_0,terminus_1);
            }
            reverse[0] = true;
        }
    }
}

void SlicerLayer::joinPolylines(PolygonRef& polyline_0, PolygonRef& polyline_1, const bool reverse[2]) const
{
    if (reverse[0])
    {
        // reverse polyline_0
        size_t size_0 = polyline_0.size();
        for (size_t idx = 0U; idx != size_0/2; ++idx)
        {
            std::swap(polyline_0[idx], polyline_0[size_0-1-idx]);
        }
    }
    if (reverse[1])
    {
        // reverse polyline_1 by adding in reverse order
        for(int poly_idx = polyline_1.size() - 1; poly_idx >= 0; poly_idx--)
            polyline_0.add(polyline_1[poly_idx]);
    }
    else
    {
        // append polyline_1 onto polyline_0
        for(Point& p : polyline_1)
            polyline_0.add(p);
    }
    polyline_1.clear();
}

SlicerLayer::TerminusTrackingMap::TerminusTrackingMap(Terminus::Index end_idx) :
    m_terminus_old_to_cur_map(end_idx)
{
    // Initialize map to everything points to itself since nothing has moved yet.
    for (size_t idx = 0U; idx != end_idx; ++idx)
    {
        m_terminus_old_to_cur_map[idx] = Terminus{idx};
    }
    m_terminus_cur_to_old_map = m_terminus_old_to_cur_map;
}

void SlicerLayer::TerminusTrackingMap::updateMap(
    size_t num_terms,
    const Terminus *cur_terms, const Terminus *next_terms,
    size_t num_removed_terms,
    const Terminus *removed_cur_terms)
{
    // save old locations
    std::vector<Terminus> old_terms(num_terms);
    for (size_t idx = 0U; idx != num_terms; ++idx)
    {
        old_terms[idx] = getOldFromCur(cur_terms[idx]);
    }
    // update using maps old <-> cur and cur <-> next
    for (size_t idx = 0U; idx != num_terms; ++idx)
    {
        m_terminus_old_to_cur_map[old_terms[idx].asIndex()] = next_terms[idx];
        Terminus next_term = next_terms[idx];
        if (next_term != Terminus::INVALID_TERMINUS)
        {
            m_terminus_cur_to_old_map[next_term.asIndex()] = old_terms[idx];
        }
    }
    // remove next locations that no longer exist
    for (size_t rem_idx = 0U; rem_idx != num_removed_terms; ++rem_idx)
    {
        m_terminus_cur_to_old_map[removed_cur_terms[rem_idx].asIndex()] =
            Terminus::INVALID_TERMINUS;
    }
}

void SlicerLayer::connectOpenPolylinesImpl(Polygons& open_polylines, coord_t max_dist, coord_t cell_size, bool allow_reverse)
{
    // below code closes smallest gaps first

    std::priority_queue<PossibleStitch> stitch_queue =
        findPossibleStitches(open_polylines, max_dist, cell_size, allow_reverse);

    static const Terminus INVALID_TERMINUS = Terminus::INVALID_TERMINUS;
    Terminus::Index terminus_end_idx = Terminus::endIndexFromPolylineEndIndex(open_polylines.size());
    // Keeps track of how polyline end point locations move around
    TerminusTrackingMap terminus_tracking_map(terminus_end_idx);

    while (!stitch_queue.empty())
    {
        // Get the next best stitch
        PossibleStitch next_stitch;
        next_stitch = stitch_queue.top();
        stitch_queue.pop();
        Terminus old_terminus_0 = next_stitch.terminus_0;
        Terminus terminus_0 = terminus_tracking_map.getCurFromOld(old_terminus_0);
        if (terminus_0 == INVALID_TERMINUS)
        {
            // if we already used this terminus, then this stitch is no longer usable
            continue;
        }
        Terminus old_terminus_1 = next_stitch.terminus_1;
        Terminus terminus_1 = terminus_tracking_map.getCurFromOld(old_terminus_1);
        if (terminus_1 == INVALID_TERMINUS)
        {
            // if we already used this terminus, then this stitch is no longer usable
            continue;
        }

        size_t best_polyline_0_idx = terminus_0.getPolylineIdx();
        size_t best_polyline_1_idx = terminus_1.getPolylineIdx();

        // check to see if this completes a polygon
        bool completed_poly = best_polyline_0_idx == best_polyline_1_idx;
        if (completed_poly)
        {
            // finished polygon
            PolygonRef polyline_0 = open_polylines[best_polyline_0_idx];
            polygons.add(polyline_0);
            polyline_0.clear();
            Terminus cur_terms[2] = {{best_polyline_0_idx, false},
                                     {best_polyline_0_idx, true}};
            for (size_t idx = 0U; idx != 2U; ++idx)
            {
                terminus_tracking_map.markRemoved(cur_terms[idx]);
            }
            continue;
        }

        // we need to join these polylines

        // plan how to join polylines
        bool reverse[2];
        planPolylineStitch(open_polylines, terminus_0, terminus_1, reverse);

        // need to reread since planPolylineStitch can swap terminus_0/1
        best_polyline_0_idx = terminus_0.getPolylineIdx();
        best_polyline_1_idx = terminus_1.getPolylineIdx();
        PolygonRef polyline_0 = open_polylines[best_polyline_0_idx];
        PolygonRef polyline_1 = open_polylines[best_polyline_1_idx];

        // join polylines according to plan
        joinPolylines(polyline_0, polyline_1, reverse);

        // update terminus_tracking_map
        Terminus cur_terms[4] = {{best_polyline_0_idx, false},
                                 {best_polyline_0_idx, true},
                                 {best_polyline_1_idx, false},
                                 {best_polyline_1_idx, true}};
        Terminus next_terms[4] = {{best_polyline_0_idx, false},
                                  INVALID_TERMINUS,
                                  INVALID_TERMINUS,
                                  {best_polyline_0_idx, true}};
        if (reverse[0])
        {
            std::swap(next_terms[0],next_terms[1]);
        }
        if (reverse[1])
        {
            std::swap(next_terms[2],next_terms[3]);
        }
        // cur_terms -> next_terms has movement map
        // best_polyline_1 is always removed
        terminus_tracking_map.updateMap(4U, cur_terms, next_terms,
                                        2U, &cur_terms[2]);
    }
}

void SlicerLayer::stitch_extensive(Polygons& open_polylines)
{
    //For extensive stitching find 2 open polygons that are touching 2 closed polygons.
    // Then find the shortest path over this polygon that can be used to connect the open polygons,
    // And generate a path over this shortest bit to link up the 2 open polygons.
    // (If these 2 open polygons are the same polygon, then the final result is a closed polyon)

    while(1)
    {
        unsigned int best_polyline_1_idx = -1;
        unsigned int best_polyline_2_idx = -1;
        GapCloserResult best_result;
        best_result.len = POINT_MAX;
        best_result.polygonIdx = -1;
        best_result.pointIdxA = -1;
        best_result.pointIdxB = -1;

        for(unsigned int polyline_1_idx = 0; polyline_1_idx < open_polylines.size(); polyline_1_idx++)
        {
            PolygonRef polyline_1 = open_polylines[polyline_1_idx];
            if (polyline_1.size() < 1) continue;

            {
                GapCloserResult res = findPolygonGapCloser(polyline_1[0], polyline_1.back());
                if (res.len > 0 && res.len < best_result.len)
                {
                    best_polyline_1_idx = polyline_1_idx;
                    best_polyline_2_idx = polyline_1_idx;
                    best_result = res;
                }
            }

            for(unsigned int polyline_2_idx = 0; polyline_2_idx < open_polylines.size(); polyline_2_idx++)
            {
                PolygonRef polyline_2 = open_polylines[polyline_2_idx];
                if (polyline_2.size() < 1 || polyline_1_idx == polyline_2_idx) continue;

                GapCloserResult res = findPolygonGapCloser(polyline_1[0], polyline_2.back());
                if (res.len > 0 && res.len < best_result.len)
                {
                    best_polyline_1_idx = polyline_1_idx;
                    best_polyline_2_idx = polyline_2_idx;
                    best_result = res;
                }
            }
        }

        if (best_result.len < POINT_MAX)
        {
            if (best_polyline_1_idx == best_polyline_2_idx)
            {
                if (best_result.pointIdxA == best_result.pointIdxB)
                {
                    polygons.add(open_polylines[best_polyline_1_idx]);
                    open_polylines[best_polyline_1_idx].clear();
                }
                else if (best_result.AtoB)
                {
                    PolygonRef poly = polygons.newPoly();
                    for(unsigned int j = best_result.pointIdxA; j != best_result.pointIdxB; j = (j + 1) % polygons[best_result.polygonIdx].size())
                        poly.add(polygons[best_result.polygonIdx][j]);
                    for(unsigned int j = open_polylines[best_polyline_1_idx].size() - 1; int(j) >= 0; j--)
                        poly.add(open_polylines[best_polyline_1_idx][j]);
                    open_polylines[best_polyline_1_idx].clear();
                }
                else
                {
                    unsigned int n = polygons.size();
                    polygons.add(open_polylines[best_polyline_1_idx]);
                    for(unsigned int j = best_result.pointIdxB; j != best_result.pointIdxA; j = (j + 1) % polygons[best_result.polygonIdx].size())
                        polygons[n].add(polygons[best_result.polygonIdx][j]);
                    open_polylines[best_polyline_1_idx].clear();
                }
            }
            else
            {
                if (best_result.pointIdxA == best_result.pointIdxB)
                {
                    for(unsigned int n=0; n<open_polylines[best_polyline_1_idx].size(); n++)
                        open_polylines[best_polyline_2_idx].add(open_polylines[best_polyline_1_idx][n]);
                    open_polylines[best_polyline_1_idx].clear();
                }
                else if (best_result.AtoB)
                {
                    Polygon poly;
                    for(unsigned int n = best_result.pointIdxA; n != best_result.pointIdxB; n = (n + 1) % polygons[best_result.polygonIdx].size())
                        poly.add(polygons[best_result.polygonIdx][n]);
                    for(unsigned int n=poly.size()-1;int(n) >= 0; n--)
                        open_polylines[best_polyline_2_idx].add(poly[n]);
                    for(unsigned int n=0; n<open_polylines[best_polyline_1_idx].size(); n++)
                        open_polylines[best_polyline_2_idx].add(open_polylines[best_polyline_1_idx][n]);
                    open_polylines[best_polyline_1_idx].clear();
                }
                else
                {
                    for(unsigned int n = best_result.pointIdxB; n != best_result.pointIdxA; n = (n + 1) % polygons[best_result.polygonIdx].size())
                        open_polylines[best_polyline_2_idx].add(polygons[best_result.polygonIdx][n]);
                    for(unsigned int n = open_polylines[best_polyline_1_idx].size() - 1; int(n) >= 0; n--)
                        open_polylines[best_polyline_2_idx].add(open_polylines[best_polyline_1_idx][n]);
                    open_polylines[best_polyline_1_idx].clear();
                }
            }
        }
        else
        {
            break;
        }
    }
}

GapCloserResult SlicerLayer::findPolygonGapCloser(Point ip0, Point ip1)
{
    GapCloserResult ret;
    ClosePolygonResult c1 = findPolygonPointClosestTo(ip0);
    ClosePolygonResult c2 = findPolygonPointClosestTo(ip1);
    if (c1.polygonIdx < 0 || c1.polygonIdx != c2.polygonIdx)
    {
        ret.len = -1;
        return ret;
    }
    ret.polygonIdx = c1.polygonIdx;
    ret.pointIdxA = c1.pointIdx;
    ret.pointIdxB = c2.pointIdx;
    ret.AtoB = true;

    if (ret.pointIdxA == ret.pointIdxB)
    {
        //Connection points are on the same line segment.
        ret.len = vSize(ip0 - ip1);
    }else{
        //Find out if we have should go from A to B or the other way around.
        Point p0 = polygons[ret.polygonIdx][ret.pointIdxA];
        int64_t lenA = vSize(p0 - ip0);
        for(unsigned int i = ret.pointIdxA; i != ret.pointIdxB; i = (i + 1) % polygons[ret.polygonIdx].size())
        {
            Point p1 = polygons[ret.polygonIdx][i];
            lenA += vSize(p0 - p1);
            p0 = p1;
        }
        lenA += vSize(p0 - ip1);

        p0 = polygons[ret.polygonIdx][ret.pointIdxB];
        int64_t lenB = vSize(p0 - ip1);
        for(unsigned int i = ret.pointIdxB; i != ret.pointIdxA; i = (i + 1) % polygons[ret.polygonIdx].size())
        {
            Point p1 = polygons[ret.polygonIdx][i];
            lenB += vSize(p0 - p1);
            p0 = p1;
        }
        lenB += vSize(p0 - ip0);

        if (lenA < lenB)
        {
            ret.AtoB = true;
            ret.len = lenA;
        }else{
            ret.AtoB = false;
            ret.len = lenB;
        }
    }
    return ret;
}

ClosePolygonResult SlicerLayer::findPolygonPointClosestTo(Point input)
{
    ClosePolygonResult ret;
    for(unsigned int n=0; n<polygons.size(); n++)
    {
        Point p0 = polygons[n][polygons[n].size()-1];
        for(unsigned int i=0; i<polygons[n].size(); i++)
        {
            Point p1 = polygons[n][i];

            //Q = A + Normal( B - A ) * ((( B - A ) dot ( P - A )) / VSize( A - B ));
            Point pDiff = p1 - p0;
            int64_t lineLength = vSize(pDiff);
            if (lineLength > 1)
            {
                int64_t distOnLine = dot(pDiff, input - p0) / lineLength;
                if (distOnLine >= 0 && distOnLine <= lineLength)
                {
                    Point q = p0 + pDiff * distOnLine / lineLength;
                    if (shorterThen(q - input, 100))
                    {
                        ret.intersectionPoint = q;
                        ret.polygonIdx = n;
                        ret.pointIdx = i;
                        return ret;
                    }
                }
            }
            p0 = p1;
        }
    }
    ret.polygonIdx = -1;
    return ret;
}

void SlicerLayer::makePolygons(const Mesh* mesh, bool is_initial_layer)
{
    Polygons open_polylines;

    makeBasicPolygonLoops(open_polylines);

    connectOpenPolylines(open_polylines);

    // TODO: (?) for mesh surface mode: connect open polygons. Maybe the above algorithm can create two open polygons which are actually connected when the starting segment is in the middle between the two open polygons.

    if (mesh->settings.get<ESurfaceMode>("magic_mesh_surface_mode") == ESurfaceMode::NORMAL)
    { // don't stitch when using (any) mesh surface mode, i.e. also don't stitch when using mixed mesh surface and closed polygons, because then polylines which are supposed to be open will be closed
        stitch(open_polylines);
    }

    if (mesh->settings.get<bool>("meshfix_extensive_stitching"))
    {
        stitch_extensive(open_polylines);
    }

    if (mesh->settings.get<bool>("meshfix_keep_open_polygons"))
    {
        for (PolygonRef polyline : open_polylines)
        {
            if (polyline.size() > 0)
                polygons.add(polyline);
        }
    }

    for (PolygonRef polyline : open_polylines)
    {
        if (polyline.size() > 0)
        {
            openPolylines.add(polyline);
        }
    }

    //Remove all the tiny polygons, or polygons that are not closed. As they do not contribute to the actual print.
    const coord_t snap_distance = mesh->settings.get<coord_t>("minimum_polygon_circumference");
    auto it = std::remove_if(polygons.begin(), polygons.end(), [snap_distance](PolygonRef poly) { return poly.shorterThan(snap_distance); });
    polygons.erase(it, polygons.end());

    //Finally optimize all the polygons. Every point removed saves time in the long run.
    const coord_t line_segment_resolution = mesh->settings.get<coord_t>("meshfix_maximum_resolution");
    polygons.simplify(line_segment_resolution, line_segment_resolution / 2); //Maximum error is half of the resolution so it's only a limit when removing really sharp corners.

    polygons.removeDegenerateVerts(); // remove verts connected to overlapping line segments

    coord_t xy_offset = mesh->settings.get<coord_t>("xy_offset");
    if (is_initial_layer)
    {
        xy_offset = mesh->settings.get<coord_t>("xy_offset_layer_0");
    }

    if (xy_offset != 0)
    {
        polygons = polygons.offset(xy_offset);
    }
}

Slicer::Slicer(Mesh* mesh, const coord_t thickness, const size_t slice_layer_count, bool use_variable_layer_heights, std::vector<AdaptiveLayer>* adaptive_layers)
: mesh(mesh)
{
    SlicingTolerance slicing_tolerance = mesh->settings.get<SlicingTolerance>("slicing_tolerance");

    assert(slice_layer_count > 0);

    TimeKeeper slice_timer;

    layers.resize(slice_layer_count);

<<<<<<< HEAD
    // compensate first layer thickness depending on slicing mode
    const coord_t initial_layer_thickness = Application::getInstance().current_slice->scene.current_mesh_group->settings.get<coord_t>("layer_height_0");
    coord_t initial = initial_layer_thickness - thickness;
    if (slicing_tolerance == SlicingTolerance::MIDDLE)
=======
    // set (and initialize compensation for) initial layer, depending on slicing mode
    layers[0].z = std::max(0LL, initial_layer_thickness - thickness);
    int adjusted_layer_offset = initial_layer_thickness;
    if (use_variable_layer_heights)
>>>>>>> 3b0e5ffd
    {
        layers[0].z = adaptive_layers->at(0).z_position;
    }
    else if (slicing_tolerance == SlicingTolerance::MIDDLE)
    {
        layers[0].z = initial_layer_thickness / 2;
        adjusted_layer_offset = initial_layer_thickness + (thickness / 2);
    }

    // define all layer z positions (depending on slicing mode, see above)
    for (unsigned int layer_nr = 1; layer_nr < slice_layer_count; layer_nr++)
    {
        if (use_variable_layer_heights)
        {
            layers[layer_nr].z = adaptive_layers->at(layer_nr).z_position;
        }
        else
        {
            layers[layer_nr].z = adjusted_layer_offset + (thickness * (layer_nr - 1));
        }
    }

    // loop over all mesh faces
    for (unsigned int mesh_idx = 0; mesh_idx < mesh->faces.size(); mesh_idx++)
    {
        // get all vertices per face
        const MeshFace& face = mesh->faces[mesh_idx];
        const MeshVertex& v0 = mesh->vertices[face.vertex_index[0]];
        const MeshVertex& v1 = mesh->vertices[face.vertex_index[1]];
        const MeshVertex& v2 = mesh->vertices[face.vertex_index[2]];

        // get all vertices represented as 3D point
        Point3 p0 = v0.p;
        Point3 p1 = v1.p;
        Point3 p2 = v2.p;

        // find the minimum and maximum z point
        int32_t minZ = p0.z;
        int32_t maxZ = p0.z;
        if (p1.z < minZ) minZ = p1.z;
        if (p2.z < minZ) minZ = p2.z;
        if (p1.z > maxZ) maxZ = p1.z;
        if (p2.z > maxZ) maxZ = p2.z;

        // calculate all intersections between a layer plane and a triangle
        for (unsigned int layer_nr = 0; layer_nr < layers.size(); layer_nr++)
        {
            int32_t z = layers.at(layer_nr).z;

            if (z < minZ) continue;

            SlicerSegment s;
            s.endVertex = nullptr;
            int end_edge_idx = -1;

            if (p0.z < z && p1.z >= z && p2.z >= z)
            {
                s = project2D(p0, p2, p1, z);
                end_edge_idx = 0;
                if (p1.z == z)
                {
                    s.endVertex = &v1;
                }
            }
            else if (p0.z > z && p1.z < z && p2.z < z)
            {
                s = project2D(p0, p1, p2, z);
                end_edge_idx = 2;
            }
            else if (p1.z < z && p0.z >= z && p2.z >= z)
            {
                s = project2D(p1, p0, p2, z);
                end_edge_idx = 1;
                if (p2.z == z)
                {
                    s.endVertex = &v2;
                }
            }
            else if (p1.z > z && p0.z < z && p2.z < z)
            {
                s = project2D(p1, p2, p0, z);
                end_edge_idx = 0;
            }
            else if (p2.z < z && p1.z >= z && p0.z >= z)
            {
                s = project2D(p2, p1, p0, z);
                end_edge_idx = 2;
                if (p0.z == z)
                {
                    s.endVertex = &v0;
                }
            }
            else if (p2.z > z && p1.z < z && p0.z < z)
            {
                s = project2D(p2, p0, p1, z);
                end_edge_idx = 1;
            }
            else
            {
                //Not all cases create a segment, because a point of a face could create just a dot, and two touching faces
                //  on the slice would create two segments
                continue;
            }

            // store the segments per layer
            layers[layer_nr].face_idx_to_segment_idx.insert(std::make_pair(mesh_idx, layers[layer_nr].segments.size()));
            s.faceIndex = mesh_idx;
            s.endOtherFaceIdx = face.connected_face_index[end_edge_idx];
            s.addedToPolygon = false;
            layers[layer_nr].segments.push_back(s);
        }
    }

    log("slice of mesh took %.3f seconds\n",slice_timer.restart());

    std::vector<SlicerLayer>& layers_ref = layers; // force layers not to be copied into the threads

#pragma omp parallel for default(none) shared(mesh, layers_ref)
    for(unsigned int layer_nr = 0; layer_nr < layers_ref.size(); layer_nr++)
    {
        layers_ref[layer_nr].makePolygons(mesh, layer_nr == 0);
    }

    switch(slicing_tolerance)
    {
    case SlicingTolerance::INCLUSIVE:
        for (unsigned int layer_nr = 0; layer_nr + 1 < layers_ref.size(); layer_nr++)
        {
            layers[layer_nr].polygons = layers[layer_nr].polygons.unionPolygons(layers[layer_nr + 1].polygons);
        }
        break;
    case SlicingTolerance::EXCLUSIVE:
        for (unsigned int layer_nr = 0; layer_nr + 1 < layers_ref.size(); layer_nr++)
        {
            layers[layer_nr].polygons = layers[layer_nr].polygons.intersection(layers[layer_nr + 1].polygons);
        }
        layers.back().polygons.clear();
        break;
    case SlicingTolerance::MIDDLE:
    default:
        // do nothing
        ;
    }

    mesh->expandXY(mesh->settings.get<coord_t>("xy_offset"));
    log("slice make polygons took %.3f seconds\n", slice_timer.restart());
}

coord_t Slicer::interpolate(const coord_t x, const coord_t x0, const coord_t x1, const coord_t y0, const coord_t y1) const
{
    const coord_t dx_01 = x1 - x0;
    coord_t num = (y1 - y0) * (x - x0);
    num += num > 0 ? dx_01 / 2 : -dx_01 / 2; // add in offset to round result
    return y0 + num / dx_01;
}

}//namespace cura<|MERGE_RESOLUTION|>--- conflicted
+++ resolved
@@ -806,17 +806,11 @@
 
     layers.resize(slice_layer_count);
 
-<<<<<<< HEAD
-    // compensate first layer thickness depending on slicing mode
+    // set (and initialize compensation for) initial layer, depending on slicing mode
     const coord_t initial_layer_thickness = Application::getInstance().current_slice->scene.current_mesh_group->settings.get<coord_t>("layer_height_0");
-    coord_t initial = initial_layer_thickness - thickness;
-    if (slicing_tolerance == SlicingTolerance::MIDDLE)
-=======
-    // set (and initialize compensation for) initial layer, depending on slicing mode
     layers[0].z = std::max(0LL, initial_layer_thickness - thickness);
-    int adjusted_layer_offset = initial_layer_thickness;
+    coord_t adjusted_layer_offset = initial_layer_thickness;
     if (use_variable_layer_heights)
->>>>>>> 3b0e5ffd
     {
         layers[0].z = adaptive_layers->at(0).z_position;
     }
