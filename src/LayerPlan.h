//Copyright (c) 2020 Ultimaker B.V.
//CuraEngine is released under the terms of the AGPLv3 or higher.

#ifndef LAYER_PLAN_H
#define LAYER_PLAN_H

#include <vector>

#include "FanSpeedLayerTime.h"
#include "gcodeExport.h"
#include "PathOrderOptimizer.h"
#include "SpaceFillType.h"
#include "pathPlanning/GCodePath.h"
#include "pathPlanning/NozzleTempInsert.h"
#include "pathPlanning/TimeMaterialEstimates.h"
#include "settings/PathConfigStorage.h"
#include "settings/types/LayerIndex.h"
#include "utils/optional.h"
#include "utils/polygon.h"

#include "InsetOrderOptimizer.h"
#include "utils/ExtrusionJunction.h"

namespace cura 
{

class Comb;
class LayerPlan; // forward declaration so that ExtruderPlan can be a friend
class LayerPlanBuffer; // forward declaration so that ExtruderPlan can be a friend
class SliceDataStorage;

/*!
 * An extruder plan contains all planned paths (GCodePath) pertaining to a single extruder train.
 * 
 * It allows for temperature command inserts which can be inserted in between paths.
 */
class ExtruderPlan
{
    friend class LayerPlan; // TODO: LayerPlan still does a lot which should actually be handled in this class.
    friend class LayerPlanBuffer; // TODO: LayerPlanBuffer handles paths directly
protected:
    std::vector<GCodePath> paths; //!< The paths planned for this extruder
    std::list<NozzleTempInsert> inserts; //!< The nozzle temperature command inserts, to be inserted in between paths

    double heated_pre_travel_time; //!< The time at the start of this ExtruderPlan during which the head travels and has a temperature of initial_print_temperature

    /*!
     * The required temperature at the start of this extruder plan
     * or the temp to which to heat gradually over the layer change between this plan and the previous with the same extruder.
     * 
     * In case this extruder plan uses a different extruder than the last extruder plan:
     * this is the temperature to which to heat and wait before starting this extruder.
     * 
     * In case this extruder plan uses the same extruder as the previous extruder plan (previous layer):
     * this is the temperature used to heat to gradually when moving from the previous extruder layer to the next.
     * In that case no temperature (and wait) command will be inserted from this value, but a NozzleTempInsert is used instead.
     * In this case this member is only used as a way to convey information between different calls of \ref LayerPlanBuffer::processBuffer
     */
    double required_start_temperature;
    std::optional<double> extrusion_temperature; //!< The normal temperature for printing this extruder plan. That start and end of this extruder plan may deviate because of the initial and final print temp (none if extruder plan has no extrusion moves)
    std::optional<std::list<NozzleTempInsert>::iterator> extrusion_temperature_command; //!< The command to heat from the printing temperature of this extruder plan to the printing temperature of the next extruder plan (if it has the same extruder).
    std::optional<double> prev_extruder_standby_temp; //!< The temperature to which to set the previous extruder. Not used if the previous extruder plan was the same extruder.

    TimeMaterialEstimates estimates; //!< Accumulated time and material estimates for all planned paths within this extruder plan.

public:
    size_t extruder_nr; //!< The extruder used for this paths in the current plan.

    /*!
     * Simple contructor.
     * 
     * \warning Doesn't set the required temperature yet.
     * 
     * \param extruder The extruder number for which this object is a plan.
     * \param layer_nr The layer index of the layer that this extruder plan is
     * part of.
     * \param is_raft_layer Whether this extruder plan is part of a raft layer.
     */
    ExtruderPlan(const size_t extruder, const LayerIndex layer_nr, const bool is_initial_layer, const bool is_raft_layer, const coord_t layer_thickness, const FanSpeedLayerTimeSettings& fan_speed_layer_time_settings, const RetractionConfig& retraction_config);

    /*!
     * Add a new Insert, constructed with the given arguments
     * 
     * \see NozzleTempInsert
     * 
     * \param contructor_args The arguments for the constructor of an insert 
     */
    template<typename... Args>
    void insertCommand(Args&&... contructor_args)
    {
        inserts.emplace_back(contructor_args...);
    }

    /*!
     * Insert the inserts into gcode which should be inserted before \p path_idx
     * 
     * \param path_idx The index into ExtruderPlan::paths which is currently being consider for temperature command insertion
     * \param gcode The gcode exporter to which to write the temperature command.
     */
    void handleInserts(unsigned int& path_idx, GCodeExport& gcode)
    {
        while ( ! inserts.empty() && path_idx >= inserts.front().path_idx)
        { // handle the Insert to be inserted before this path_idx (and all inserts not handled yet)
            inserts.front().write(gcode);
            inserts.pop_front();
        }
    }

    /*!
     * Insert all remaining temp inserts into gcode, to be called at the end of an extruder plan
     * 
     * Inserts temperature commands which should be inserted _after_ the last path.
     * Also inserts all temperatures which should have been inserted earlier,
     * but for which ExtruderPlan::handleInserts hasn't been called correctly.
     * 
     * \param gcode The gcode exporter to which to write the temperature command.
     */
    void handleAllRemainingInserts(GCodeExport& gcode)
    { 
        while ( ! inserts.empty() )
        { // handle the Insert to be inserted before this path_idx (and all inserts not handled yet)
            NozzleTempInsert& insert = inserts.front();
            assert(insert.path_idx == paths.size());
            insert.write(gcode);
            inserts.pop_front();
        }
    }

    /*!
     * Applying speed corrections for minimal layer times and determine the fanSpeed. 
     * 
     * \param force_minimal_layer_time Whether we should apply speed changes and perhaps a head lift in order to meet the minimal layer time
     * \param starting_position The position the head was before starting this extruder plan
     */
    void processFanSpeedAndMinimalLayerTime(bool force_minimal_layer_time, Point starting_position);

    /*!
     * Set the extrude speed factor. This is used for printing slower than normal.
     * 
     * Leaves the extrusion speed as is for values of 1.0
     * 
     * \param speedFactor The factor by which to alter the extrusion move speed
     */
    void setExtrudeSpeedFactor(const Ratio speed_factor);

    /*!
     * Get the extrude speed factor. This is used for printing slower than normal.
     * 
     * \return The factor by which to alter the extrusion move speed
     */
    double getExtrudeSpeedFactor();

    /*!
     * Set the travel speed factor. This is used for performing non-extrusion travel moves slower than normal.
     * 
     * Leaves the extrusion speed as is for values of 1.0
     * 
     * \param speedFactor The factor by which to alter the non-extrusion move speed
     */
    void setTravelSpeedFactor(Ratio speed_factor);

    /*!
     * Get the travel speed factor. This is used for travelling slower than normal.
     * 
     * Limited to at most 1.0
     * 
     * \return The factor by which to alter the non-extrusion move speed
     */
    double getTravelSpeedFactor();

    /*!
     * Get the fan speed computed for this extruder plan
     * 
     * \warning assumes ExtruderPlan::processFanSpeedAndMinimalLayerTime has already been called
     * 
     * \return The fan speed computed in processFanSpeedAndMinimalLayerTime
     */
    double getFanSpeed();

protected:
    LayerIndex layer_nr; //!< The layer number at which we are currently printing.
    bool is_initial_layer; //!< Whether this extruder plan is printed on the very first layer (which might be raft)
    const bool is_raft_layer; //!< Whether this is a layer which is part of the raft

    coord_t layer_thickness; //!< The thickness of this layer in Z-direction

    const FanSpeedLayerTimeSettings& fan_speed_layer_time_settings; //!< The fan speed and layer time settings used to limit this extruder plan

    const RetractionConfig& retraction_config; //!< The retraction settings for the extruder of this plan

    Ratio extrudeSpeedFactor; //!< The factor by which to alter the extrusion move speed

    double extraTime; //!< Extra waiting time at the and of this extruder plan, so that the filament can cool
    double totalPrintTime; //!< The total naive time estimate for this extruder plan

    double fan_speed; //!< The fan speed to be used during this extruder plan

    /*!
     * Set the fan speed to be used while printing this extruder plan
     * 
     * \param fan_speed The speed for the fan
     */
    void setFanSpeed(double fan_speed);

    /*!
     * Force the minimal layer time to hold by slowing down and lifting the head if required.
     * 
     */
    void forceMinimalLayerTime(double minTime, double minimalSpeed, double travelTime, double extrusionTime);

    /*!
     * Compute naive time estimates (without accounting for slow down at corners etc.) and naive material estimates (without accounting for MergeInfillLines)
     * and store them in each ExtruderPlan and each GCodePath.
     * 
     * \param starting_position The position the head was in before starting this layer
     * \return the total estimates of this layer
     */
    TimeMaterialEstimates computeNaiveTimeEstimates(Point starting_position);
};

class LayerPlanBuffer; // forward declaration to prevent circular dependency

/*! 
 * The LayerPlan class stores multiple moves that are planned.
 * 
 * 
 * It facilitates the combing to keep the head inside the print.
 * It also keeps track of the print time estimate for this planning so speed adjustments can be made for the minimal-layer-time.
 * 
 * A LayerPlan is also knows as a 'layer plan'.
 * 
 */
class LayerPlan : public NoCopy
{
    friend class LayerPlanBuffer;
    friend class AddTravelTest;
private:
    const SliceDataStorage& storage; //!< The polygon data obtained from FffPolygonProcessor

public:
    const PathConfigStorage configs_storage; //!< The line configs for this layer for each feature type
    coord_t z;
    coord_t final_travel_z;
    bool mode_skip_agressive_merge; //!< Wheter to give every new path the 'skip_agressive_merge_hint' property (see GCodePath); default is false.

private:
    const LayerIndex layer_nr; //!< The layer number of this layer plan
    const bool is_initial_layer; //!< Whether this is the first layer (which might be raft)
    const bool is_raft_layer; //!< Whether this is a layer which is part of the raft
    coord_t layer_thickness;

    std::vector<Point> layer_start_pos_per_extruder; //!< The starting position of a layer for each extruder
    std::vector<bool> has_prime_tower_planned_per_extruder; //!< For each extruder, whether the prime tower is planned yet or not.
    std::optional<Point> last_planned_position; //!< The last planned XY position of the print head (if known)

    std::string current_mesh; //<! A unique ID for the mesh of the last planned move.

    /*!
     * Whether the skirt or brim polygons have been processed into planned paths
     * for each extruder train.
     */
    bool skirt_brim_is_processed[MAX_EXTRUDERS];

    std::vector<ExtruderPlan> extruder_plans; //!< should always contain at least one ExtruderPlan

    size_t last_extruder_previous_layer; //!< The last id of the extruder with which was printed in the previous layer
    ExtruderTrain* last_planned_extruder; //!< The extruder for which a move has most recently been planned.

    std::optional<Point> first_travel_destination; //!< The destination of the first (travel) move (if this layer is not empty)
    bool first_travel_destination_is_inside; //!< Whether the destination of the first planned travel move is inside a layer part
    bool was_inside; //!< Whether the last planned (extrusion) move was inside a layer part
    bool is_inside; //!< Whether the destination of the next planned travel move is inside a layer part
    Polygons comb_boundary_minimum; //!< The minimum boundary within which to comb, or to move into when performing a retraction.
    Polygons comb_boundary_preferred; //!< The boundary preferably within which to comb, or to move into when performing a retraction.
    Comb* comb;
    coord_t comb_move_inside_distance;  //!< Whenever using the minimum boundary for combing it tries to move the coordinates inside by this distance after calculating the combing.
    Polygons bridge_wall_mask; //!< The regions of a layer part that are not supported, used for bridging
    Polygons overhang_mask; //!< The regions of a layer part where the walls overhang

    const std::vector<FanSpeedLayerTimeSettings> fan_speed_layer_time_settings_per_extruder;

    enum CombBoundary
    {
        MINIMUM,
        PREFERRED
    };

private:
    /*!
     * Either create a new path with the given config or return the last path if it already had that config.
     * If LayerPlan::forceNewPathStart has been called a new path will always be returned.
     * 
     * \param config The config used for the path returned
     * \param space_fill_type The type of space filling which this path employs
     * \param flow (optional) A ratio for the extrusion speed
     * \param spiralize Whether to gradually increase the z while printing. (Note that this path may be part of a sequence of spiralized paths, forming one polygon)
     * \param speed_factor (optional) a factor which the speed will be multiplied by.
     * \return A path with the given config which is now the last path in LayerPlan::paths
     */
    GCodePath* getLatestPathWithConfig(const GCodePathConfig& config, SpaceFillType space_fill_type, const Ratio flow = 1.0_r, bool spiralize = false, const Ratio speed_factor = 1.0_r);

public:
    /*!
     * Force LayerPlan::getLatestPathWithConfig to return a new path.
     * 
     * This function is introduced because in some cases 
     * LayerPlan::getLatestPathWithConfig is called consecutively with the same config pointer, 
     * though the content of the config has changed.
     * 
     * Example cases: 
     * - when changing extruder, the same travel config is used, but its extruder field is changed.
     */
    void forceNewPathStart();

    /*!
     * \brief Creates a new plan for printing a layer.
     * \param storage The data storage this plan is stored in.
     * \param layer_nr The layer index of this plan.
     * \param z The height coordinate of this layer.
     * \param start_extruder The extruder with which this layer plan starts
     * \param fan_speed_layer_time_settings_per_extruder The fan speed and layer
     * time settings for each extruder.
     * \param comb_boundary_offset How far to avoid the walls on the outside
     * while combing.
     * \param comb_move_inside_distance How far to avoid the walls on the inside
     * while combing.
     * \param travel_avoid_distance The distance by which to avoid other layer
     * parts when travelling through air.
     */
    LayerPlan(const SliceDataStorage& storage, LayerIndex layer_nr, coord_t z, coord_t layer_height, size_t start_extruder, const std::vector<FanSpeedLayerTimeSettings>& fan_speed_layer_time_settings_per_extruder, coord_t comb_boundary_offset, coord_t comb_move_inside_distance, coord_t travel_avoid_distance);

    ~LayerPlan();

    void overrideFanSpeeds(double speed);

    /*!
     * \brief Get the last planned extruder train.
     * \return The last planned extruder.
     */
    ExtruderTrain* getLastPlannedExtruderTrain();

    const Polygons* getCombBoundaryInside() const
    {
        return &comb_boundary_preferred;
    }

private:

    /*!
     * \brief Compute the preferred or minimum combing boundary
     *
<<<<<<< HEAD
     * Minimum combing boundary:
     *  - If CombingMode::ALL: Add the outline offset (skin, infill and inner walls).
     *  - If CombingMode::NO_SKIN: Add the outline offset, subtract skin (infill and inner walls).
     *  - If CombingMode::INFILL: Add the infill (infill only).
=======
     * This is in most cases within half a wall line width smaller than the part outlines. Except for raft layers.
     * It will then return a boundary 0.1 mm bigger than the raft outline. When combing mode is OFF it
     * will return an empty Polygon.
>>>>>>> a195fc43
     *
     * Preferred combing boundary:
     *  - If CombingMode::ALL: Add the increased outline offset (skin, infill and part of the inner walls).
     *  - If CombingMode::NO_SKIN: Add the increased outline offset, subtract skin (infill and part of the inner walls).
     *  - If CombingMode::INFILL: Add the infill (infill only).
     *
<<<<<<< HEAD
     * \param boundary_type The boundary type to compute.
=======
     * It will different boundaries depending on the requested combing mode:
     *  - OFF: an empty Polygon
     *  - ALL: a boundary half a wall line width smaller than the part outline
     *  - NO_SKIN: a boundary half a wall line width smaller than the part outline and the inside of the inner wall,
     *    including the infill area
     *  - INFILL: the infill area
>>>>>>> a195fc43
     *
     * \return the combing boundary or an empty Polygons if no combing is required
     */
    Polygons computeCombBoundary(const CombBoundary boundary_type);

public:
    int getLayerNr() const
    {
        return layer_nr;
    }

    /*!
     * Get the last planned position, or if no position has been planned yet, the user specified layer start position.
     * 
     * \warning The layer start position might be outside of the build plate!
     */
    Point getLastPlannedPositionOrStartingPosition() const
    {
        return last_planned_position.value_or(layer_start_pos_per_extruder[getExtruder()]);
    }

    /*!
     * return whether the last position planned was inside the mesh (used in combing)
     */
    bool getIsInsideMesh() const
    {
        return was_inside;
    }

    /*!
     * Whether the prime tower is already planned for the specified extruder.
     * \param extruder_nr The extruder to check.
     */
    bool getPrimeTowerIsPlanned(unsigned int extruder_nr) const;

    /*!
     * Mark the prime tower as planned for the specified extruder.
     * \param extruder_nr The extruder to mark as having its prime tower
     * planned.
     */
    void setPrimeTowerIsPlanned(unsigned int extruder_nr);

    bool getSkirtBrimIsPlanned(unsigned int extruder_nr) const
    {
        return skirt_brim_is_processed[extruder_nr];
    }

    void setSkirtBrimIsPlanned(unsigned int extruder_nr)
    {
        skirt_brim_is_processed[extruder_nr] = true;
    }

    /*!
     * Get the destination state of the first travel move.
     * This consists of the location and whether the destination was inside the model, or e.g. to support
     * 
     * Returns nothing if the layer is empty and no travel move was ever made.
     */
    std::optional<std::pair<Point, bool>> getFirstTravelDestinationState() const;

    /*!
    * Set whether the next destination is inside a layer part or not.
    * 
    * Features like infill, walls, skin etc. are considered inside.
    * Features like prime tower and support are considered outside.
    */
    void setIsInside(bool is_inside);

    /*!
     * \brief Plan a switch to a new extruder.
     * \param extruder_nr The extruder number to switch to.
     * \return Whether the extruder has changed. It won't have changed if we
     * were already on this extruder.
     */
    bool setExtruder(const size_t extruder_nr);

    /*!
     * Get the last planned extruder.
     */
    size_t getExtruder() const
    {
        return extruder_plans.back().extruder_nr;
    }

    /*!
     * Track the currently printing mesh.
     * \param mesh_id A unique ID indicating the current mesh.
     */
    void setMesh(const std::string mesh_id);

    /*!
     * Set bridge_wall_mask.
     *
     * \param polys The unsupported areas of the part currently being processed that will require bridges.
     */
    void setBridgeWallMask(const Polygons& polys)
    {
        bridge_wall_mask = polys;
    }

    /*!
     * Set overhang_mask.
     *
     * \param polys The overhung areas of the part currently being processed that will require modified print settings
     */
    void setOverhangMask(const Polygons& polys)
    {
        overhang_mask = polys;
    }

    /*!
     * Travel to a certain point, with all of the procedures necessary to do so.
     *
     * Additional procedures here are:
     * - If retraction is forced, always retract.
     * - If the travel distance is shorter than the outer diameter of the nozzle
     *   - Travel directly without combing, retraction or Z hop.
     * - If combing is enabled, try a combing move.
     *   - If combing succeeds, i.e. there is a path to the destination
     *     - If the combed path is longer than retraction_combing_max_distance
     *       - Only retract (if enabled). Don't Z hop. Then follow coming path.
     *     - If the combed path is shorter
     *       - Travel the combing path without retraction.
     *   - If combing fails, i.e. the destination is in a different part
     *     - If Z hop is enabled
     *       - Retract (if enabled) and make a straight travel move.
     *     - If Z hop is disabled
     *       - Retract (if enabled) and make a multi-part travel move.
     * - If combing is disabled
     *   - Retract (if enabled) and Z hop (if enabled) and make straight travel.
     *
     * The first travel move in a layer will result in a bogus travel move with
     * no combing and no retraction. This travel move needs to be fixed
     * afterwards.
     * \param p The point to travel to.
     * \param force_comb_retract Whether to force a retraction to occur.
     */
    GCodePath& addTravel(const Point p, const bool force_retract = false);

    /*!
     * Add a travel path to a certain point and retract if needed.
     * 
     * No combing is performed.
     * 
     * \param p The point to travel to
     * \param path (optional) The travel path to which to add the point \p p
     */
    GCodePath& addTravel_simple(Point p, GCodePath* path = nullptr);

    /*!
     * Plan a prime blob at the current location.
     */
    void planPrime(const float& prime_blob_wipe_length = 10.0);

    /*!
     * Add an extrusion move to a certain point, optionally with a different flow than the one in the \p config.
     * 
     * \param p The point to extrude to
     * \param config The config with which to extrude
     * \param space_fill_type Of what space filling type this extrusion move is a part
     * \param flow A modifier of the extrusion width which would follow from the \p config
     * \param speed_factor (optional) A factor the travel speed will be multipled by.
     * \param spiralize Whether to gradually increase the z while printing. (Note that this path may be part of a sequence of spiralized paths, forming one polygon)
     * \param fan_speed fan speed override for this path
     */
    void addExtrusionMove(Point p, const GCodePathConfig& config, SpaceFillType space_fill_type, const Ratio& flow = 1.0_r, bool spiralize = false, Ratio speed_factor = 1.0_r, double fan_speed = GCodePathConfig::FAN_SPEED_DEFAULT);

    /*!
     * Add polygon to the gcode starting at vertex \p startIdx
     * \param polygon The polygon
     * \param startIdx The index of the starting vertex of the \p polygon
     * \param backwards Print this polygon in reverse direction.
     * \param config The config with which to print the polygon lines
     * \param wall_0_wipe_dist The distance to travel along the polygon after it has been laid down, in order to wipe the start and end of the wall together
     * \param spiralize Whether to gradually increase the z height from the normal layer height to the height of the next layer over this polygon
     * \param flow_ratio The ratio with which to multiply the extrusion amount
     * \param always_retract Whether to force a retraction when moving to the start of the polygon (used for outer walls)
     */
    void addPolygon(ConstPolygonRef polygon, int startIdx, const bool reverse, const GCodePathConfig& config, coord_t wall_0_wipe_dist = 0, bool spiralize = false, const Ratio& flow_ratio = 1.0_r, bool always_retract = false);

    /*!
     * Add polygons to the gcode with optimized order.
     * 
     * When \p spiralize is true, each polygon will gradually increase from a z
     * corresponding to this layer to the z corresponding to the next layer.
     * Doing this for each polygon means there is a chance for the print head to
     * crash into already printed parts, but doing it for the last polygon only
     * would mean you are printing half of the layer in non-spiralize mode,
     * while each layer starts with a different part. Two towers would result in
     * alternating spiralize and non-spiralize layers.
     * 
     * \param polygons The polygons.
     * \param config The config with which to print the polygon lines.
     * for each given segment (optionally nullptr).
     * \param z_seam_config Optional configuration for z-seam.
     * \param wall_0_wipe_dist The distance to travel along each polygon after
     * it has been laid down, in order to wipe the start and end of the wall
     * together.
     * \param spiralize Whether to gradually increase the z height from the
     * normal layer height to the height of the next layer over each polygon
     * printed.
     * \param flow_ratio The ratio with which to multiply the extrusion amount.
     * \param always_retract Whether to force a retraction when moving to the
     * start of the polygon (used for outer walls).
     * \param reverse_order Adds polygons in reverse order.
     * \param start_near_location Start optimising the path near this location.
     * If unset, this causes it to start near the last planned location.
     */
    void addPolygonsByOptimizer(const Polygons& polygons, const GCodePathConfig& config, const ZSeamConfig& z_seam_config = ZSeamConfig(), coord_t wall_0_wipe_dist = 0, bool spiralize = false, const Ratio flow_ratio = 1.0_r, bool always_retract = false, bool reverse_order = false, const std::optional<Point> start_near_location = std::optional<Point>());

    /*!
     * Add a single line that is part of a wall to the gcode.
     * \param p0 The start vertex of the line
     * \param p1 The end vertex of the line
     * \param mesh The current mesh being added to the layer plan
     * \param non_bridge_config The config with which to print the wall lines that are not spanning a bridge
     * \param bridge_config The config with which to print the wall lines that are spanning a bridge
     * \param flow The ratio with which to multiply the extrusion amount
     * \param non_bridge_line_volume A pseudo-volume that is derived from the print speed and flow of the non-bridge lines that have preceeded this line
     * \param speed_factor This modifies the print speed when accelerating after a bridge line
     * \param distance_to_bridge_start The distance along the wall from p0 to the first bridge segment
     */

    void addWallLine(const Point& p0, const Point& p1, const SliceMeshStorage& mesh, const GCodePathConfig& non_bridge_config, const GCodePathConfig& bridge_config, float flow, float& non_bridge_line_volume, Ratio speed_factor, double distance_to_bridge_start);

    /*!
     * Add a wall to the g-code starting at vertex \p start_idx
     * \param wall The vertices of the wall to add.
     * \param start_idx The index of the starting vertex to start at.
     * \param mesh The current mesh being added to the layer plan.
     * \param non_bridge_config The config with which to print the wall lines
     * that are not spanning a bridge.
     * \param bridge_config The config with which to print the wall lines that
     * are spanning a bridge.
     * \param wall_0_wipe_dist The distance to travel along the wall after it
     * has been laid down, in order to wipe the start and end of the wall
     * \param flow_ratio The ratio with which to multiply the extrusion amount.
     * \param always_retract Whether to force a retraction when moving to the
     * start of the wall (used for outer walls).
     */
    void addWall(ConstPolygonRef wall, int start_idx, const SliceMeshStorage& mesh, const GCodePathConfig& non_bridge_config, const GCodePathConfig& bridge_config, coord_t wall_0_wipe_dist, float flow_ratio, bool always_retract);

    /*!
     * Add a wall to the g-code starting at vertex \p start_idx
     * \param wall The wall of type ExtrusionJunctions
     * \param start_idx The index of the starting vertex to start at.
     * \param mesh The current mesh being added to the layer plan.
     * \param non_bridge_config The config with which to print the wall lines
     * that are not spanning a bridge.
     * \param bridge_config The config with which to print the wall lines that
     * are spanning a bridge
     * \param wall_0_wipe_dist The distance to travel along the wall after it
     * has been laid down, in order to wipe the start and end of the wall
     * \param flow_ratio The ratio with which to multiply the extrusion amount.
     * \param always_retract Whether to force a retraction when moving to the
     * start of the wall (used for outer walls).
     * \param is_closed Whether this wall is a closed loop (a polygon) or not (a
     * polyline).
     * \param is_reversed Whether to print this wall in reverse direction.
     */
    void addWall(const LineJunctions& wall, int start_idx, const SliceMeshStorage& mesh, const GCodePathConfig& non_bridge_config, const GCodePathConfig& bridge_config, coord_t wall_0_wipe_dist, float flow_ratio, bool always_retract, const bool is_closed = false, const bool is_reversed = false);

    /*!
     * Add an infill wall to the g-code
     * Walls should not be an empty vector at this time
     * \param wall he wall as ExtrusionJunctions
     * \param path_config The config with which to print the wall lines
     */
    void addInfillWall(const LineJunctions& wall, const GCodePathConfig& path_config, bool force_retract);

    /*!
     * Add walls (polygons) to the gcode with optimized order.
     * \param walls The walls
     * \param mesh The current mesh being added to the layer plan
     * \param non_bridge_config The config with which to print the wall lines that are not spanning a bridge
     * \param bridge_config The config with which to print the wall lines that are spanning a bridge
     * \param z_seam_config Optional configuration for z-seam
     * \param wall_0_wipe_dist The distance to travel along each wall after it has been laid down, in order to wipe the start and end of the wall together
     * \param flow_ratio The ratio with which to multiply the extrusion amount
     * \param always_retract Whether to force a retraction when moving to the start of a wall (used for outer walls)
     */
    void addWalls(const Polygons& walls, const SliceMeshStorage& mesh, const GCodePathConfig& non_bridge_config, const GCodePathConfig& bridge_config, const ZSeamConfig& z_seam_config = ZSeamConfig(), coord_t wall_0_wipe_dist = 0, float flow_ratio = 1.0, bool always_retract = false);
    void addWalls(const PathJunctions& walls, const SliceMeshStorage& mesh, const GCodePathConfig& non_bridge_config, const GCodePathConfig& bridge_config, const ZSeamConfig& z_seam_config = ZSeamConfig(), coord_t wall_0_wipe_dist = 0, float flow_ratio = 1.0, bool always_retract = false);

    /*!
     * Add lines to the gcode with optimized order.
     * \param polygons The lines
     * \param config The config of the lines
     * \param space_fill_type The type of space filling used to generate the line segments (should be either Lines or PolyLines!)
     * \param enable_travel_optimization Whether to enable some potentially time consuming optimization of order the lines are printed to reduce the travel time required.
     * \param wipe_dist (optional) the distance wiped without extruding after laying down a line.
     * \param flow_ratio The ratio with which to multiply the extrusion amount
     * \param near_start_location Optional: Location near where to add the first line. If not provided the last position is used.
     * \param fan_speed optional fan speed override for this path
     */
    void addLinesByOptimizer(const Polygons& polygons, const GCodePathConfig& config, SpaceFillType space_fill_type, bool enable_travel_optimization = false, int wipe_dist = 0, float flow_ratio = 1.0, std::optional<Point> near_start_location = std::optional<Point>(), double fan_speed = GCodePathConfig::FAN_SPEED_DEFAULT);

    /*!
     * Add a spiralized slice of wall that is interpolated in X/Y between \p last_wall and \p wall.
     *
     * At the start of the wall slice, the points are closest to \p last_wall and at the end of the polygon, the points are closest to \p wall.
     *
     * \param config The config with which to print the lines
     * \param wall The wall polygon to be spiralized
     * \param last_wall The wall polygon that was spiralized below the current polygon (or \p wall if this is the first spiralized layer)
     * \param seam_vertex_idx The index of this wall slice's seam vertex
     * \param last_seam_vertex_idx The index of the seam vertex in the last wall (or -1 if this is the first spiralized layer)
     * \param is_top_layer true when the top layer of the spiral is being printed
     * \param is_bottom_layer true when the bottom layer of the spiral is being printed
     */
    void spiralizeWallSlice(const GCodePathConfig& config, ConstPolygonRef wall, ConstPolygonRef last_wall, int seam_vertex_idx, int last_seam_vertex_idx, const bool is_top_layer, const bool is_bottom_layer);


    /*!
     * Given a wall polygon and a start vertex index, return the index of the first vertex that is supported (is not above air)
     *
     * Uses bridge_wall_mask and overhang_mask to determine where there is air below
     *
     * \param wall The wall polygon
     * \param start_idx The index of the starting vertex of \p wall
     * \return The index of the first supported vertex - if no vertices are supported, start_idx is returned
     */
    template<typename T>
    unsigned locateFirstSupportedVertex(const T& wall, const unsigned start_idx) const
    {
        if (bridge_wall_mask.empty() && overhang_mask.empty())
        {
            return start_idx;
        }

        Polygons air_below(bridge_wall_mask.unionPolygons(overhang_mask));

        unsigned curr_idx = start_idx;

        while (true)
        {
            const Point& vertex = cura::make_point(wall[curr_idx]);
            if (!air_below.inside(vertex, true))
            {
                // vertex isn't above air so it's OK to use
                return curr_idx;
            }

            if (++curr_idx >= wall.size())
            {
                curr_idx = 0;
            }

            if (curr_idx == start_idx)
            {
                // no vertices are supported so just return the original index
                return start_idx;
            }
        }
    }

    /*!
     * Write the planned paths to gcode
     * 
     * \param gcode The gcode to write the planned paths to
     */
    void writeGCode(GCodeExport& gcode);

    /*!
     * Whether the current retracted path is to be an extruder switch retraction.
     * This function is used to avoid a G10 S1 after a G10.
     * 
     * \param extruder_plan_idx The index of the current extruder plan
     * \param path_idx The index of the current retracted path 
     * \return Whether the path should be an extgruder switch retracted path
     */
    bool makeRetractSwitchRetract(unsigned int extruder_plan_idx, unsigned int path_idx);
    
    /*!
     * Writes a path to GCode and performs coasting, or returns false if it did nothing.
     * 
     * Coasting replaces the last piece of an extruded path by move commands and uses the oozed material to lay down lines.
     * 
     * \param gcode The gcode to write the planned paths to.
     * \param extruder_plan_idx The index of the current extruder plan.
     * \param path_idx The index into LayerPlan::paths for the next path to be
     * written to GCode.
     * \param layer_thickness The height of the current layer.
     * \return Whether any GCode has been written for the path.
     */
    bool writePathWithCoasting(GCodeExport& gcode, const size_t extruder_plan_idx, const size_t path_idx, const coord_t layer_thickness);

    /*!
     * Applying speed corrections for minimal layer times and determine the fanSpeed. 
     * 
     * \param starting_position The position of the print head when the first extruder plan of this layer starts
     */
    void processFanSpeedAndMinimalLayerTime(Point starting_position);
    
    /*!
     * Add a travel move to the layer plan to move inside the current layer part by a given distance away from the outline.
     * This is supposed to be called when the nozzle is around the boundary of a layer part, not when the nozzle is in the middle of support, or in the middle of the air.
     * 
     * \param distance The distance to the comb boundary after we moved inside it.
     */
    void moveInsideCombBoundary(const coord_t distance);

    /*!
     * Having all extruder plans ready including travels, we can now optimize the final result by merging some lines together
     * \param starting_position Start from this coordinate.
     * */
    void optimizePaths(const Point& starting_position);
};

}//namespace cura

#endif // LAYER_PLAN_H<|MERGE_RESOLUTION|>--- conflicted
+++ resolved
@@ -349,33 +349,17 @@
     /*!
      * \brief Compute the preferred or minimum combing boundary
      *
-<<<<<<< HEAD
      * Minimum combing boundary:
      *  - If CombingMode::ALL: Add the outline offset (skin, infill and inner walls).
      *  - If CombingMode::NO_SKIN: Add the outline offset, subtract skin (infill and inner walls).
      *  - If CombingMode::INFILL: Add the infill (infill only).
-=======
-     * This is in most cases within half a wall line width smaller than the part outlines. Except for raft layers.
-     * It will then return a boundary 0.1 mm bigger than the raft outline. When combing mode is OFF it
-     * will return an empty Polygon.
->>>>>>> a195fc43
      *
      * Preferred combing boundary:
      *  - If CombingMode::ALL: Add the increased outline offset (skin, infill and part of the inner walls).
      *  - If CombingMode::NO_SKIN: Add the increased outline offset, subtract skin (infill and part of the inner walls).
      *  - If CombingMode::INFILL: Add the infill (infill only).
      *
-<<<<<<< HEAD
      * \param boundary_type The boundary type to compute.
-=======
-     * It will different boundaries depending on the requested combing mode:
-     *  - OFF: an empty Polygon
-     *  - ALL: a boundary half a wall line width smaller than the part outline
-     *  - NO_SKIN: a boundary half a wall line width smaller than the part outline and the inside of the inner wall,
-     *    including the infill area
-     *  - INFILL: the infill area
->>>>>>> a195fc43
-     *
      * \return the combing boundary or an empty Polygons if no combing is required
      */
     Polygons computeCombBoundary(const CombBoundary boundary_type);
