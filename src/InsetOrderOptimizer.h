#ifndef INSET_ORDER_OPTIMIZER_H
#define INSET_ORDER_OPTIMIZER_H

#include "FffGcodeWriter.h"

namespace cura 
{

class InsetOrderOptimizer {
public:

    /*!
     * Constructor for inset ordering optimizer
     * \param gcode_writer The gcode_writer on whose behalf the inset order is being optimized
     * \param storage where the slice data is stored
     * \param gcode_layer The initial planning of the gcode of the layer
     * \param mesh The mesh to be added to the layer plan
     * \param extruder_nr The extruder for which to print all features of the mesh which should be printed with this extruder
     * \param mesh_config the line config with which to print a print feature
     * \param part The part for which to create gcode
     * \param layer_nr The current layer number
     * \param z_seam_pos The location near where to start the outer inset in case \p z_seam_type is 'back'
     */
    InsetOrderOptimizer(const FffGcodeWriter& gcode_writer, const SliceDataStorage& storage, LayerPlan& gcode_layer, const SliceMeshStorage& mesh, const int extruder_nr, const PathConfigStorage::MeshPathConfigs& mesh_config, const SliceLayerPart& part, unsigned int layer_nr, Point z_seam_pos) :
    gcode_writer(gcode_writer),
    storage(storage),
    gcode_layer(gcode_layer),
    mesh(mesh),
    extruder_nr(extruder_nr),
    mesh_config(mesh_config),
    part(part),
    layer_nr(layer_nr),
<<<<<<< HEAD
    z_seam_type(mesh.getSettingAsZSeamType("z_seam_type")),
    z_seam_pos(z_seam_pos),
    added_something(false),
    wall_overlapper_0(nullptr),
    wall_overlapper_x(nullptr)
=======
    z_seam_config(mesh.getSettingAsZSeamType("z_seam_type"), z_seam_pos, mesh.getSettingAsZSeamCornerPrefType("z_seam_corner")),
    added_something(false)
>>>>>>> 778f7d16
    {
    }
private:

    const FffGcodeWriter& gcode_writer;
    const SliceDataStorage& storage;
    LayerPlan& gcode_layer;
    const SliceMeshStorage& mesh;
    const int extruder_nr;
    const PathConfigStorage::MeshPathConfigs& mesh_config;
    const SliceLayerPart& part;
    const unsigned int layer_nr;
    const ZSeamConfig z_seam_config;
    bool added_something;
    WallOverlapComputation* wall_overlapper_0;
    WallOverlapComputation* wall_overlapper_x;
    std::vector<std::vector<ConstPolygonPointer>> inset_polys; // vector of vectors holding the inset polygons

    /*!
     * Generate the insets for the holes of a given layer part after optimizing the ordering.
     */
    void processHoleInsets();

    /*!
     * Generate the insets for the outer walls of a given layer part after optimizing the ordering.
     */
    void processOuterWallInsets();

public:
    /*!
     * Generate the insets for all of the walls of a given layer part after optimizing the ordering.
     * \return Whether this function added anything to the layer plan
     */
    bool processInsetsWithOptimizedOrdering();

    /*!
     * Test whether it looks to be worthwhile to optimize the inset order of a given layer part.
     * \param mesh The mesh to be added to the layer plan.
     * \param part The part for which to create gcode
     * \return true if it is worth optimizing the inset order, false if not
     */
    static bool optimizingInsetsIsWorthwhile(const SliceMeshStorage& mesh, const SliceLayerPart& part);
};

} //namespace cura

#endif // INSET_ORDER_OPTIMIZER_H<|MERGE_RESOLUTION|>--- conflicted
+++ resolved
@@ -30,16 +30,10 @@
     mesh_config(mesh_config),
     part(part),
     layer_nr(layer_nr),
-<<<<<<< HEAD
-    z_seam_type(mesh.getSettingAsZSeamType("z_seam_type")),
-    z_seam_pos(z_seam_pos),
+    z_seam_config(mesh.getSettingAsZSeamType("z_seam_type"), z_seam_pos, mesh.getSettingAsZSeamCornerPrefType("z_seam_corner")),
     added_something(false),
     wall_overlapper_0(nullptr),
     wall_overlapper_x(nullptr)
-=======
-    z_seam_config(mesh.getSettingAsZSeamType("z_seam_type"), z_seam_pos, mesh.getSettingAsZSeamCornerPrefType("z_seam_corner")),
-    added_something(false)
->>>>>>> 778f7d16
     {
     }
 private:
