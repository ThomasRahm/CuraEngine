--- conflicted
+++ resolved
@@ -76,15 +76,9 @@
             AABB support_roof_bb(all_roofs);
             if (boundary_box.hit(support_roof_bb))
             {
-<<<<<<< HEAD
-                prev_layer_outline.add(all_roofs); // not intersected with skin
-
-                Polygons supported_skin(skin_outline.intersection(all_roofs));
-=======
-                prev_layer_outline.push_back(support_layer->support_roof); // not intersected with skin
-
-                Shape supported_skin(skin_outline.intersection(support_layer->support_roof));
->>>>>>> 807eb6a2
+                prev_layer_outline.push_back(all_roofs); // not intersected with skin
+
+                Shape supported_skin(skin_outline.intersection(all_roofs));
                 if (! supported_skin.empty())
                 {
                     supported_regions.push_back(supported_skin);
