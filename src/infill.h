--- conflicted
+++ resolved
@@ -69,9 +69,6 @@
         , bool skip_some_zags = false
         , size_t zag_skip_count = 0
         , coord_t pocket_size = 0
-<<<<<<< HEAD
-    );
-=======
     )
     : pattern(pattern)
     , zig_zaggify(zig_zaggify)
@@ -100,7 +97,6 @@
         //Cubic Subdivision ends lines in the center of the infill so it won't be effective.
         connect_lines = zig_zaggify && (pattern == EFillMethod::LINES || pattern == EFillMethod::TRIANGLES || pattern == EFillMethod::GRID || pattern == EFillMethod::CUBIC || pattern == EFillMethod::TETRAHEDRAL || pattern == EFillMethod::QUARTER_CUBIC || pattern == EFillMethod::TRIHEXAGON);
     }
->>>>>>> dfbcaf99
 
     /*!
      * Generate the infill.
@@ -113,15 +109,7 @@
      * \param mesh A mesh for which to generate infill (should only be used for non-helper-mesh objects).
      * \param[in] cross_fill_provider The cross fractal subdivision decision functor
      */
-<<<<<<< HEAD
-    void generate(  Polygons& result_polygons,
-                    Polygons& result_lines,
-                    const SierpinskiFillProvider* cross_fill_provider = nullptr,
-                    const LightningLayer* lightning_layer = nullptr,
-                    const SliceMeshStorage* mesh = nullptr);
-=======
-    void generate(VariableWidthPaths& toolpaths, Polygons& result_polygons, Polygons& result_lines, const Settings& settings, const SierpinskiFillProvider* cross_fill_provider = nullptr, const SliceMeshStorage* mesh = nullptr);
->>>>>>> dfbcaf99
+    void generate(VariableWidthPaths& toolpaths, Polygons& result_polygons, Polygons& result_lines, const Settings& settings, const SierpinskiFillProvider* cross_fill_provider = nullptr, const LightningLayer * lightning_layer = nullptr, const SliceMeshStorage* mesh = nullptr);
 
     /*!
      * Generate the wall toolpaths of an infill area. It will return the inner contour and set the inner-contour.
@@ -140,15 +128,7 @@
     /*!
      * Generate the infill pattern without the infill_multiplier functionality
      */
-<<<<<<< HEAD
-    void _generate( Polygons& result_polygons,
-                    Polygons& result_lines,
-                    const SierpinskiFillProvider* cross_fill_pattern = nullptr,
-                    const LightningLayer* lightning_layer = nullptr,
-                    const SliceMeshStorage* mesh = nullptr);
-=======
-    void _generate(VariableWidthPaths& toolpaths, Polygons& result_polygons, Polygons& result_lines, const Settings& settings, const SierpinskiFillProvider* cross_fill_pattern = nullptr, const SliceMeshStorage* mesh = nullptr); // Todo: remove if no longer used
->>>>>>> dfbcaf99
+    void _generate(VariableWidthPaths& toolpaths, Polygons& result_polygons, Polygons& result_lines, const Settings& settings, const SierpinskiFillProvider* cross_fill_pattern = nullptr, const LightningLayer * lightning_layer = nullptr, const SliceMeshStorage* mesh = nullptr);
 
     /*!
      * Multiply the infill lines, so that any single line becomes [infill_multiplier] lines next to each other.
@@ -384,17 +364,7 @@
      * \param connected_zigzags Whether to connect the endpiece zigzag segments on both sides to the same infill line
      * \param extra_shift extra shift of the scanlines in the direction perpendicular to the fill_angle
      */
-<<<<<<< HEAD
-    void generateLinearBasedInfill( const int outline_offset,
-                                    Polygons& result,
-                                    const int line_distance,
-                                    const PointMatrix& rotation_matrix,
-                                    ZigzagConnectorProcessor& zigzag_connector_processor,
-                                    const bool connected_zigzags,
-                                    coord_t extra_shift);
-=======
     void generateLinearBasedInfill(Polygons& result, const int line_distance, const PointMatrix& rotation_matrix, ZigzagConnectorProcessor& zigzag_connector_processor, const bool connected_zigzags, coord_t extra_shift);
->>>>>>> dfbcaf99
 
     /*!
      * 
