--- conflicted
+++ resolved
@@ -170,17 +170,10 @@
 
 size_t Raft::getTotalExtraLayers()
 {
-<<<<<<< HEAD
-    return getBottomLayers() + getInterfaceLayers() + getSurfaceLayers() + getFillerLayerCount();
-}
-
-size_t Raft::getBottomLayers()
-=======
     return getBaseLayers() + getInterfaceLayers() + getSurfaceLayers() + getFillerLayerCount();
 }
 
 size_t Raft::getBaseLayers()
->>>>>>> 50048964
 {
     const Settings& mesh_group_settings = Application::getInstance().current_slice_->scene.current_mesh_group->settings;
     if (mesh_group_settings.get<EPlatformAdhesion>("adhesion_type") != EPlatformAdhesion::RAFT)
@@ -228,11 +221,7 @@
     }
 }
 
-<<<<<<< HEAD
-size_t Raft::getLayersAmount(const std::string& extruder_nr, const std::string& layers_nr)
-=======
 size_t Raft::getLayersAmount(const std::string& extruder_nr_setting_name, const std::string& target_raft_section)
->>>>>>> 50048964
 {
     const Settings& mesh_group_settings = Application::getInstance().current_slice_->scene.current_mesh_group->settings;
     if (mesh_group_settings.get<EPlatformAdhesion>("adhesion_type") != EPlatformAdhesion::RAFT)
@@ -240,13 +229,8 @@
         return 0;
     }
 
-<<<<<<< HEAD
-    const ExtruderTrain& train = mesh_group_settings.get<ExtruderTrain&>(extruder_nr);
-    return train.settings_.get<size_t>(layers_nr);
-=======
     const ExtruderTrain& train = mesh_group_settings.get<ExtruderTrain&>(extruder_nr_setting_name);
     return train.settings_.get<size_t>(target_raft_section);
->>>>>>> 50048964
 }
 
 
