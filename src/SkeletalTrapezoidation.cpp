// Copyright (c) 2022 Ultimaker B.V.
// CuraEngine is released under the terms of the AGPLv3 or higher

#include "SkeletalTrapezoidation.h"

#include <spdlog/spdlog.h>

#include "settings/types/Ratio.h"
#include <functional>
#include <queue>
#include <sstream>
#include <stack>
#include <unordered_set>

#include "BoostInterface.hpp"

#include "utils/VoronoiUtils.h"

#include "utils/linearAlg2D.h"

#include "utils/macros.h"

#define SKELETAL_TRAPEZOIDATION_BEAD_SEARCH_MAX 1000 // A limit to how long it'll keep searching for adjacent beads. Increasing will re-use beadings more often (saving performance), but search longer for beading (costing performance).

namespace cura
{

SkeletalTrapezoidation::node_t& SkeletalTrapezoidation::makeNode(vd_t::vertex_type& vd_node, Point p)
{
    auto he_node_it = vd_node_to_he_node.find(&vd_node);
    if (he_node_it == vd_node_to_he_node.end())
    {
        graph.nodes.emplace_front(SkeletalTrapezoidationJoint(), p);
        node_t& node = graph.nodes.front();
        vd_node_to_he_node.emplace(&vd_node, &node);
        return node;
    }
    else
    {
        return *he_node_it->second;
    }
}

void SkeletalTrapezoidation::transferEdge(Point from, Point to, vd_t::edge_type& vd_edge, edge_t*& prev_edge, Point& start_source_point, Point& end_source_point, const std::vector<Point>& points, const std::vector<Segment>& segments)
{
    auto he_edge_it = vd_edge_to_he_edge.find(vd_edge.twin());
    if (he_edge_it != vd_edge_to_he_edge.end())
    { // Twin segment(s) have already been made
        edge_t* source_twin = he_edge_it->second;
        assert(source_twin);
        auto end_node_it = vd_node_to_he_node.find(vd_edge.vertex1());
        assert(end_node_it != vd_node_to_he_node.end());
        node_t* end_node = end_node_it->second;
        for (edge_t* twin = source_twin;; twin = twin->prev->twin->prev)
        {
            if (! twin)
            {
                spdlog::warn("Encountered a voronoi edge without twin.");
                continue; // Prevent reading unallocated memory.
            }
            assert(twin);
            graph.edges.emplace_front(SkeletalTrapezoidationEdge());
            edge_t* edge = &graph.edges.front();
            edge->from = twin->to;
            edge->to = twin->from;
            edge->twin = twin;
            twin->twin = edge;
            edge->from->incident_edge = edge;

            if (prev_edge)
            {
                edge->prev = prev_edge;
                prev_edge->next = edge;
            }

            prev_edge = edge;

            if (prev_edge->to == end_node)
            {
                return;
            }

            if (! twin->prev || ! twin->prev->twin || ! twin->prev->twin->prev)
            {
                spdlog::error("Discretized segment behaves oddly!");
                return;
            }

            assert(twin->prev); // Forth rib
            assert(twin->prev->twin); // Back rib
            assert(twin->prev->twin->prev); // Prev segment along parabola

            constexpr bool is_not_next_to_start_or_end = false; // Only ribs at the end of a cell should be skipped
            graph.makeRib(prev_edge, start_source_point, end_source_point, is_not_next_to_start_or_end);
        }
        assert(prev_edge);
    }
    else
    {
        std::vector<Point> discretized = discretize(vd_edge, points, segments);
        assert(discretized.size() >= 2);
        if (discretized.size() < 2)
        {
            spdlog::warn("Discretized Voronoi edge is degenerate.");
        }

        assert(! prev_edge || prev_edge->to);
        if (prev_edge && ! prev_edge->to)
        {
            spdlog::warn("Previous edge doesn't go anywhere.");
        }
        node_t* v0 = (prev_edge) ? prev_edge->to : &makeNode(*vd_edge.vertex0(), from); // TODO: investigate whether boost:voronoi can produce multiple verts and violates consistency
        Point p0 = discretized.front();
        for (size_t p1_idx = 1; p1_idx < discretized.size(); p1_idx++)
        {
            Point p1 = discretized[p1_idx];
            node_t* v1;
            if (p1_idx < discretized.size() - 1)
            {
                graph.nodes.emplace_front(SkeletalTrapezoidationJoint(), p1);
                v1 = &graph.nodes.front();
            }
            else
            {
                v1 = &makeNode(*vd_edge.vertex1(), to);
            }

            graph.edges.emplace_front(SkeletalTrapezoidationEdge());
            edge_t* edge = &graph.edges.front();
            edge->from = v0;
            edge->to = v1;
            edge->from->incident_edge = edge;

            if (prev_edge)
            {
                edge->prev = prev_edge;
                prev_edge->next = edge;
            }

            prev_edge = edge;
            p0 = p1;
            v0 = v1;

            if (p1_idx < discretized.size() - 1)
            { // Rib for last segment gets introduced outside this function!
                constexpr bool is_not_next_to_start_or_end = false; // Only ribs at the end of a cell should be skipped
                graph.makeRib(prev_edge, start_source_point, end_source_point, is_not_next_to_start_or_end);
            }
        }
        assert(prev_edge);
        vd_edge_to_he_edge.emplace(&vd_edge, prev_edge);
    }
}

std::vector<Point> SkeletalTrapezoidation::discretize(const vd_t::edge_type& vd_edge, const std::vector<Point>& points, const std::vector<Segment>& segments)
{
    /*Terminology in this function assumes that the edge moves horizontally from
    left to right. This is not necessarily the case; the edge can go in any
    direction, but it helps to picture it in a certain direction in your head.*/

    const vd_t::cell_type* left_cell = vd_edge.cell();
    const vd_t::cell_type* right_cell = vd_edge.twin()->cell();
    Point start = VoronoiUtils::p(vd_edge.vertex0());
    Point end = VoronoiUtils::p(vd_edge.vertex1());

    bool point_left = left_cell->contains_point();
    bool point_right = right_cell->contains_point();
    if ((! point_left && ! point_right) || vd_edge.is_secondary()) // Source vert is directly connected to source segment
    {
        return std::vector<Point>({ start, end });
    }
    else if (point_left != point_right) // This is a parabolic edge between a point and a line.
    {
        Point p = VoronoiUtils::getSourcePoint(*(point_left ? left_cell : right_cell), points, segments);
        const Segment& s = VoronoiUtils::getSourceSegment(*(point_left ? right_cell : left_cell), points, segments);
        return VoronoiUtils::discretizeParabola(p, s, start, end, discretization_step_size, transitioning_angle);
    }
    else // This is a straight edge between two points.
    {
        /*While the edge is straight, it is still discretized since the part
        becomes narrower between the two points. As such it may need different
        beadings along the way.*/
        Point left_point = VoronoiUtils::getSourcePoint(*left_cell, points, segments);
        Point right_point = VoronoiUtils::getSourcePoint(*right_cell, points, segments);
        coord_t d = vSize(right_point - left_point);
        Point middle = (left_point + right_point) / 2;
        Point x_axis_dir = turn90CCW(right_point - left_point);
        coord_t x_axis_length = vSize(x_axis_dir);

        const auto projected_x = [x_axis_dir, x_axis_length, middle](Point from) // Project a point on the edge.
        {
            Point vec = from - middle;
            coord_t x = dot(vec, x_axis_dir) / x_axis_length;
            return x;
        };

        coord_t start_x = projected_x(start);
        coord_t end_x = projected_x(end);

        // Part of the edge will be bound to the markings on the endpoints of the edge. Calculate how far that is.
        float bound = 0.5 / tan((M_PI - transitioning_angle) * 0.5);
        coord_t marking_start_x = -d * bound;
        coord_t marking_end_x = d * bound;
        Point marking_start = middle + x_axis_dir * marking_start_x / x_axis_length;
        Point marking_end = middle + x_axis_dir * marking_end_x / x_axis_length;
        int direction = 1;

        if (start_x > end_x) // Oops, the Voronoi edge is the other way around.
        {
            direction = -1;
            std::swap(marking_start, marking_end);
            std::swap(marking_start_x, marking_end_x);
        }

        // Start generating points along the edge.
        Point a = start;
        Point b = end;
        std::vector<Point> ret;
        ret.emplace_back(a);

        // Introduce an extra edge at the borders of the markings?
        bool add_marking_start = marking_start_x * direction > start_x * direction;
        bool add_marking_end = marking_end_x * direction > start_x * direction;

        // The edge's length may not be divisible by the step size, so calculate an integer step count and evenly distribute the vertices among those.
        Point ab = b - a;
        coord_t ab_size = vSize(ab);
        coord_t step_count = (ab_size + discretization_step_size / 2) / discretization_step_size;
        if (step_count % 2 == 1)
        {
            step_count++; // enforce a discretization point being added in the middle
        }
        for (coord_t step = 1; step < step_count; step++)
        {
            Point here = a + ab * step / step_count; // Now simply interpolate the coordinates to get the new vertices!
            coord_t x_here = projected_x(here); // If we've surpassed the position of the extra markings, we may need to insert them first.
            if (add_marking_start && marking_start_x * direction < x_here * direction)
            {
                ret.emplace_back(marking_start);
                add_marking_start = false;
            }
            if (add_marking_end && marking_end_x * direction < x_here * direction)
            {
                ret.emplace_back(marking_end);
                add_marking_end = false;
            }
            ret.emplace_back(here);
        }
        if (add_marking_end && marking_end_x * direction < end_x * direction)
        {
            ret.emplace_back(marking_end);
        }
        ret.emplace_back(b);
        return ret;
    }
}


bool SkeletalTrapezoidation::computePointCellRange(vd_t::cell_type& cell,
                                                   Point& start_source_point,
                                                   Point& end_source_point,
                                                   vd_t::edge_type*& starting_vd_edge,
                                                   vd_t::edge_type*& ending_vd_edge,
                                                   const std::vector<Point>& points,
                                                   const std::vector<Segment>& segments)
{
    if (cell.incident_edge()->is_infinite())
    {
        return false; // Infinite edges only occur outside of the polygon. Don't copy any part of this cell.
    }
    // Check if any point of the cell is inside or outside polygon
    // Copy whole cell into graph or not at all

    const Point source_point = VoronoiUtils::getSourcePoint(cell, points, segments);
    const PolygonsPointIndex source_point_index = VoronoiUtils::getSourcePointIndex(cell, points, segments);
    Point some_point = VoronoiUtils::p(cell.incident_edge()->vertex0());
    if (some_point == source_point)
    {
        some_point = VoronoiUtils::p(cell.incident_edge()->vertex1());
    }
    // Test if the some_point is even inside the polygon.
    // The edge leading out of a polygon must have an endpoint that's not in the corner following the contour of the polygon at that vertex.
    // So if it's inside the corner formed by the polygon vertex, it's all fine.
    // But if it's outside of the corner, it must be a vertex of the Voronoi diagram that goes outside of the polygon towards infinity.
    if (! LinearAlg2D::isInsideCorner(source_point_index.prev().p(), source_point_index.p(), source_point_index.next().p(), some_point))
    {
        return false; // Don't copy any part of this cell
    }
    vd_t::edge_type* vd_edge = cell.incident_edge();
    do
    {
        assert(vd_edge->is_finite());
        Point p1 = VoronoiUtils::p(vd_edge->vertex1());
        if (p1 == source_point)
        {
            start_source_point = source_point;
            end_source_point = source_point;
            starting_vd_edge = vd_edge->next();
            ending_vd_edge = vd_edge;
        }
        else
        {
            assert((VoronoiUtils::p(vd_edge->vertex0()) == source_point || ! vd_edge->is_secondary()) && "point cells must end in the point! They cannot cross the point with an edge, because collinear edges are not allowed in the input.");
        }
    } while (vd_edge = vd_edge->next(), vd_edge != cell.incident_edge());
    assert(starting_vd_edge && ending_vd_edge);
    assert(starting_vd_edge != ending_vd_edge);
    return true;
}

void SkeletalTrapezoidation::computeSegmentCellRange(vd_t::cell_type& cell,
                                                     Point& start_source_point,
                                                     Point& end_source_point,
                                                     vd_t::edge_type*& starting_vd_edge,
                                                     vd_t::edge_type*& ending_vd_edge,
                                                     const std::vector<Point>& points,
                                                     const std::vector<Segment>& segments)
{
    const Segment& source_segment = VoronoiUtils::getSourceSegment(cell, points, segments);
    Point from = source_segment.from();
    Point to = source_segment.to();

    // Find starting edge
    // Find end edge
    bool seen_possible_start = false;
    bool after_start = false;
    bool ending_edge_is_set_before_start = false;
    vd_t::edge_type* edge = cell.incident_edge();
    do
    {
        if (edge->is_infinite())
        {
            continue;
        }
        Point v0 = VoronoiUtils::p(edge->vertex0());
        Point v1 = VoronoiUtils::p(edge->vertex1());
        assert(! (v0 == to && v1 == from));
        if (v0 == to && ! after_start) // Use the last edge which starts in source_segment.to
        {
            starting_vd_edge = edge;
            seen_possible_start = true;
        }
        else if (seen_possible_start)
        {
            after_start = true;
        }

        if (v1 == from && (! ending_vd_edge || ending_edge_is_set_before_start))
        {
            ending_edge_is_set_before_start = ! after_start;
            ending_vd_edge = edge;
        }
    } while (edge = edge->next(), edge != cell.incident_edge());

    assert(starting_vd_edge && ending_vd_edge);
    assert(starting_vd_edge != ending_vd_edge);

    start_source_point = source_segment.to();
    end_source_point = source_segment.from();
}

SkeletalTrapezoidation::SkeletalTrapezoidation(const Polygons& polys,
                                               const BeadingStrategy& beading_strategy,
                                               AngleRadians transitioning_angle,
                                               coord_t discretization_step_size,
                                               coord_t transition_filter_dist,
                                               coord_t allowed_filter_deviation,
                                               coord_t beading_propagation_transition_dist)
    : transitioning_angle(transitioning_angle)
    , discretization_step_size(discretization_step_size)
    , transition_filter_dist(transition_filter_dist)
    , allowed_filter_deviation(allowed_filter_deviation)
    , beading_propagation_transition_dist(beading_propagation_transition_dist)
    , beading_strategy(beading_strategy)
{
    constructFromPolygons(polys);
}

void SkeletalTrapezoidation::constructFromPolygons(const Polygons& polys)
{
    vd_edge_to_he_edge.clear();
    vd_node_to_he_node.clear();

    std::vector<Point> points; // Remains empty

    std::vector<Segment> segments;
    for (size_t poly_idx = 0; poly_idx < polys.size(); poly_idx++)
    {
        ConstPolygonRef poly = polys[poly_idx];
        for (size_t point_idx = 0; point_idx < poly.size(); point_idx++)
        {
            segments.emplace_back(&polys, poly_idx, point_idx);
        }
    }

    vd_t vonoroi_diagram;
    construct_voronoi(segments.begin(), segments.end(), &vonoroi_diagram);

    for (vd_t::cell_type cell : vonoroi_diagram.cells())
    {
        if (! cell.incident_edge())
        { // There is no spoon
            continue;
        }
        Point start_source_point;
        Point end_source_point;
        vd_t::edge_type* starting_vonoroi_edge = nullptr;
        vd_t::edge_type* ending_vonoroi_edge = nullptr;
        // Compute and store result in above variables

        if (cell.contains_point())
        {
            const bool keep_going = computePointCellRange(cell, start_source_point, end_source_point, starting_vonoroi_edge, ending_vonoroi_edge, points, segments);
            if (! keep_going)
            {
                continue;
            }
        }
        else
        {
            computeSegmentCellRange(cell, start_source_point, end_source_point, starting_vonoroi_edge, ending_vonoroi_edge, points, segments);
        }

        if (! starting_vonoroi_edge || ! ending_vonoroi_edge)
        {
            assert(false && "Each cell should start / end in a polygon vertex");
            continue;
        }

        // Copy start to end edge to graph
        edge_t* prev_edge = nullptr;
        transferEdge(start_source_point, VoronoiUtils::p(starting_vonoroi_edge->vertex1()), *starting_vonoroi_edge, prev_edge, start_source_point, end_source_point, points, segments);
        node_t* starting_node = vd_node_to_he_node[starting_vonoroi_edge->vertex0()];
        starting_node->data.distance_to_boundary = 0;

        constexpr bool is_next_to_start_or_end = true;
        graph.makeRib(prev_edge, start_source_point, end_source_point, is_next_to_start_or_end);
        for (vd_t::edge_type* vd_edge = starting_vonoroi_edge->next(); vd_edge != ending_vonoroi_edge; vd_edge = vd_edge->next())
        {
            assert(vd_edge->is_finite());
            Point v1 = VoronoiUtils::p(vd_edge->vertex0());
            Point v2 = VoronoiUtils::p(vd_edge->vertex1());
            transferEdge(v1, v2, *vd_edge, prev_edge, start_source_point, end_source_point, points, segments);

            graph.makeRib(prev_edge, start_source_point, end_source_point, vd_edge->next() == ending_vonoroi_edge);
        }

        transferEdge(VoronoiUtils::p(ending_vonoroi_edge->vertex0()), end_source_point, *ending_vonoroi_edge, prev_edge, start_source_point, end_source_point, points, segments);
        prev_edge->to->data.distance_to_boundary = 0;
    }

    separatePointyQuadEndNodes();

    graph.collapseSmallEdges();

    // Set [incident_edge] the the first possible edge that way we can iterate over all reachable edges from node.incident_edge,
    // without needing to iterate backward
    for (edge_t& edge : graph.edges)
    {
        if (! edge.prev)
        {
            edge.from->incident_edge = &edge;
        }
    }
}

void SkeletalTrapezoidation::separatePointyQuadEndNodes()
{
    std::unordered_set<node_t*> visited_nodes;
    for (edge_t& edge : graph.edges)
    {
        if (edge.prev)
        {
            continue;
        }
        edge_t* quad_start = &edge;
        if (visited_nodes.find(quad_start->from) == visited_nodes.end())
        {
            visited_nodes.emplace(quad_start->from);
        }
        else
        { // Needs to be duplicated
            graph.nodes.emplace_back(*quad_start->from);
            node_t* new_node = &graph.nodes.back();
            new_node->incident_edge = quad_start;
            quad_start->from = new_node;
            quad_start->twin->to = new_node;
        }
    }
}

//
// ^^^^^^^^^^^^^^^^^^^^^
//    INITIALIZATION
// =====================
//
// =====================
//    TRANSTISIONING
// vvvvvvvvvvvvvvvvvvvvv
//

void SkeletalTrapezoidation::generateToolpaths(std::vector<VariableWidthLines>& generated_toolpaths, bool filter_outermost_central_edges)
{
    p_generated_toolpaths = &generated_toolpaths;

    updateIsCentral();

    filterCentral(central_filter_dist);

    if (filter_outermost_central_edges)
    {
        filterOuterCentral();
    }

    updateBeadCount();

    filterNoncentralRegions();

    generateTransitioningRibs();

    generateExtraRibs();

    generateSegments();
}

void SkeletalTrapezoidation::updateIsCentral()
{
    //                                            _.-'^`      A and B are the endpoints of an edge we're checking.
    //                                      _.-'^`            Part of the line AB will be used as a cap,
    //                                _.-'^` \                because the polygon is too narrow there.
    //                          _.-'^`        \               If |AB| minus the cap is still bigger than dR,
    //                    _.-'^`               \ R2           the edge AB is considered central. It's then
    //              _.-'^` \              _.-'\`\             significant compared to the edges around it.
    //        _.-'^`        \R1     _.-'^`     '`\ dR
    //  _.-'^`a/2            \_.-'^`a             \           Line AR2 is parallel to the polygon contour.
    //  `^'-._````````````````A```````````v````````B```````   dR is the remaining diameter at B.
    //        `^'-._                     dD = |AB|            As a result, AB is less often central if the polygon
    //              `^'-._                                    corner is obtuse.
    //                             sin a = dR / dD

    coord_t outer_edge_filter_length = beading_strategy.getTransitionThickness(0) / 2;

    float cap = sin(beading_strategy.getTransitioningAngle() * 0.5); // = cos(bisector_angle / 2)
    for (edge_t& edge : graph.edges)
    {
        assert(edge.twin);
        if (! edge.twin)
        {
            spdlog::warn("Encountered a Voronoi edge without twin!");
            continue;
        }
        if (edge.twin->data.centralIsSet())
        {
            edge.data.setIsCentral(edge.twin->data.isCentral());
        }
        else if (edge.data.type == SkeletalTrapezoidationEdge::EdgeType::EXTRA_VD)
        {
            edge.data.setIsCentral(false);
        }
        else if (std::max(edge.from->data.distance_to_boundary, edge.to->data.distance_to_boundary) < outer_edge_filter_length)
        {
            edge.data.setIsCentral(false);
        }
        else
        {
            Point a = edge.from->p;
            Point b = edge.to->p;
            Point ab = b - a;
            coord_t dR = std::abs(edge.to->data.distance_to_boundary - edge.from->data.distance_to_boundary);
            coord_t dD = vSize(ab);
            edge.data.setIsCentral(dR < dD * cap);
        }
    }
}

void SkeletalTrapezoidation::filterCentral(coord_t max_length)
{
    for (edge_t& edge : graph.edges)
    {
        if (isEndOfCentral(edge) && edge.to->isLocalMaximum() && ! edge.to->isLocalMaximum())
        {
            filterCentral(edge.twin, 0, max_length);
        }
    }
}

bool SkeletalTrapezoidation::filterCentral(edge_t* starting_edge, coord_t traveled_dist, coord_t max_length)
{
    coord_t length = vSize(starting_edge->from->p - starting_edge->to->p);
    if (traveled_dist + length > max_length)
    {
        return false;
    }

    bool should_dissolve = true; // Should we unmark this as central and propagate that?
    for (edge_t* next_edge = starting_edge->next; next_edge && next_edge != starting_edge->twin; next_edge = next_edge->twin->next)
    {
        if (next_edge->data.isCentral())
        {
            should_dissolve &= filterCentral(next_edge, traveled_dist + length, max_length);
        }
    }

    should_dissolve &= ! starting_edge->to->isLocalMaximum(); // Don't filter central regions with a local maximum!
    if (should_dissolve)
    {
        starting_edge->data.setIsCentral(false);
        starting_edge->twin->data.setIsCentral(false);
    }
    return should_dissolve;
}

void SkeletalTrapezoidation::filterOuterCentral()
{
    for (edge_t& edge : graph.edges)
    {
        if (! edge.prev)
        {
            edge.data.setIsCentral(false);
            edge.twin->data.setIsCentral(false);
        }
    }
}

void SkeletalTrapezoidation::updateBeadCount()
{
    for (edge_t& edge : graph.edges)
    {
        if (edge.data.isCentral())
        {
            edge.to->data.bead_count = beading_strategy.getOptimalBeadCount(edge.to->data.distance_to_boundary * 2);
        }
    }

    // Fix bead count at locally maximal R, also for central regions!! See TODO s in generateTransitionEnd(.)
    for (node_t& node : graph.nodes)
    {
        if (node.isLocalMaximum())
        {
            if (node.data.distance_to_boundary < 0)
            {
                spdlog::warn("Distance to boundary not yet computed for local maximum!");
                node.data.distance_to_boundary = std::numeric_limits<coord_t>::max();
                edge_t* edge = node.incident_edge;
                do
                {
                    node.data.distance_to_boundary = std::min(node.data.distance_to_boundary, edge->to->data.distance_to_boundary + vSize(edge->from->p - edge->to->p));
                } while (edge = edge->twin->next, edge != node.incident_edge);
            }
            coord_t bead_count = beading_strategy.getOptimalBeadCount(node.data.distance_to_boundary * 2);
            node.data.bead_count = bead_count;
        }
    }
}

void SkeletalTrapezoidation::filterNoncentralRegions()
{
    for (edge_t& edge : graph.edges)
    {
        if (! isEndOfCentral(edge))
        {
            continue;
        }
        if (edge.to->data.bead_count < 0 && edge.to->data.distance_to_boundary != 0)
        {
            spdlog::warn("Encountered an uninitialized bead at the boundary!");
        }
        assert(edge.to->data.bead_count >= 0 || edge.to->data.distance_to_boundary == 0);
        constexpr coord_t max_dist = 400;
        filterNoncentralRegions(&edge, edge.to->data.bead_count, 0, max_dist);
    }
}

bool SkeletalTrapezoidation::filterNoncentralRegions(edge_t* to_edge, coord_t bead_count, coord_t traveled_dist, coord_t max_dist)
{
    coord_t r = to_edge->to->data.distance_to_boundary;

    edge_t* next_edge = to_edge->next;
    for (; next_edge && next_edge != to_edge->twin; next_edge = next_edge->twin->next)
    {
        if (next_edge->to->data.distance_to_boundary >= r || shorterThen(next_edge->to->p - next_edge->from->p, 10))
        {
            break; // Only walk upward
        }
    }
    if (next_edge == to_edge->twin || ! next_edge)
    {
        return false;
    }

    const coord_t length = vSize(next_edge->to->p - next_edge->from->p);

    bool dissolve = false;
    if (next_edge->to->data.bead_count == bead_count)
    {
        dissolve = true;
    }
    else if (next_edge->to->data.bead_count < 0)
    {
        dissolve = filterNoncentralRegions(next_edge, bead_count, traveled_dist + length, max_dist);
    }
    else // Upward bead count is different
    {
        // Dissolve if two central regions with different bead count are closer together than the max_dist (= transition distance)
        dissolve = (traveled_dist + length < max_dist) && std::abs(next_edge->to->data.bead_count - bead_count) == 1;
    }

    if (dissolve)
    {
        next_edge->data.setIsCentral(true);
        next_edge->twin->data.setIsCentral(true);
        next_edge->to->data.bead_count = beading_strategy.getOptimalBeadCount(next_edge->to->data.distance_to_boundary * 2);
        next_edge->to->data.transition_ratio = 0;
    }
    return dissolve; // Dissolving only depend on the one edge going upward. There cannot be multiple edges going upward.
}

void SkeletalTrapezoidation::generateTransitioningRibs()
{
    // Store the upward edges to the transitions.
    // We only store the halfedge for which the distance_to_boundary is higher at the end than at the beginning.
    ptr_vector_t<std::list<TransitionMiddle>> edge_transitions;
    generateTransitionMids(edge_transitions);

    for (edge_t& edge : graph.edges)
    { // Check if there is a transition in between nodes with different bead counts
        if (edge.data.isCentral() && edge.from->data.bead_count != edge.to->data.bead_count)
        {
            assert(edge.data.hasTransitions() || edge.twin->data.hasTransitions());
        }
    }

    filterTransitionMids();

    ptr_vector_t<std::list<TransitionEnd>> edge_transition_ends; // We only map the half edge in the upward direction. mapped items are not sorted
    generateAllTransitionEnds(edge_transition_ends);

    applyTransitions(edge_transition_ends);
    // Note that the shared pointer lists will be out of scope and thus destroyed here, since the remaining refs are weak_ptr.
}


void SkeletalTrapezoidation::generateTransitionMids(ptr_vector_t<std::list<TransitionMiddle>>& edge_transitions)
{
    for (edge_t& edge : graph.edges)
    {
        assert(edge.data.centralIsSet());
        if (! edge.data.isCentral())
        { // Only central regions introduce transitions
            continue;
        }
        coord_t start_R = edge.from->data.distance_to_boundary;
        coord_t end_R = edge.to->data.distance_to_boundary;
        int start_bead_count = edge.from->data.bead_count;
        int end_bead_count = edge.to->data.bead_count;

        if (start_R == end_R)
        { // No transitions occur when both end points have the same distance_to_boundary
            assert(edge.from->data.bead_count == edge.to->data.bead_count);
            if (edge.from->data.bead_count != edge.to->data.bead_count)
            {
                spdlog::warn("Bead count {} is different from {} even though distance to boundary is the same.", edge.from->data.bead_count, edge.to->data.bead_count);
            }
            continue;
        }
        else if (start_R > end_R)
        { // Only consider those half-edges which are going from a lower to a higher distance_to_boundary
            continue;
        }

        if (edge.from->data.bead_count == edge.to->data.bead_count)
        { // No transitions should occur according to the enforced bead counts
            continue;
        }

        if (start_bead_count > beading_strategy.getOptimalBeadCount(start_R * 2) || end_bead_count > beading_strategy.getOptimalBeadCount(end_R * 2))
        { // Wasn't the case earlier in this function because of already introduced transitions
            spdlog::error("transitioning segment overlap!");
        }
        assert(start_R < end_R);
        if (start_R >= end_R)
        {
            spdlog::warn("Transitioning the wrong way around! This function expects to transition from small R to big R, but was transitioning from {} to {}.", start_R, end_R);
        }
        coord_t edge_size = vSize(edge.from->p - edge.to->p);
        for (int transition_lower_bead_count = start_bead_count; transition_lower_bead_count < end_bead_count; transition_lower_bead_count++)
        {
            coord_t mid_R = beading_strategy.getTransitionThickness(transition_lower_bead_count) / 2;
            if (mid_R > end_R)
            {
                spdlog::error("transition on segment lies outside of segment!");
                mid_R = end_R;
            }
            if (mid_R < start_R)
            {
                spdlog::error("transition on segment lies outside of segment!");
                mid_R = start_R;
            }
            coord_t mid_pos = edge_size * (mid_R - start_R) / (end_R - start_R);
            assert(mid_pos >= 0);
            assert(mid_pos <= edge_size);
            if (mid_pos < 0 || mid_pos > edge_size)
            {
                spdlog::warn("Transition mid is out of bounds of the edge.");
            }
            auto transitions = edge.data.getTransitions();
            constexpr bool ignore_empty = true;
            assert((! edge.data.hasTransitions(ignore_empty)) || mid_pos >= transitions->back().pos);
            if (! edge.data.hasTransitions(ignore_empty))
            {
                edge_transitions.emplace_back(std::make_shared<std::list<TransitionMiddle>>());
                edge.data.setTransitions(edge_transitions.back()); // initialization
                transitions = edge.data.getTransitions();
            }
            transitions->emplace_back(mid_pos, transition_lower_bead_count, mid_R);
        }
        assert((edge.from->data.bead_count == edge.to->data.bead_count) || edge.data.hasTransitions());
    }
}

void SkeletalTrapezoidation::filterTransitionMids()
{
    for (edge_t& edge : graph.edges)
    {
        if (! edge.data.hasTransitions())
        {
            continue;
        }
        auto& transitions = *edge.data.getTransitions();

        // This is how stuff should be stored in transitions
        assert(transitions.front().lower_bead_count <= transitions.back().lower_bead_count);
        assert(edge.from->data.distance_to_boundary <= edge.to->data.distance_to_boundary);

        const Point a = edge.from->p;
        const Point b = edge.to->p;
        Point ab = b - a;
        coord_t ab_size = vSize(ab);

        bool going_up = true;
        std::list<TransitionMidRef> to_be_dissolved_back = dissolveNearbyTransitions(&edge, transitions.back(), ab_size - transitions.back().pos, transition_filter_dist, going_up);
        bool should_dissolve_back = ! to_be_dissolved_back.empty();
        for (TransitionMidRef& ref : to_be_dissolved_back)
        {
            dissolveBeadCountRegion(&edge, transitions.back().lower_bead_count + 1, transitions.back().lower_bead_count);
            ref.edge->data.getTransitions()->erase(ref.transition_it);
        }

        {
            coord_t trans_bead_count = transitions.back().lower_bead_count;
            coord_t upper_transition_half_length = (1.0 - beading_strategy.getTransitionAnchorPos(trans_bead_count)) * beading_strategy.getTransitioningLength(trans_bead_count);
            should_dissolve_back |= filterEndOfCentralTransition(&edge, ab_size - transitions.back().pos, upper_transition_half_length, trans_bead_count);
        }

        if (should_dissolve_back)
        {
            transitions.pop_back();
        }
        if (transitions.empty())
        { // FilterEndOfCentralTransition gives inconsistent new bead count when executing for the same transition in two directions.
            continue;
        }

        going_up = false;
        std::list<TransitionMidRef> to_be_dissolved_front = dissolveNearbyTransitions(edge.twin, transitions.front(), transitions.front().pos, transition_filter_dist, going_up);
        bool should_dissolve_front = ! to_be_dissolved_front.empty();
        for (TransitionMidRef& ref : to_be_dissolved_front)
        {
            dissolveBeadCountRegion(edge.twin, transitions.front().lower_bead_count, transitions.front().lower_bead_count + 1);
            ref.edge->data.getTransitions()->erase(ref.transition_it);
        }

        {
            coord_t trans_bead_count = transitions.front().lower_bead_count;
            coord_t lower_transition_half_length = beading_strategy.getTransitionAnchorPos(trans_bead_count) * beading_strategy.getTransitioningLength(trans_bead_count);
            should_dissolve_front |= filterEndOfCentralTransition(edge.twin, transitions.front().pos, lower_transition_half_length, trans_bead_count + 1);
        }

        if (should_dissolve_front)
        {
            transitions.pop_front();
        }
        if (transitions.empty())
        { // FilterEndOfCentralTransition gives inconsistent new bead count when executing for the same transition in two directions.
            continue;
        }
    }
}

std::list<SkeletalTrapezoidation::TransitionMidRef> SkeletalTrapezoidation::dissolveNearbyTransitions(edge_t* edge_to_start, TransitionMiddle& origin_transition, coord_t traveled_dist, coord_t max_dist, bool going_up)
{
    std::list<TransitionMidRef> to_be_dissolved;
    if (traveled_dist > max_dist)
    {
        return to_be_dissolved;
    }
    bool should_dissolve = true;
    for (edge_t* edge = edge_to_start->next; edge && edge != edge_to_start->twin; edge = edge->twin->next)
    {
        if (! edge->data.isCentral())
        {
            continue;
        }

        Point a = edge->from->p;
        Point b = edge->to->p;
        Point ab = b - a;
        coord_t ab_size = vSize(ab);
        bool is_aligned = edge->isUpward();
        edge_t* aligned_edge = is_aligned ? edge : edge->twin;
        bool seen_transition_on_this_edge = false;

        const coord_t origin_radius = origin_transition.feature_radius;
        const coord_t radius_here = edge->from->data.distance_to_boundary;
        const bool dissolve_result_is_odd = bool(origin_transition.lower_bead_count % 2) == going_up;
        const coord_t width_deviation = std::abs(origin_radius - radius_here) * 2; // times by two because the deviation happens at both sides of the significant edge
        const coord_t line_width_deviation = dissolve_result_is_odd ? width_deviation : width_deviation / 2; // assume the deviation will be split over either 1 or 2 lines, i.e. assume wall_distribution_count = 1
        if (line_width_deviation > allowed_filter_deviation)
        {
            should_dissolve = false;
        }

        if (should_dissolve && aligned_edge->data.hasTransitions())
        {
            auto& transitions = *aligned_edge->data.getTransitions();
            for (auto transition_it = transitions.begin(); transition_it != transitions.end(); ++transition_it)
            { // Note: this is not necessarily iterating in the traveling direction!
                // Check whether we should dissolve
                coord_t pos = is_aligned ? transition_it->pos : ab_size - transition_it->pos;
                if (traveled_dist + pos < max_dist && transition_it->lower_bead_count == origin_transition.lower_bead_count) // Only dissolve local optima
                {
                    if (traveled_dist + pos < beading_strategy.getTransitioningLength(transition_it->lower_bead_count))
                    {
                        // Consecutive transitions both in/decreasing in bead count should never be closer together than the transition distance
                        assert(going_up != is_aligned || transition_it->lower_bead_count == 0);
                    }
                    to_be_dissolved.emplace_back(aligned_edge, transition_it);
                    seen_transition_on_this_edge = true;
                }
            }
        }
        if (should_dissolve && ! seen_transition_on_this_edge)
        {
            std::list<SkeletalTrapezoidation::TransitionMidRef> to_be_dissolved_here = dissolveNearbyTransitions(edge, origin_transition, traveled_dist + ab_size, max_dist, going_up);
            if (to_be_dissolved_here.empty())
            { // The region is too long to be dissolved in this direction, so it cannot be dissolved in any direction.
                to_be_dissolved.clear();
                return to_be_dissolved;
            }
            to_be_dissolved.splice(to_be_dissolved.end(), to_be_dissolved_here); // Transfer to_be_dissolved_here into to_be_dissolved
            should_dissolve = should_dissolve && ! to_be_dissolved.empty();
        }
    }

    if (! should_dissolve)
    {
        to_be_dissolved.clear();
    }

    return to_be_dissolved;
}


void SkeletalTrapezoidation::dissolveBeadCountRegion(edge_t* edge_to_start, coord_t from_bead_count, coord_t to_bead_count)
{
    assert(from_bead_count != to_bead_count);
    if (edge_to_start->to->data.bead_count != from_bead_count)
    {
        return;
    }

    edge_to_start->to->data.bead_count = to_bead_count;
    for (edge_t* edge = edge_to_start->next; edge && edge != edge_to_start->twin; edge = edge->twin->next)
    {
        if (! edge->data.isCentral())
        {
            continue;
        }
        dissolveBeadCountRegion(edge, from_bead_count, to_bead_count);
    }
}

bool SkeletalTrapezoidation::filterEndOfCentralTransition(edge_t* edge_to_start, coord_t traveled_dist, coord_t max_dist, coord_t replacing_bead_count)
{
    if (traveled_dist > max_dist)
    {
        return false;
    }

    bool is_end_of_central = true;
    bool should_dissolve = false;
    for (edge_t* next_edge = edge_to_start->next; next_edge && next_edge != edge_to_start->twin; next_edge = next_edge->twin->next)
    {
        if (next_edge->data.isCentral())
        {
            coord_t length = vSize(next_edge->to->p - next_edge->from->p);
            should_dissolve |= filterEndOfCentralTransition(next_edge, traveled_dist + length, max_dist, replacing_bead_count);
            is_end_of_central = false;
        }
    }
    if (is_end_of_central && traveled_dist < max_dist)
    {
        should_dissolve = true;
    }

    if (should_dissolve)
    {
        edge_to_start->to->data.bead_count = replacing_bead_count;
    }
    return should_dissolve;
}

void SkeletalTrapezoidation::generateAllTransitionEnds(ptr_vector_t<std::list<TransitionEnd>>& edge_transition_ends)
{
    for (edge_t& edge : graph.edges)
    {
        if (! edge.data.hasTransitions())
        {
            continue;
        }
        auto& transition_positions = *edge.data.getTransitions();

        assert(edge.from->data.distance_to_boundary <= edge.to->data.distance_to_boundary);
        for (TransitionMiddle& transition_middle : transition_positions)
        {
            assert(transition_positions.front().pos <= transition_middle.pos);
            assert(transition_middle.pos <= transition_positions.back().pos);
            generateTransitionEnds(edge, transition_middle.pos, transition_middle.lower_bead_count, edge_transition_ends);
        }
    }
}

void SkeletalTrapezoidation::generateTransitionEnds(edge_t& edge, coord_t mid_pos, coord_t lower_bead_count, ptr_vector_t<std::list<TransitionEnd>>& edge_transition_ends)
{
    const Point a = edge.from->p;
    const Point b = edge.to->p;
    const Point ab = b - a;
    const coord_t ab_size = vSize(ab);

    const coord_t transition_length = beading_strategy.getTransitioningLength(lower_bead_count);
    const float transition_mid_position = beading_strategy.getTransitionAnchorPos(lower_bead_count);
    constexpr float inner_bead_width_ratio_after_transition = 1.0;

    constexpr coord_t start_rest = 0;
    const float mid_rest = transition_mid_position * inner_bead_width_ratio_after_transition;
    constexpr float end_rest = inner_bead_width_ratio_after_transition;

    { // Lower bead count transition end
        const coord_t start_pos = ab_size - mid_pos;
        const coord_t transition_half_length = transition_mid_position * transition_length;
        const coord_t end_pos = start_pos + transition_half_length;
        generateTransitionEnd(*edge.twin, start_pos, end_pos, transition_half_length, mid_rest, start_rest, lower_bead_count, edge_transition_ends);
    }

    { // Upper bead count transition end
        const coord_t start_pos = mid_pos;
        const coord_t transition_half_length = (1.0 - transition_mid_position) * transition_length;
        const coord_t end_pos = mid_pos + transition_half_length;
#ifdef DEBUG
        if (! generateTransitionEnd(edge, start_pos, end_pos, transition_half_length, mid_rest, end_rest, lower_bead_count, edge_transition_ends))
        {
            spdlog::warn("There must have been at least one direction in which the bead count is increasing enough for the transition to happen!");
        }
#else
        generateTransitionEnd(edge, start_pos, end_pos, transition_half_length, mid_rest, end_rest, lower_bead_count, edge_transition_ends);
#endif
    }
}

bool SkeletalTrapezoidation::generateTransitionEnd(edge_t& edge,
                                                   coord_t start_pos,
                                                   coord_t end_pos,
                                                   coord_t transition_half_length,
                                                   Ratio start_rest,
                                                   Ratio end_rest,
                                                   coord_t lower_bead_count,
                                                   ptr_vector_t<std::list<TransitionEnd>>& edge_transition_ends)
{
    Point a = edge.from->p;
    Point b = edge.to->p;
    Point ab = b - a;
    coord_t ab_size = vSize(ab); // TODO: prevent recalculation of these values

    assert(start_pos <= ab_size);
    if (start_pos > ab_size)
    {
        spdlog::warn("Start position of edge is beyond edge range.");
    }

    bool going_up = end_rest > start_rest;

    assert(edge.data.isCentral());
    if (! edge.data.isCentral())
    {
        spdlog::warn("This function shouldn't generate ends in or beyond non-central regions.");
        return false;
    }

    if (end_pos > ab_size)
    { // Recurse on all further edges
        float rest = end_rest - (start_rest - end_rest) * (end_pos - ab_size) / (start_pos - end_pos);
        assert(rest >= 0);
        assert(rest <= std::max(end_rest, start_rest));
        assert(rest >= std::min(end_rest, start_rest));

        coord_t central_edge_count = 0;
        for (edge_t* outgoing = edge.next; outgoing && outgoing != edge.twin; outgoing = outgoing->twin->next)
        {
            if (! outgoing->data.isCentral())
                continue;
            central_edge_count++;
        }

        bool is_only_going_down = true;
        bool has_recursed = false;
        for (edge_t* outgoing = edge.next; outgoing && outgoing != edge.twin;)
        {
            edge_t* next = outgoing->twin->next; // Before we change the outgoing edge itself
            if (! outgoing->data.isCentral())
            {
                outgoing = next;
                continue; // Don't put transition ends in non-central regions
            }
            if (central_edge_count > 1 && going_up && isGoingDown(outgoing, 0, end_pos - ab_size + transition_half_length, lower_bead_count))
            { // We're after a 3-way_all-central_junction-node and going in the direction of lower bead count
                // don't introduce a transition end along this central direction, because this direction is the downward direction
                // while we are supposed to be [going_up]
                outgoing = next;
                continue;
            }
            bool is_going_down = generateTransitionEnd(*outgoing, 0, end_pos - ab_size, transition_half_length, rest, end_rest, lower_bead_count, edge_transition_ends);
            is_only_going_down &= is_going_down;
            outgoing = next;
            has_recursed = true;
        }
        if (! going_up || (has_recursed && ! is_only_going_down))
        {
            edge.to->data.transition_ratio = rest;
            edge.to->data.bead_count = lower_bead_count;
        }
        return is_only_going_down;
    }
    else // end_pos < ab_size
    { // Add transition end point here
        bool is_lower_end = end_rest == 0; // TODO collapse this parameter into the bool for which it is used here!
        coord_t pos = -1;

        edge_t* upward_edge = nullptr;
        if (edge.isUpward())
        {
            upward_edge = &edge;
            pos = end_pos;
        }
        else
        {
            upward_edge = edge.twin;
            pos = ab_size - end_pos;
        }

        if (! upward_edge->data.hasTransitionEnds())
        {
            // This edge doesn't have a data structure yet for the transition ends. Make one.
            edge_transition_ends.emplace_back(std::make_shared<std::list<TransitionEnd>>());
            upward_edge->data.setTransitionEnds(edge_transition_ends.back());
        }
        auto transitions = upward_edge->data.getTransitionEnds();

        // Add a transition to it (on the correct side).
        assert(ab_size == vSize(edge.twin->from->p - edge.twin->to->p));
        assert(pos <= ab_size);
        if (transitions->empty() || pos < transitions->front().pos)
        { // Preorder so that sorting later on is faster
            transitions->emplace_front(pos, lower_bead_count, is_lower_end);
        }
        else
        {
            transitions->emplace_back(pos, lower_bead_count, is_lower_end);
        }
        return false;
    }
}


bool SkeletalTrapezoidation::isGoingDown(edge_t* outgoing, coord_t traveled_dist, coord_t max_dist, coord_t lower_bead_count) const
{
    // NOTE: the logic below is not fully thought through.
    // TODO: take transition mids into account
    if (outgoing->to->data.distance_to_boundary == 0)
    {
        return true;
    }
    bool is_upward = outgoing->to->data.distance_to_boundary >= outgoing->from->data.distance_to_boundary;
    edge_t* upward_edge = is_upward ? outgoing : outgoing->twin;
    if (outgoing->to->data.bead_count > lower_bead_count + 1)
    {
        assert(upward_edge->data.hasTransitions() && "If the bead count is going down there has to be a transition mid!");
        if (! upward_edge->data.hasTransitions())
        {
            spdlog::warn("If the bead count is going down there has to be a transition mid!");
        }
        return false;
    }
    coord_t length = vSize(outgoing->to->p - outgoing->from->p);
    if (upward_edge->data.hasTransitions())
    {
        auto& transition_mids = *upward_edge->data.getTransitions();
        TransitionMiddle& mid = is_upward ? transition_mids.front() : transition_mids.back();
        if (mid.lower_bead_count == lower_bead_count && ((is_upward && mid.pos + traveled_dist < max_dist) || (! is_upward && length - mid.pos + traveled_dist < max_dist)))
        {
            return true;
        }
    }
    if (traveled_dist + length > max_dist)
    {
        return false;
    }
    if (outgoing->to->data.bead_count <= lower_bead_count && ! (outgoing->to->data.bead_count == lower_bead_count && outgoing->to->data.transition_ratio > 0.0))
    {
        return true;
    }

    bool is_only_going_down = true;
    bool has_recursed = false;
    for (edge_t* next = outgoing->next; next && next != outgoing->twin; next = next->twin->next)
    {
        if (! next->data.isCentral())
        {
            continue;
        }
        bool is_going_down = isGoingDown(next, traveled_dist + length, max_dist, lower_bead_count);
        is_only_going_down &= is_going_down;
        has_recursed = true;
    }
    return has_recursed && is_only_going_down;
}

void SkeletalTrapezoidation::applyTransitions(ptr_vector_t<std::list<TransitionEnd>>& edge_transition_ends)
{
    for (edge_t& edge : graph.edges)
    {
        if (edge.twin->data.hasTransitionEnds())
        {
            coord_t length = vSize(edge.from->p - edge.to->p);
            auto& twin_transition_ends = *edge.twin->data.getTransitionEnds();
            if (! edge.data.hasTransitionEnds())
            {
                edge_transition_ends.emplace_back(std::make_shared<std::list<TransitionEnd>>());
                edge.data.setTransitionEnds(edge_transition_ends.back());
            }
            auto& transition_ends = *edge.data.getTransitionEnds();
            for (TransitionEnd& end : twin_transition_ends)
            {
                transition_ends.emplace_back(length - end.pos, end.lower_bead_count, end.is_lower_end);
            }
            twin_transition_ends.clear();
        }
    }

    for (edge_t& edge : graph.edges)
    {
        if (! edge.data.hasTransitionEnds())
        {
            continue;
        }

        assert(edge.data.isCentral());

        auto& transitions = *edge.data.getTransitionEnds();
        transitions.sort([](const TransitionEnd& a, const TransitionEnd& b) { return a.pos < b.pos; });

        node_t* from = edge.from;
        node_t* to = edge.to;
        Point a = from->p;
        Point b = to->p;
        Point ab = b - a;
        coord_t ab_size = vSize(ab);

        edge_t* last_edge_replacing_input = &edge;
        for (TransitionEnd& transition_end : transitions)
        {
            coord_t new_node_bead_count = transition_end.is_lower_end ? transition_end.lower_bead_count : transition_end.lower_bead_count + 1;
            coord_t end_pos = transition_end.pos;
            node_t* close_node = (end_pos < ab_size / 2) ? from : to;
            if ((end_pos < snap_dist || end_pos > ab_size - snap_dist) && close_node->data.bead_count == new_node_bead_count)
            {
                assert(end_pos <= ab_size);
                close_node->data.transition_ratio = 0;
                continue;
            }
            Point mid = a + normal(ab, end_pos);

            assert(last_edge_replacing_input->data.isCentral());
            assert(last_edge_replacing_input->data.type != SkeletalTrapezoidationEdge::EdgeType::EXTRA_VD);
            last_edge_replacing_input = graph.insertNode(last_edge_replacing_input, mid, new_node_bead_count);
            assert(last_edge_replacing_input->data.type != SkeletalTrapezoidationEdge::EdgeType::EXTRA_VD);
            assert(last_edge_replacing_input->data.isCentral());
        }
    }
}

bool SkeletalTrapezoidation::isEndOfCentral(const edge_t& edge_to) const
{
    if (! edge_to.data.isCentral())
    {
        return false;
    }
    if (! edge_to.next)
    {
        return true;
    }
    for (const edge_t* edge = edge_to.next; edge && edge != edge_to.twin; edge = edge->twin->next)
    {
        if (edge->data.isCentral())
        {
            return false;
        }
        assert(edge->twin);
    }
    return true;
}

void SkeletalTrapezoidation::generateExtraRibs()
{
<<<<<<< HEAD
    const auto end_edge_it = graph.edges.end(); // Don't check newly introduced edges
    for (auto edge_it = graph.edges.begin(); edge_it != end_edge_it; ++edge_it)
=======
    // NOTE: At one point there was a comment here and some odd code that seemed to suggest some edge(s?) at the end should perhaps not be looped over.
    //       The code was equivalent to a full loop over all the edges though, unless there was one edge or less, in which case it would produce undefined behaviour.
    for (auto& edge : graph.edges)
>>>>>>> 5d5f5b7a
    {
        if (! edge.data.isCentral() || shorterThen(edge.to->p - edge.from->p, discretization_step_size) || edge.from->data.distance_to_boundary >= edge.to->data.distance_to_boundary)
        {
            continue;
        }

        std::vector<coord_t> rib_thicknesses = beading_strategy.getNonlinearThicknesses(edge.from->data.bead_count);

        if (rib_thicknesses.empty())
        {
            continue;
        }

        // Preload some variables before [edge] gets changed
        node_t* from = edge.from;
        node_t* to = edge.to;
        Point a = from->p;
        Point b = to->p;
        Point ab = b - a;
        coord_t ab_size = vSize(ab);
        coord_t a_R = edge.from->data.distance_to_boundary;
        coord_t b_R = edge.to->data.distance_to_boundary;

        edge_t* last_edge_replacing_input = &edge;
        for (coord_t rib_thickness : rib_thicknesses)
        {
            if (rib_thickness / 2 <= a_R)
            {
                continue;
            }
            if (rib_thickness / 2 >= b_R)
            {
                break;
            }

            coord_t new_node_bead_count = std::min(edge.from->data.bead_count, edge.to->data.bead_count);
            coord_t end_pos = ab_size * (rib_thickness / 2 - a_R) / (b_R - a_R);
            assert(end_pos > 0);
            assert(end_pos < ab_size);
            node_t* close_node = (end_pos < ab_size / 2) ? from : to;
            if ((end_pos < snap_dist || end_pos > ab_size - snap_dist) && close_node->data.bead_count == new_node_bead_count)
            {
                assert(end_pos <= ab_size);
                close_node->data.transition_ratio = 0;
                continue;
            }
            Point mid = a + normal(ab, end_pos);

            assert(last_edge_replacing_input->data.isCentral());
            assert(last_edge_replacing_input->data.type != SkeletalTrapezoidationEdge::EdgeType::EXTRA_VD);
            last_edge_replacing_input = graph.insertNode(last_edge_replacing_input, mid, new_node_bead_count);
            assert(last_edge_replacing_input->data.type != SkeletalTrapezoidationEdge::EdgeType::EXTRA_VD);
            assert(last_edge_replacing_input->data.isCentral());
        }
    }
}

//
// ^^^^^^^^^^^^^^^^^^^^^
//    TRANSTISIONING
// =====================
//  TOOLPATH GENERATION
// vvvvvvvvvvvvvvvvvvvvv
//

void SkeletalTrapezoidation::generateSegments()
{
    std::vector<edge_t*> upward_quad_mids;
    for (edge_t& edge : graph.edges)
    {
        if (edge.prev && edge.next && edge.isUpward())
        {
            upward_quad_mids.emplace_back(&edge);
        }
    }

    std::sort(upward_quad_mids.begin(),
              upward_quad_mids.end(),
              [this](edge_t* a, edge_t* b)
              {
                  if (a->to->data.distance_to_boundary == b->to->data.distance_to_boundary)
                  { // Ordering between two 'upward' edges of the same distance is important when one of the edges is flat and connected to the other
                      if (a->from->data.distance_to_boundary == a->to->data.distance_to_boundary && b->from->data.distance_to_boundary == b->to->data.distance_to_boundary)
                      {
                          coord_t max = std::numeric_limits<coord_t>::max();
                          coord_t a_dist_from_up = std::min(a->distToGoUp().value_or(max), a->twin->distToGoUp().value_or(max)) - vSize(a->to->p - a->from->p);
                          coord_t b_dist_from_up = std::min(b->distToGoUp().value_or(max), b->twin->distToGoUp().value_or(max)) - vSize(b->to->p - b->from->p);
                          return a_dist_from_up < b_dist_from_up;
                      }
                      else if (a->from->data.distance_to_boundary == a->to->data.distance_to_boundary)
                      {
                          return true; // Edge a might be 'above' edge b
                      }
                      else if (b->from->data.distance_to_boundary == b->to->data.distance_to_boundary)
                      {
                          return false; // Edge b might be 'above' edge a
                      }
                      else
                      {
                          // Ordering is not important
                      }
                  }
                  return a->to->data.distance_to_boundary > b->to->data.distance_to_boundary;
              });

    ptr_vector_t<BeadingPropagation> node_beadings;
    { // Store beading
        for (node_t& node : graph.nodes)
        {
            if (node.data.bead_count <= 0)
            {
                continue;
            }
            if (node.data.transition_ratio == 0)
            {
                node_beadings.emplace_back(new BeadingPropagation(beading_strategy.compute(node.data.distance_to_boundary * 2, node.data.bead_count)));
                node.data.setBeading(node_beadings.back());
                assert(node_beadings.back()->beading.total_thickness == node.data.distance_to_boundary * 2);
                if (node_beadings.back()->beading.total_thickness != node.data.distance_to_boundary * 2)
                {
                    spdlog::warn("If transitioning to an endpoint (ratio 0), the node should be exactly in the middle.");
                }
            }
            else
            {
                Beading low_count_beading = beading_strategy.compute(node.data.distance_to_boundary * 2, node.data.bead_count);
                Beading high_count_beading = beading_strategy.compute(node.data.distance_to_boundary * 2, node.data.bead_count + 1);
                Beading merged = interpolate(low_count_beading, 1.0 - node.data.transition_ratio, high_count_beading);
                node_beadings.emplace_back(new BeadingPropagation(merged));
                node.data.setBeading(node_beadings.back());
                assert(merged.total_thickness == node.data.distance_to_boundary * 2);
                if (merged.total_thickness != node.data.distance_to_boundary * 2)
                {
                    spdlog::warn("If merging two beads, the new bead must be exactly in the middle.");
                }
            }
        }
    }

    propagateBeadingsUpward(upward_quad_mids, node_beadings);

    propagateBeadingsDownward(upward_quad_mids, node_beadings);

    ptr_vector_t<LineJunctions> edge_junctions; // junctions ordered high R to low R
    generateJunctions(node_beadings, edge_junctions);

    connectJunctions(edge_junctions);

    generateLocalMaximaSingleBeads();
}

SkeletalTrapezoidation::edge_t* SkeletalTrapezoidation::getQuadMaxRedgeTo(edge_t* quad_start_edge)
{
    assert(quad_start_edge->prev == nullptr);
    assert(quad_start_edge->from->data.distance_to_boundary == 0);
    coord_t max_R = -1;
    edge_t* ret = nullptr;
    for (edge_t* edge = quad_start_edge; edge; edge = edge->next)
    {
        coord_t r = edge->to->data.distance_to_boundary;
        if (r > max_R)
        {
            max_R = r;
            ret = edge;
        }
    }
    if (! ret->next && ret->to->data.distance_to_boundary - 5 < ret->from->data.distance_to_boundary)
    {
        ret = ret->prev;
    }
    assert(ret);
    assert(ret->next);
    return ret;
}

void SkeletalTrapezoidation::propagateBeadingsUpward(std::vector<edge_t*>& upward_quad_mids, ptr_vector_t<BeadingPropagation>& node_beadings)
{
    for (auto upward_quad_mids_it = upward_quad_mids.rbegin(); upward_quad_mids_it != upward_quad_mids.rend(); ++upward_quad_mids_it)
    {
        edge_t* upward_edge = *upward_quad_mids_it;
        if (upward_edge->to->data.bead_count >= 0)
        { // Don't override local beading
            continue;
        }
        if (! upward_edge->from->data.hasBeading())
        { // Only propagate if we have something to propagate
            continue;
        }
        BeadingPropagation& lower_beading = *upward_edge->from->data.getBeading();
        if (upward_edge->to->data.hasBeading())
        { // Only propagate to places where there is place
            continue;
        }
        assert((upward_edge->from->data.distance_to_boundary != upward_edge->to->data.distance_to_boundary || shorterThen(upward_edge->to->p - upward_edge->from->p, central_filter_dist))
               && "zero difference R edges should always be central");
        coord_t length = vSize(upward_edge->to->p - upward_edge->from->p);
        BeadingPropagation upper_beading = lower_beading;
        upper_beading.dist_to_bottom_source += length;
        upper_beading.is_upward_propagated_only = true;
        node_beadings.emplace_back(new BeadingPropagation(upper_beading));
        upward_edge->to->data.setBeading(node_beadings.back());
        assert(upper_beading.beading.total_thickness <= upward_edge->to->data.distance_to_boundary * 2);
    }
}

void SkeletalTrapezoidation::propagateBeadingsDownward(std::vector<edge_t*>& upward_quad_mids, ptr_vector_t<BeadingPropagation>& node_beadings)
{
    for (edge_t* upward_quad_mid : upward_quad_mids)
    {
        // Transfer beading information to lower nodes
        if (! upward_quad_mid->data.isCentral())
        {
            // for equidistant edge: propagate from known beading to node with unknown beading
            if (upward_quad_mid->from->data.distance_to_boundary == upward_quad_mid->to->data.distance_to_boundary && upward_quad_mid->from->data.hasBeading() && ! upward_quad_mid->to->data.hasBeading())
            {
                propagateBeadingsDownward(upward_quad_mid->twin, node_beadings);
            }
            else
            {
                propagateBeadingsDownward(upward_quad_mid, node_beadings);
            }
        }
    }
}

void SkeletalTrapezoidation::propagateBeadingsDownward(edge_t* edge_to_peak, ptr_vector_t<BeadingPropagation>& node_beadings)
{
    coord_t length = vSize(edge_to_peak->to->p - edge_to_peak->from->p);
    BeadingPropagation& top_beading = *getOrCreateBeading(edge_to_peak->to, node_beadings);
    assert(top_beading.beading.total_thickness >= edge_to_peak->to->data.distance_to_boundary * 2);
    if (top_beading.beading.total_thickness < edge_to_peak->to->data.distance_to_boundary * 2)
    {
        spdlog::warn("Top bead is beyond the center of the total width.");
    }
    assert(! top_beading.is_upward_propagated_only);

    if (! edge_to_peak->from->data.hasBeading())
    { // Set new beading if there is no beading associated with the node yet
        BeadingPropagation propagated_beading = top_beading;
        propagated_beading.dist_from_top_source += length;
        node_beadings.emplace_back(new BeadingPropagation(propagated_beading));
        edge_to_peak->from->data.setBeading(node_beadings.back());
        assert(propagated_beading.beading.total_thickness >= edge_to_peak->from->data.distance_to_boundary * 2);
        if (propagated_beading.beading.total_thickness < edge_to_peak->from->data.distance_to_boundary * 2)
        {
            spdlog::warn("Propagated bead is beyond the center of the total width.");
        }
    }
    else
    {
        BeadingPropagation& bottom_beading = *edge_to_peak->from->data.getBeading();
        coord_t total_dist = top_beading.dist_from_top_source + length + bottom_beading.dist_to_bottom_source;
        Ratio ratio_of_top = static_cast<float>(bottom_beading.dist_to_bottom_source) / std::min(total_dist, beading_propagation_transition_dist);
        ratio_of_top = std::max(0.0_r, ratio_of_top);
        if (ratio_of_top >= 1.0)
        {
            bottom_beading = top_beading;
            bottom_beading.dist_from_top_source += length;
        }
        else
        {
            Beading merged_beading = interpolate(top_beading.beading, ratio_of_top, bottom_beading.beading, edge_to_peak->from->data.distance_to_boundary);
            bottom_beading = BeadingPropagation(merged_beading);
            bottom_beading.is_upward_propagated_only = false;
            assert(merged_beading.total_thickness >= edge_to_peak->from->data.distance_to_boundary * 2);
            if (merged_beading.total_thickness < edge_to_peak->from->data.distance_to_boundary * 2)
            {
                spdlog::warn("Merged bead is beyond the center of the total width.");
            }
        }
    }
}


SkeletalTrapezoidation::Beading SkeletalTrapezoidation::interpolate(const Beading& left, Ratio ratio_left_to_whole, const Beading& right, coord_t switching_radius) const
{
    assert(ratio_left_to_whole >= 0.0 && ratio_left_to_whole <= 1.0);
    Beading ret = interpolate(left, ratio_left_to_whole, right);

    // TODO: don't use toolpath locations past the middle!
    // TODO: stretch bead widths and locations of the higher bead count beading to fit in the left over space
    coord_t next_inset_idx;
    for (next_inset_idx = left.toolpath_locations.size() - 1; next_inset_idx >= 0; next_inset_idx--)
    {
        if (switching_radius > left.toolpath_locations[next_inset_idx])
        {
            break;
        }
    }
    if (next_inset_idx < 0)
    { // There is no next inset, because there is only one
        assert(left.toolpath_locations.empty() || left.toolpath_locations.front() >= switching_radius);
        return ret;
    }
    if (next_inset_idx + 1 == coord_t(left.toolpath_locations.size()))
    { // We cant adjust to fit the next edge because there is no previous one?!
        return ret;
    }
    assert(next_inset_idx < coord_t(left.toolpath_locations.size()));
    assert(left.toolpath_locations[next_inset_idx] <= switching_radius);
    assert(left.toolpath_locations[next_inset_idx + 1] >= switching_radius);
    if (ret.toolpath_locations[next_inset_idx] > switching_radius)
    { // One inset disappeared between left and the merged one
        // solve for ratio f:
        // f*l + (1-f)*r = s
        // f*l + r - f*r = s
        // f*(l-r) + r = s
        // f*(l-r) = s - r
        // f = (s-r) / (l-r)
        float new_ratio = static_cast<float>(switching_radius - right.toolpath_locations[next_inset_idx]) / static_cast<float>(left.toolpath_locations[next_inset_idx] - right.toolpath_locations[next_inset_idx]);
        new_ratio = std::min(1.0, new_ratio + 0.1);
        return interpolate(left, new_ratio, right);
    }
    return ret;
}


SkeletalTrapezoidation::Beading SkeletalTrapezoidation::interpolate(const Beading& left, Ratio ratio_left_to_whole, const Beading& right) const
{
    assert(ratio_left_to_whole >= 0.0 && ratio_left_to_whole <= 1.0);
    float ratio_right_to_whole = 1.0 - ratio_left_to_whole;

    Beading ret = (left.total_thickness > right.total_thickness) ? left : right;
    for (size_t inset_idx = 0; inset_idx < std::min(left.bead_widths.size(), right.bead_widths.size()); inset_idx++)
    {
        if (left.bead_widths[inset_idx] == 0 || right.bead_widths[inset_idx] == 0)
        {
            ret.bead_widths[inset_idx] = 0; // 0-width wall markers stay 0-width.
        }
        else
        {
            ret.bead_widths[inset_idx] = ratio_left_to_whole * left.bead_widths[inset_idx] + ratio_right_to_whole * right.bead_widths[inset_idx];
        }
        ret.toolpath_locations[inset_idx] = ratio_left_to_whole * left.toolpath_locations[inset_idx] + ratio_right_to_whole * right.toolpath_locations[inset_idx];
    }
    return ret;
}

void SkeletalTrapezoidation::generateJunctions(ptr_vector_t<BeadingPropagation>& node_beadings, ptr_vector_t<LineJunctions>& edge_junctions)
{
    for (edge_t& edge_ : graph.edges)
    {
        edge_t* edge = &edge_;
        if (edge->from->data.distance_to_boundary > edge->to->data.distance_to_boundary)
        { // Only consider the upward half-edges
            continue;
        }

        coord_t start_R = edge->to->data.distance_to_boundary; // higher R
        coord_t end_R = edge->from->data.distance_to_boundary; // lower R

        if ((edge->from->data.bead_count == edge->to->data.bead_count && edge->from->data.bead_count >= 0) || end_R >= start_R)
        { // No beads to generate
            continue;
        }

        Beading* beading = &getOrCreateBeading(edge->to, node_beadings)->beading;
        edge_junctions.emplace_back(std::make_shared<LineJunctions>());
        edge_.data.setExtrusionJunctions(edge_junctions.back()); // initialization
        LineJunctions& ret = *edge_junctions.back();

        assert(beading->total_thickness >= edge->to->data.distance_to_boundary * 2);
        if (beading->total_thickness < edge->to->data.distance_to_boundary * 2)
        {
            spdlog::warn("Generated junction is beyond the center of total width.");
        }

        Point a = edge->to->p;
        Point b = edge->from->p;
        Point ab = b - a;

        const size_t num_junctions = beading->toolpath_locations.size();
        size_t junction_idx;
        // Compute starting junction_idx for this segment
        for (junction_idx = (std::max(size_t(1), beading->toolpath_locations.size()) - 1) / 2; junction_idx < num_junctions; junction_idx--)
        {
            coord_t bead_R = beading->toolpath_locations[junction_idx];
            // Adding a small epsilon (+1) to resolve an edge-case caused by rounding errors. (Would result in missing middle line.)
            if (bead_R <= start_R + 1)
            { // Junction coinciding with start node is used in this function call
                break;
            }
        }

        // Robustness against odd segments which might lie just slightly outside of the range due to rounding errors
        // not sure if this is really needed (TODO)
        if (junction_idx + 1 < num_junctions && beading->toolpath_locations[junction_idx + 1] <= start_R + 5 && beading->total_thickness < start_R + 5)
        {
            junction_idx++;
        }

        for (; junction_idx < num_junctions; junction_idx--) // When junction_idx underflows, it'll be more than num_junctions too.
        {
            coord_t bead_R = beading->toolpath_locations[junction_idx];
            assert(bead_R >= 0);
            if (bead_R < end_R)
            { // Junction coinciding with a node is handled by the next segment
                break;
            }
            Point junction(a + ab * (bead_R - start_R) / (end_R - start_R));
            if (bead_R > start_R - 5)
            { // Snap to start node if it is really close, in order to be able to see 3-way intersection later on more robustly
                junction = a;
            }
            ret.emplace_back(junction, beading->bead_widths[junction_idx], junction_idx);
        }
    }
}

std::shared_ptr<SkeletalTrapezoidationJoint::BeadingPropagation> SkeletalTrapezoidation::getOrCreateBeading(node_t* node, ptr_vector_t<BeadingPropagation>& node_beadings)
{
    if (! node->data.hasBeading())
    {
        if (node->data.bead_count == -1)
        { // This bug is due to too small central edges
            constexpr coord_t nearby_dist = 100; // TODO
            auto nearest_beading = getNearestBeading(node, nearby_dist);
            if (nearest_beading)
            {
                return nearest_beading;
            }

            // Else make a new beading:
            bool has_central_edge = false;
            bool first = true;
            coord_t dist = std::numeric_limits<coord_t>::max();
            for (edge_t* edge = node->incident_edge; edge && (first || edge != node->incident_edge); edge = edge->twin->next)
            {
                if (edge->data.isCentral())
                {
                    has_central_edge = true;
                }
                assert(edge->to->data.distance_to_boundary >= 0);
                dist = std::min(dist, edge->to->data.distance_to_boundary + vSize(edge->to->p - edge->from->p));
                first = false;
            }
            if (! has_central_edge)
            {
                spdlog::error("Unknown beading for non-central node!");
            }
            assert(dist != std::numeric_limits<coord_t>::max());
            node->data.bead_count = beading_strategy.getOptimalBeadCount(dist * 2);
        }
        assert(node->data.bead_count != -1);
        node_beadings.emplace_back(new BeadingPropagation(beading_strategy.compute(node->data.distance_to_boundary * 2, node->data.bead_count)));
        node->data.setBeading(node_beadings.back());
    }
    assert(node->data.hasBeading());
    return node->data.getBeading();
}

std::shared_ptr<SkeletalTrapezoidationJoint::BeadingPropagation> SkeletalTrapezoidation::getNearestBeading(node_t* node, coord_t max_dist)
{
    struct DistEdge
    {
        edge_t* edge_to;
        coord_t dist;
        DistEdge(edge_t* edge_to, coord_t dist) : edge_to(edge_to), dist(dist)
        {
        }
    };

    auto compare = [](const DistEdge& l, const DistEdge& r) -> bool { return l.dist > r.dist; };
    std::priority_queue<DistEdge, std::vector<DistEdge>, decltype(compare)> further_edges(compare);
    bool first = true;
    for (edge_t* outgoing = node->incident_edge; outgoing && (first || outgoing != node->incident_edge); outgoing = outgoing->twin->next)
    {
        further_edges.emplace(outgoing, vSize(outgoing->to->p - outgoing->from->p));
        first = false;
    }

    for (coord_t counter = 0; counter < SKELETAL_TRAPEZOIDATION_BEAD_SEARCH_MAX; counter++)
    { // Prevent endless recursion
        if (further_edges.empty())
            return nullptr;
        DistEdge here = further_edges.top();
        further_edges.pop();
        if (here.dist > max_dist)
            return nullptr;
        if (here.edge_to->to->data.hasBeading())
        {
            return here.edge_to->to->data.getBeading();
        }
        else
        { // recurse
            for (edge_t* further_edge = here.edge_to->next; further_edge && further_edge != here.edge_to->twin; further_edge = further_edge->twin->next)
            {
                further_edges.emplace(further_edge, here.dist + vSize(further_edge->to->p - further_edge->from->p));
            }
        }
    }
    return nullptr;
}

void SkeletalTrapezoidation::addToolpathSegment(const ExtrusionJunction& from, const ExtrusionJunction& to, bool is_odd, bool force_new_path, bool from_is_3way, bool to_is_3way)
{
    if (from == to)
        return;

    std::vector<VariableWidthLines>& generated_toolpaths = *p_generated_toolpaths;

    size_t inset_idx = from.perimeter_index;
    if (inset_idx >= generated_toolpaths.size())
    {
        generated_toolpaths.resize(inset_idx + 1);
    }
    assert((generated_toolpaths[inset_idx].empty() || ! generated_toolpaths[inset_idx].back().junctions.empty()) && "empty extrusion lines should never have been generated");
    if (generated_toolpaths[inset_idx].empty() || generated_toolpaths[inset_idx].back().is_odd != is_odd || generated_toolpaths[inset_idx].back().junctions.back().perimeter_index != inset_idx // inset_idx should always be consistent
    )
    {
        force_new_path = true;
    }
    if (! force_new_path && shorterThen(generated_toolpaths[inset_idx].back().junctions.back().p - from.p, 10) && std::abs(generated_toolpaths[inset_idx].back().junctions.back().w - from.w) < 10
        && ! from_is_3way // force new path at 3way intersection
    )
    {
        generated_toolpaths[inset_idx].back().junctions.push_back(to);
    }
    else if (! force_new_path && shorterThen(generated_toolpaths[inset_idx].back().junctions.back().p - to.p, 10) && std::abs(generated_toolpaths[inset_idx].back().junctions.back().w - to.w) < 10
             && ! to_is_3way // force new path at 3way intersection
    )
    {
        if (! is_odd)
        {
            spdlog::error("Reversing even wall line causes it to be printed CCW instead of CW!");
        }
        generated_toolpaths[inset_idx].back().junctions.push_back(from);
    }
    else
    {
        generated_toolpaths[inset_idx].emplace_back(inset_idx, is_odd);
        generated_toolpaths[inset_idx].back().junctions.push_back(from);
        generated_toolpaths[inset_idx].back().junctions.push_back(to);
    }
};

void SkeletalTrapezoidation::connectJunctions(ptr_vector_t<LineJunctions>& edge_junctions)
{
    std::unordered_set<edge_t*> unprocessed_quad_starts(graph.edges.size() * 5 / 2);
    for (edge_t& edge : graph.edges)
    {
        if (! edge.prev)
        {
            unprocessed_quad_starts.insert(&edge);
        }
    }

    std::unordered_set<edge_t*> passed_odd_edges;

    while (! unprocessed_quad_starts.empty())
    {
        edge_t* poly_domain_start = *unprocessed_quad_starts.begin();
        edge_t* quad_start = poly_domain_start;
        bool new_domain_start = true;
        do
        {
            edge_t* quad_end = quad_start;
            while (quad_end->next)
            {
                quad_end = quad_end->next;
            }

            edge_t* edge_to_peak = getQuadMaxRedgeTo(quad_start);
            // walk down on both sides and connect junctions
            edge_t* edge_from_peak = edge_to_peak->next;
            assert(edge_from_peak);

            unprocessed_quad_starts.erase(quad_start);

            if (! edge_to_peak->data.hasExtrusionJunctions())
            {
                edge_junctions.emplace_back(std::make_shared<LineJunctions>());
                edge_to_peak->data.setExtrusionJunctions(edge_junctions.back());
            }
            // The junctions on the edge(s) from the start of the quad to the node with highest R
            LineJunctions from_junctions = *edge_to_peak->data.getExtrusionJunctions();
            if (! edge_from_peak->twin->data.hasExtrusionJunctions())
            {
                edge_junctions.emplace_back(std::make_shared<LineJunctions>());
                edge_from_peak->twin->data.setExtrusionJunctions(edge_junctions.back());
            }
            // The junctions on the edge(s) from the end of the quad to the node with highest R
            LineJunctions to_junctions = *edge_from_peak->twin->data.getExtrusionJunctions();
            if (edge_to_peak->prev)
            {
                LineJunctions from_prev_junctions = *edge_to_peak->prev->data.getExtrusionJunctions();
                while (! from_junctions.empty() && ! from_prev_junctions.empty() && from_junctions.back().perimeter_index <= from_prev_junctions.front().perimeter_index)
                {
                    from_junctions.pop_back();
                }
                from_junctions.reserve(from_junctions.size() + from_prev_junctions.size());
                from_junctions.insert(from_junctions.end(), from_prev_junctions.begin(), from_prev_junctions.end());
                assert(! edge_to_peak->prev->prev);
                if (edge_to_peak->prev->prev)
                {
                    spdlog::warn("The edge we're about to connect is already connected.");
                }
            }
            if (edge_from_peak->next)
            {
                LineJunctions to_next_junctions = *edge_from_peak->next->twin->data.getExtrusionJunctions();
                while (! to_junctions.empty() && ! to_next_junctions.empty() && to_junctions.back().perimeter_index <= to_next_junctions.front().perimeter_index)
                {
                    to_junctions.pop_back();
                }
                to_junctions.reserve(to_junctions.size() + to_next_junctions.size());
                to_junctions.insert(to_junctions.end(), to_next_junctions.begin(), to_next_junctions.end());
                assert(! edge_from_peak->next->next);
                if (edge_from_peak->next->next)
                {
                    spdlog::warn("The edge we're about to connect is already connected!");
                }
            }
            assert(std::abs(int(from_junctions.size()) - int(to_junctions.size())) <= 1); // at transitions one end has more beads
            if (std::abs(int(from_junctions.size()) - int(to_junctions.size())) > 1)
            {
                spdlog::warn("Can't create a transition when connecting two perimeters where the number of beads differs too much! {} vs. {}", from_junctions.size(), to_junctions.size());
            }

            size_t segment_count = std::min(from_junctions.size(), to_junctions.size());
            for (size_t junction_rev_idx = 0; junction_rev_idx < segment_count; junction_rev_idx++)
            {
                ExtrusionJunction& from = from_junctions[from_junctions.size() - 1 - junction_rev_idx];
                ExtrusionJunction& to = to_junctions[to_junctions.size() - 1 - junction_rev_idx];
                assert(from.perimeter_index == to.perimeter_index);
                if (from.perimeter_index != to.perimeter_index)
                {
                    spdlog::warn("Connecting two perimeters with different indices! Perimeter {} and {}", from.perimeter_index, to.perimeter_index);
                }
                const bool from_is_odd = quad_start->to->data.bead_count > 0 && quad_start->to->data.bead_count % 2 == 1 // quad contains single bead segment
                                      && quad_start->to->data.transition_ratio == 0 // We're not in a transition
                                      && junction_rev_idx == segment_count - 1 // Is single bead segment
                                      && shorterThen(from.p - quad_start->to->p, 5);
                const bool to_is_odd = quad_end->from->data.bead_count > 0 && quad_end->from->data.bead_count % 2 == 1 // quad contains single bead segment
                                    && quad_end->from->data.transition_ratio == 0 // We're not in a transition
                                    && junction_rev_idx == segment_count - 1 // Is single bead segment
                                    && shorterThen(to.p - quad_end->from->p, 5);
                const bool is_odd_segment = from_is_odd && to_is_odd;

                if (is_odd_segment && passed_odd_edges.count(quad_start->next->twin) > 0) // Only generate toolpath for odd segments once
                {
                    continue; // Prevent duplication of single bead segments
                }

                bool from_is_3way = from_is_odd && quad_start->to->isMultiIntersection();
                bool to_is_3way = to_is_odd && quad_end->from->isMultiIntersection();

                passed_odd_edges.emplace(quad_start->next);

                addToolpathSegment(from, to, is_odd_segment, new_domain_start, from_is_3way, to_is_3way);
            }
            new_domain_start = false;
        } while (quad_start = quad_start->getNextUnconnected(), quad_start != poly_domain_start);
    }
}

void SkeletalTrapezoidation::generateLocalMaximaSingleBeads()
{
    std::vector<VariableWidthLines>& generated_toolpaths = *p_generated_toolpaths;

    for (auto& node : graph.nodes)
    {
        if (! node.data.hasBeading())
        {
            continue;
        }
        Beading& beading = node.data.getBeading()->beading;
        if (beading.bead_widths.size() % 2 == 1 && node.isLocalMaximum(true) && ! node.isCentral())
        {
            const size_t inset_index = beading.bead_widths.size() / 2;
            constexpr bool is_odd = true;
            if (inset_index >= generated_toolpaths.size())
            {
                generated_toolpaths.resize(inset_index + 1);
            }
            generated_toolpaths[inset_index].emplace_back(inset_index, is_odd);
            ExtrusionLine& line = generated_toolpaths[inset_index].back();
            const coord_t width = beading.bead_widths[inset_index];
            // total area to be extruded is pi*(w/2)^2 = pi*w*w/4
            // Width a constant extrusion width w, that would be a length of pi*w/4
            // If we make a small circle to fill up the hole, then that circle would have a circumference of 2*pi*r
            // So our circle needs to be such that r=w/8
            const coord_t r = width / 8;
            constexpr coord_t n_segments = 6;
            for (coord_t segment = 0; segment < n_segments; segment++)
            {
                float a = 2.0 * M_PI / n_segments * segment;
                line.junctions.emplace_back(node.p + Point(r * cos(a), r * sin(a)), width, inset_index);
            }
        }
    }
}

//
// ^^^^^^^^^^^^^^^^^^^^^
//  TOOLPATH GENERATION
// =====================
//

} // namespace cura<|MERGE_RESOLUTION|>--- conflicted
+++ resolved
@@ -1321,14 +1321,9 @@
 
 void SkeletalTrapezoidation::generateExtraRibs()
 {
-<<<<<<< HEAD
-    const auto end_edge_it = graph.edges.end(); // Don't check newly introduced edges
-    for (auto edge_it = graph.edges.begin(); edge_it != end_edge_it; ++edge_it)
-=======
     // NOTE: At one point there was a comment here and some odd code that seemed to suggest some edge(s?) at the end should perhaps not be looped over.
     //       The code was equivalent to a full loop over all the edges though, unless there was one edge or less, in which case it would produce undefined behaviour.
     for (auto& edge : graph.edges)
->>>>>>> 5d5f5b7a
     {
         if (! edge.data.isCentral() || shorterThen(edge.to->p - edge.from->p, discretization_step_size) || edge.from->data.distance_to_boundary >= edge.to->data.distance_to_boundary)
         {
