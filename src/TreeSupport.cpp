--- conflicted
+++ resolved
@@ -271,13 +271,8 @@
                                        SliceDataStorage& storage,
                                        std::vector<std::vector<TreeSupportCradle*>>& cradle_data_model)
 {
-<<<<<<< HEAD
-    TreeSupportTipGenerator tip_gen(storage, mesh, volumes_);
+    TreeSupportTipGenerator tip_gen(mesh, volumes_);
     tip_gen.generateTips(storage, mesh, move_bounds, additional_required_support_area, placed_support_lines_support_areas, placed_fake_roof_areas , support_free_areas, cradle_data_model);
-=======
-    TreeSupportTipGenerator tip_gen(mesh, volumes_);
-    tip_gen.generateTips(storage, mesh, move_bounds, additional_required_support_area, placed_support_lines_support_areas);
->>>>>>> 19a8a7c6
 }
 
 void TreeSupport::mergeHelper(
@@ -320,14 +315,8 @@
                 // ^^^ Could cause some issues with the increase of one area, as it is assumed that if the smaller is increased by the delta to the larger it is engulfed by it
                 // already.
                 //     But because a different collision may be removed from the in drawArea generated circles, this assumption could be wrong.
-<<<<<<< HEAD
-                const bool merging_different_range_limits = reduced_check.first.influence_area_limit_active && influence.first.influence_area_limit_active
-                                                         && influence.first.influence_area_limit_range != reduced_check.first.influence_area_limit_range;
-
-=======
                 const bool merging_different_range_limits = reduced_check.first.influence_area_limit_active_ && influence.first.influence_area_limit_active_
                                                          && influence.first.influence_area_limit_range_ != reduced_check.first.influence_area_limit_range_;
->>>>>>> 19a8a7c6
                 coord_t increased_to_model_radius = 0;
                 size_t larger_to_model_dtt = 0;
 
@@ -763,7 +752,6 @@
         }
     }
 
-<<<<<<< HEAD
     coord_t actual_radius = config.getRadius(current_elem);
     // Removing cradle areas from influence areas if possible.
     Polygons anti_preferred_areas = volumes_.getAntiPreferredAreas(layer_idx-1, actual_radius);
@@ -803,7 +791,7 @@
             }
         }
     }
-    check_layer_data = current_elem.to_buildplate ? to_bp_data : to_model_data;
+    check_layer_data = current_elem.to_buildplate_ ? to_bp_data : to_model_data;
 
     // Remove areas where the branch should not be if possible.
     // Has to be also subtracted from increased, as otherwise a merge directly below the anti-preferred area may force a branch inside it.
@@ -837,12 +825,7 @@
         current_elem.can_avoid_anti_preferred = true;
     }
 
-    if (settings.increase_radius && check_layer_data.area() > 1)
-=======
-    check_layer_data = current_elem.to_buildplate_ ? to_bp_data : to_model_data;
-
     if (settings.increase_radius_ && check_layer_data.area() > 1)
->>>>>>> 19a8a7c6
     {
         std::function<bool(coord_t)> validWithRadius = [&](coord_t next_radius)
         {
@@ -855,7 +838,6 @@
             if (current_elem.to_buildplate_)
             {
                 // Regular union as output will not be used later => this area should always be a subset of the safeUnion one.
-<<<<<<< HEAD
 
                 to_bp_data_2 = increased;
                 bool avoidance_handled = false;
@@ -870,16 +852,12 @@
                 }
                 if(! avoidance_handled)
                 {
-                    to_bp_data_2 = to_bp_data_2.difference(volumes_.getAvoidance(next_radius, layer_idx - 1, settings.type, false, settings.use_min_distance));
-                }
-=======
-                to_bp_data_2 = increased.difference(volumes_.getAvoidance(next_radius, layer_idx - 1, settings.type_, false, settings.use_min_distance_)).unionPolygons();
->>>>>>> 19a8a7c6
+                    to_bp_data_2 = to_bp_data_2.difference(volumes_.getAvoidance(next_radius, layer_idx - 1, settings.type_, false, settings.use_min_distance_));
+                }
             }
             Polygons to_model_data_2;
             if (config.support_rests_on_model && ! current_elem.to_buildplate_)
             {
-<<<<<<< HEAD
                 to_model_data_2 = increased;
                 bool avoidance_handled = false;
                 if(settings.use_anti_preferred && current_elem.can_use_safe_radius)
@@ -896,20 +874,10 @@
                     to_model_data_2 = to_model_data_2.difference(volumes_.getAvoidance(
                         next_radius,
                         layer_idx - 1,
-                        current_elem.to_model_gracious ? settings.type : AvoidanceType::COLLISION,
+                        current_elem.to_model_gracious_ ? settings.type_ : AvoidanceType::COLLISION,
                         true,
-                        settings.use_min_distance));
-                }
-=======
-                to_model_data_2 = increased
-                                      .difference(volumes_.getAvoidance(
-                                          next_radius,
-                                          layer_idx - 1,
-                                          current_elem.to_model_gracious_ ? settings.type_ : AvoidanceType::COLLISION,
-                                          true,
-                                          settings.use_min_distance_))
-                                      .unionPolygons();
->>>>>>> 19a8a7c6
+                        settings.use_min_distance_));
+                }
             }
             Polygons check_layer_data_2 = current_elem.to_buildplate_ ? to_bp_data_2 : to_model_data_2;
 
@@ -1185,12 +1153,8 @@
                         increase_radius,
                         elem.last_area_increase_.no_error_,
                         ! use_min_radius,
-<<<<<<< HEAD
                         use_anti_preferred,
-                        elem.last_area_increase.move),
-=======
                         elem.last_area_increase_.move_),
->>>>>>> 19a8a7c6
                     true);
                 insertSetting(
                     AreaIncreaseSettings(
@@ -1199,12 +1163,8 @@
                         ! increase_radius,
                         elem.last_area_increase_.no_error_,
                         ! use_min_radius,
-<<<<<<< HEAD
                         use_anti_preferred,
-                        elem.last_area_increase.move),
-=======
                         elem.last_area_increase_.move_),
->>>>>>> 19a8a7c6
                     true);
             }
             // Branch may still go though a hole, so a check has to be done whether the hole was already passed, and the regular avoidance can be used.
@@ -1230,13 +1190,8 @@
                 insertSetting(AreaIncreaseSettings(AvoidanceType::SLOW, slow_speed, increase_radius, no_error, ! use_min_radius, use_anti_preferred, move), true);
                 // While moving fast to be able to increase the radius (b) may seems preferable (over a) this can cause the a sudden skip in movement, which looks similar to a
                 // layer shift and can reduce stability. As such idx have chosen to only use the user setting for radius increases as a friendly recommendation.
-<<<<<<< HEAD
                 insertSetting(AreaIncreaseSettings(AvoidanceType::SLOW, slow_speed, ! increase_radius, no_error, ! use_min_radius, use_anti_preferred, move), true); // a (See above.)
-                if (elem.distance_to_top < config.tip_layers)
-=======
-                insertSetting(AreaIncreaseSettings(AvoidanceType::SLOW, slow_speed, ! increase_radius, no_error, ! use_min_radius, move), true); // a (See above.)
                 if (elem.distance_to_top_ < config.tip_layers)
->>>>>>> 19a8a7c6
                 {
                     insertSetting(AreaIncreaseSettings(AvoidanceType::FAST_SAFE, slow_speed, increase_radius, no_error, ! use_min_radius, use_anti_preferred, move), true);
                 }
@@ -1270,21 +1225,13 @@
                 for (AreaIncreaseSettings settings : order)
                 {
                     new_order.emplace_back(settings);
-<<<<<<< HEAD
-                    new_order.emplace_back(settings.type, settings.increase_speed, settings.increase_radius, settings.no_error, use_min_radius, settings.use_anti_preferred, settings.move);
-=======
-                    new_order.emplace_back(settings.type_, settings.increase_speed_, settings.increase_radius_, settings.no_error_, use_min_radius, settings.move_);
->>>>>>> 19a8a7c6
+                    new_order.emplace_back(settings.type_, settings.increase_speed_, settings.increase_radius_, settings.no_error_, use_min_radius, settings.use_anti_preferred, settings.move_);
                 }
                 order = new_order;
             }
 
             insertSetting(
-<<<<<<< HEAD
-                AreaIncreaseSettings(AvoidanceType::FAST, fast_speed, ! increase_radius, ! no_error, elem.use_min_xy_dist, !use_anti_preferred, move),
-=======
-                AreaIncreaseSettings(AvoidanceType::FAST, fast_speed, ! increase_radius, ! no_error, elem.use_min_xy_dist_, move),
->>>>>>> 19a8a7c6
+                AreaIncreaseSettings(AvoidanceType::FAST, fast_speed, ! increase_radius, ! no_error, elem.use_min_xy_dist_, !use_anti_preferred, move),
                 true); // simplifying is very important for performance, but before an error is compensated by moving faster it makes sense to check to see if the simplifying has
                        // caused issues
 
@@ -1295,11 +1242,7 @@
                 || (! elem.to_model_gracious_ && (parent->area_->intersection(volumes_.getAccumulatedPlaceable0(layer_idx)).empty()))) // Error case.
             {
                 // It is normal that we won't be able to find a new area at some point in time if we won't be able to reach layer 0 aka have to connect with the model.
-<<<<<<< HEAD
-                insertSetting(AreaIncreaseSettings(AvoidanceType::FAST, fast_speed * 1.5, ! increase_radius, ! no_error, elem.use_min_xy_dist, !use_anti_preferred, move), true);
-=======
-                insertSetting(AreaIncreaseSettings(AvoidanceType::FAST, fast_speed * 1.5, ! increase_radius, ! no_error, elem.use_min_xy_dist_, move), true);
->>>>>>> 19a8a7c6
+                insertSetting(AreaIncreaseSettings(AvoidanceType::FAST, fast_speed * 1.5, ! increase_radius, ! no_error, elem.use_min_xy_dist_, !use_anti_preferred, move), true);
             }
             if (elem.distance_to_top_ < elem.dont_move_until_ && elem.can_use_safe_radius_) // Only do not move when holes would be avoided in every case.
             {
@@ -1425,19 +1368,11 @@
                     radius = config.getCollisionRadius(elem);
                     elem.last_area_increase_ = settings;
                     add = true;
-<<<<<<< HEAD
                     // Do not merge if the branch should not move or the priority has to be to get farther away from the model.
                     bypass_merge = ! settings.move
                                 || (settings.use_min_distance && elem.distance_to_top < config.tip_layers)
                                 || !elem.can_avoid_anti_preferred; // todo less aggressive merge prevention?
                     if (settings.move)
-=======
-                    bypass_merge = ! settings.move_
-                                || (settings.use_min_distance_
-                                    && elem.distance_to_top_
-                                           < config.tip_layers); // Do not merge if the branch should not move or the priority has to be to get farther away from the model.
-                    if (settings.move_)
->>>>>>> 19a8a7c6
                     {
                         elem.dont_move_until_ = 0;
                     }
@@ -1480,25 +1415,14 @@
                     else
                     {
                         influence_areas.emplace(elem, max_influence_area);
-<<<<<<< HEAD
-                    }
-                    if (elem.to_buildplate)
+                    }
+                    if (elem.to_buildplate_)
                     {
                         to_bp_areas.emplace(elem, to_bp_data);
                     }
                     if (config.support_rests_on_model)
                     {
                         to_model_areas.emplace(elem, to_model_data);
-=======
-                        if (elem.to_buildplate_)
-                        {
-                            to_bp_areas.emplace(elem, to_bp_data);
-                        }
-                        if (config.support_rests_on_model)
-                        {
-                            to_model_areas.emplace(elem, to_model_data);
-                        }
->>>>>>> 19a8a7c6
                     }
                 }
             }
@@ -1746,15 +1670,11 @@
         // Place already fully constructed elements in the output.
         for (std::pair<TreeSupportElement, Polygons> tup : bypass_merge_areas)
         {
-<<<<<<< HEAD
             const TreeSupportElement elem = tup.first;
             Polygons* new_area = new Polygons(TreeSupportUtils::safeUnion(tup.second));
             TreeSupportElement* next = new TreeSupportElement(elem, new_area);
             move_bounds[layer_idx - 1].emplace(next);
             if (new_area->area() < 1)
-=======
-            if (elem->area_->area() < 1)
->>>>>>> 19a8a7c6
             {
                 spdlog::error("Insert Error of Influence area bypass on layer {}.", layer_idx - 1);
             }
@@ -1893,11 +1813,7 @@
     {
         Point2LL best = first_elem->next_position_;
         Polygons valid_place_area
-<<<<<<< HEAD
-            = first_elem->area->difference(volumes_.getAvoidance(config.getCollisionRadius(*first_elem), layer_idx, AvoidanceType::COLLISION, first_elem->use_min_xy_dist));
-=======
-            = first_elem->area_->difference(volumes_.getAvoidance(config.getCollisionRadius(first_elem), layer_idx, AvoidanceType::COLLISION, first_elem->use_min_xy_dist_));
->>>>>>> 19a8a7c6
+            = first_elem->area_->difference(volumes_.getAvoidance(config.getCollisionRadius(*first_elem), layer_idx, AvoidanceType::COLLISION, first_elem->use_min_xy_dist_));
 
         if (! valid_place_area.inside(best, true))
         {
@@ -2053,11 +1969,7 @@
     }
 
     std::vector<Polygons> linear_inserts(linear_data.size());
-<<<<<<< HEAD
     const size_t progress_inserts_check_interval = std::max(linear_data.size() / progress_report_steps,size_t(1));
-=======
-    const size_t progress_inserts_check_interval = std::max(linear_data.size() / progress_report_steps, size_t(1));
->>>>>>> 19a8a7c6
 
     std::mutex critical_sections;
     cura::parallel_for<size_t>(
@@ -2081,15 +1993,9 @@
                 }
                 for (TreeSupportElement* parent : elem->parents_)
                 {
-<<<<<<< HEAD
-                    Point movement = (parent->result_on_layer - elem->result_on_layer);
+                    Point2LL movement = (parent->result_on_layer_ - elem->result_on_layer_);
                     movement_directions.emplace_back(movement, std::max(config.getRadius(*parent), config.support_line_width));
-                    parent_uses_min |= parent->use_min_xy_dist;
-=======
-                    Point2LL movement = (parent->result_on_layer_ - elem->result_on_layer_);
-                    movement_directions.emplace_back(movement, std::max(config.getRadius(parent), config.support_line_width));
                     parent_uses_min |= parent->use_min_xy_dist_;
->>>>>>> 19a8a7c6
                 }
 
                 for (Point2LL target : elem->additional_ovalization_targets_)
@@ -2336,16 +2242,8 @@
         [&](const size_t idx)
         {
             TreeSupportElement* elem = linear_data[idx].second;
-<<<<<<< HEAD
-            bool non_gracious_model_contact
-                = ! elem->to_model_gracious
-               && ! inverse_tree_order.count(elem)
-               && linear_data[idx].first > 0
-               && ! elem->to_buildplate; // If an element has no child, it connects to whatever is below as no support further down for it will exist.
-=======
             bool non_gracious_model_contact = ! elem->to_model_gracious_ && ! inverse_tree_order.count(elem) && linear_data[idx].first > 0
                                            && ! elem->to_buildplate_; // If an element has no child, it connects to whatever is below as no support further down for it will exist.
->>>>>>> 19a8a7c6
             if (non_gracious_model_contact)
             {
                 Polygons rest_support = layer_tree_polygons[linear_data[idx].first][elem].intersection(volumes_.getAccumulatedPlaceable0(linear_data[idx].first));
@@ -3018,7 +2916,6 @@
         [&](const LayerIndex layer_idx)
         {
             constexpr bool convert_every_part = true; // Convert every part into a PolygonsPart for the support.
-<<<<<<< HEAD
             const Polygons all_this_layer = support_skin_storage[layer_idx].unionPolygons(support_layer_storage[layer_idx]);
             const Polygons all_next_layer = support_layer_storage.size()<layer_idx+1?
                 support_skin_storage[layer_idx+1].unionPolygons(support_layer_storage[layer_idx+1]).offset(config.maximum_move_distance).unionPolygons():Polygons();
@@ -3028,8 +2925,6 @@
 
             storage.support.supportLayers[layer_idx]
                 .fillInfillParts(support_skin_storage[layer_idx], all_this_layer, all_next_layer, config.support_line_width, std::max(config.support_wall_count-1,0), convert_every_part,  config.support_skin_line_distance, EFillMethod::ZIG_ZAG);
-=======
->>>>>>> 19a8a7c6
 
             storage.support.supportLayers[layer_idx].fillInfillParts(
                 layer_idx,
