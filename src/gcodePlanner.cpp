#include <cstring>
#include "gcodePlanner.h"
#include "pathOrderOptimizer.h"
#include "sliceDataStorage.h"
#include "debug.h" // debugging
#include "utils/polygonUtils.h"
#include "MergeInfillLines.h"

namespace cura {

TimeMaterialEstimates TimeMaterialEstimates::operator-(const TimeMaterialEstimates& other)
{
    return TimeMaterialEstimates(extrude_time - other.extrude_time,unretracted_travel_time - other.unretracted_travel_time,retracted_travel_time - other.retracted_travel_time,material - other.material);
}

TimeMaterialEstimates& TimeMaterialEstimates::operator-=(const TimeMaterialEstimates& other)
{
    extrude_time -= other.extrude_time;
    unretracted_travel_time -= other.unretracted_travel_time;
    retracted_travel_time -= other.retracted_travel_time;
    material -= other.material;
    return *this;
}

GCodePath* GCodePlanner::getLatestPathWithConfig(GCodePathConfig* config, SpaceFillType space_fill_type, float flow, bool spiralize)
{
    std::vector<GCodePath>& paths = extruder_plans.back().paths;
    if (paths.size() > 0 && paths.back().config == config && !paths.back().done && paths.back().flow == flow) // spiralize can only change when a travel path is in between
        return &paths.back();
    paths.emplace_back();
    GCodePath* ret = &paths.back();
    ret->retract = false;
    ret->config = config;
    ret->done = false;
    ret->flow = flow;
    ret->spiralize = spiralize;
    ret->space_fill_type = space_fill_type;
    if (config != &storage.travel_config)
    {
        last_retraction_config = config->retraction_config;
    }
    return ret;
}

void GCodePlanner::forceNewPathStart()
{
    std::vector<GCodePath>& paths = extruder_plans.back().paths;
    if (paths.size() > 0)
        paths[paths.size()-1].done = true;
}

GCodePlanner::GCodePlanner(SliceDataStorage& storage, unsigned int layer_nr, int z, int layer_thickness, Point last_position, int current_extruder, bool is_inside_mesh, FanSpeedLayerTimeSettings& fan_speed_layer_time_settings, CombingMode combing_mode, int64_t comb_boundary_offset, bool travel_avoid_other_parts, int64_t travel_avoid_distance)
: storage(storage)
, layer_nr(layer_nr)
, z(z)
, layer_thickness(layer_thickness)
, start_position(last_position)
, lastPosition(last_position)
, comb_boundary_inside(computeCombBoundaryInside(combing_mode))
, fan_speed_layer_time_settings(fan_speed_layer_time_settings)
{
    extruder_plans.reserve(storage.meshgroup->getExtruderCount());
    extruder_plans.emplace_back(current_extruder);
    comb = nullptr;
    was_inside = is_inside_mesh; 
    is_inside = false; // assumes the next move will not be to inside a layer part (overwritten just before going into a layer part)
    last_retraction_config = &storage.retraction_config; // start with general config
    setExtrudeSpeedFactor(1.0);
    setTravelSpeedFactor(1.0);
    extraTime = 0.0;
    totalPrintTime = 0.0;
    if (combing_mode != CombingMode::OFF)
    {
        comb = new Comb(storage, layer_nr, comb_boundary_inside, comb_boundary_offset, travel_avoid_other_parts, travel_avoid_distance);
    }
    else
        comb = nullptr;
}

GCodePlanner::~GCodePlanner()
{
    if (comb)
        delete comb;
}

Polygons GCodePlanner::computeCombBoundaryInside(CombingMode combing_mode)
{
    if (combing_mode == CombingMode::OFF)
    {
        return Polygons();
    }
    if (layer_nr < 0)
    { // when a raft is present
        if (combing_mode == CombingMode::NO_SKIN)
        {
            return Polygons();
        }
        else
        {
            return storage.raftOutline.offset(MM2INT(0.1));
        }
    }
    else 
    {
        Polygons layer_walls;
        for (SliceMeshStorage& mesh : storage.meshes)
        {
            SliceLayer& layer = mesh.layers[layer_nr];
            if (mesh.getSettingAsCombingMode("retraction_combing") == CombingMode::NO_SKIN)
            {
                for (SliceLayerPart& part : layer.parts)
                {
                    layer_walls.add(part.infill_area);
                }
            }
            else
            {
                layer.getSecondOrInnermostWalls(layer_walls);
            }
        }
        return layer_walls;
    }
}

void GCodePlanner::setIsInside(bool _is_inside)
{
    is_inside = _is_inside;
}

bool GCodePlanner::setExtruder(int extruder)
{
    if (extruder == extruder_plans.back().extruder)
    {
        return false;
    }
    setIsInside(false);
    { // handle end position of the prev extruder
        SettingsBase* train = storage.meshgroup->getExtruderTrain(extruder_plans.back().extruder);
        bool end_pos_absolute = train->getSettingBoolean("machine_extruder_end_pos_abs");
        Point end_pos(train->getSettingInMicrons("machine_extruder_end_pos_x"), train->getSettingInMicrons("machine_extruder_end_pos_y"));
        if (!end_pos_absolute)
        {
            end_pos += lastPosition;
        }
        else 
        {
            Point extruder_offset(train->getSettingInMicrons("machine_nozzle_offset_x"), train->getSettingInMicrons("machine_nozzle_offset_y"));
            end_pos += extruder_offset; // absolute end pos is given as a head position
        }
        addTravel(end_pos); //  + extruder_offset cause it 
    }
    if (extruder_plans.back().paths.empty() && extruder_plans.back().inserts.empty())
    { // first extruder plan in a layer might be empty, cause it is made with the last extruder planned in the previous layer
        extruder_plans.back().extruder = extruder;
    }
    else 
    {
        extruder_plans.emplace_back(extruder);
    }

//     forceNewPathStart(); // automatic by the fact that we start a new ExtruderPlan

    { // handle starting pos of the new extruder
        SettingsBase* train = storage.meshgroup->getExtruderTrain(extruder);
        bool start_pos_absolute = train->getSettingBoolean("machine_extruder_start_pos_abs");
        Point start_pos(train->getSettingInMicrons("machine_extruder_start_pos_x"), train->getSettingInMicrons("machine_extruder_start_pos_y"));
        if (!start_pos_absolute)
        {
            start_pos += lastPosition;
        }
        else 
        {
            Point extruder_offset(train->getSettingInMicrons("machine_nozzle_offset_x"), train->getSettingInMicrons("machine_nozzle_offset_y"));
            start_pos += extruder_offset; // absolute start pos is given as a head position
        }
        lastPosition = start_pos;
    }
    return true;
}

void GCodePlanner::moveInsideCombBoundary(int distance)
{
    int max_dist2 = MM2INT(2.0) * MM2INT(2.0); // if we are further than this distance, we conclude we are not inside even though we thought we were.
    // this function is to be used to move from the boudary of a part to inside the part
    Point p = lastPosition; // copy, since we are going to move p
    if (PolygonUtils::moveInside(comb_boundary_inside, p, distance, max_dist2) != NO_INDEX)
    {
        //Move inside again, so we move out of tight 90deg corners
        PolygonUtils::moveInside(comb_boundary_inside, p, distance, max_dist2);
        if (comb_boundary_inside.inside(p))
        {
            addTravel_simple(p);
            //Make sure the that any retraction happens after this move, not before it by starting a new move path.
            forceNewPathStart();
        }
    }
}

void GCodePlanner::addTravel(Point p)
{
    GCodePath* path = nullptr;
    
    bool combed = false;
    
    if (comb != nullptr && lastPosition != no_point)
    {
        CombPaths combPaths;
        combed = comb->calc(lastPosition, p, combPaths, was_inside, is_inside, last_retraction_config->retraction_min_travel_distance);
        if (combed)
        {
            bool retract = combPaths.size() > 1;
            if (!retract)
            { // check whether we want to retract
                if (combPaths.throughAir)
                {
                    retract = true;
                }
                else
                {
                    for (CombPath& combPath : combPaths)
                    { // retract when path moves through a boundary
                        if (combPath.cross_boundary)
                        {
                            retract = true;
                            break;
                        }
                    }
                }
                if (combPaths.size() == 1)
                {
                    CombPath path = combPaths[0];
                    if (combPaths.throughAir && !path.cross_boundary && path.size() == 2 && path[0] == lastPosition && path[1] == p)
                    { // limit the retractions from support to support, which didn't cross anything
                        retract = false;
                    }
                }
            }
            
            if (retract && last_retraction_config->zHop > 0)
            { // TODO: stop comb calculation early! (as soon as we see we don't end in the same part as we began)
                path = getLatestPathWithConfig(&storage.travel_config, SpaceFillType::None);
                if (!shorterThen(lastPosition - p, last_retraction_config->retraction_min_travel_distance))
                {
                    path->retract = true;
                }
            }
            else 
            {
                for (CombPath& combPath : combPaths)
                { // add all comb paths (don't do anything special for paths which are moving through air)
                    if (combPath.size() == 0)
                    {
                        continue;
                    }
                    path = getLatestPathWithConfig(&storage.travel_config, SpaceFillType::None);
                    path->retract = retract;
                    for (Point& combPoint : combPath)
                    {
                        path->points.push_back(combPoint);
                    }
                    lastPosition = combPath.back();
                }
            }
        }
    }
    
    if (!combed) {
        // no combing? always retract!
        if (!shorterThen(lastPosition - p, last_retraction_config->retraction_min_travel_distance))
        {
            if (was_inside) // when the previous location was from printing something which is considered inside (not support or prime tower etc)
            {               // then move inside the printed part, so that we don't ooze on the outer wall while retraction, but on the inside of the print.
                ExtruderTrain* extr = storage.meshgroup->getExtruderTrain(getExtruder());
                assert (extr != nullptr);
                moveInsideCombBoundary(extr->getSettingInMicrons((extr->getSettingAsCount("wall_line_count") > 1) ? "wall_line_width_x" : "wall_line_width_0") * 1);
            }
            path = getLatestPathWithConfig(&storage.travel_config, SpaceFillType::None);
            path->retract = true;
        }
    }

    addTravel_simple(p, path);
    was_inside = is_inside;
}

void GCodePlanner::addTravel_simple(Point p, GCodePath* path)
{
    if (path == nullptr)
    {
        path = getLatestPathWithConfig(&storage.travel_config, SpaceFillType::None);
    }
    path->points.push_back(p);
    lastPosition = p;
}


void GCodePlanner::addExtrusionMove(Point p, GCodePathConfig* config, SpaceFillType space_fill_type, float flow, bool spiralize)
{
    getLatestPathWithConfig(config, space_fill_type, flow, spiralize)->points.push_back(p);
    lastPosition = p;
}

void GCodePlanner::addPolygon(PolygonRef polygon, int startIdx, GCodePathConfig* config, WallOverlapComputation* wall_overlap_computation, bool spiralize)
{
    Point p0 = polygon[startIdx];
    addTravel(p0);
    for(unsigned int i=1; i<polygon.size(); i++)
    {
        Point p1 = polygon[(startIdx + i) % polygon.size()];
        addExtrusionMove(p1, config, SpaceFillType::Polygons, (wall_overlap_computation)? wall_overlap_computation->getFlow(p0, p1) : 1.0, spiralize);
        p0 = p1;
    }
    if (polygon.size() > 2)
    {
        Point& p1 = polygon[startIdx];
        addExtrusionMove(p1, config, SpaceFillType::Polygons, (wall_overlap_computation)? wall_overlap_computation->getFlow(p0, p1) : 1.0, spiralize);
    }
    else 
    {
        logWarning("WARNING: line added as polygon! (gcodePlanner)\n");
    }
}

void GCodePlanner::addPolygonsByOptimizer(Polygons& polygons, GCodePathConfig* config, WallOverlapComputation* wall_overlap_computation, EZSeamType z_seam_type, bool spiralize)
{
    if (polygons.size() == 0)
    {
        return;
    }
    PathOrderOptimizer orderOptimizer(lastPosition, z_seam_type);
    for (unsigned int poly_idx = 0; poly_idx < polygons.size(); poly_idx++)
    {
        orderOptimizer.addPolygon(polygons[poly_idx]);
    }
    orderOptimizer.optimize();
    for (unsigned int poly_idx : orderOptimizer.polyOrder)
    {
        addPolygon(polygons[poly_idx], orderOptimizer.polyStart[poly_idx], config, wall_overlap_computation, spiralize);
    }
}
void GCodePlanner::addLinesByOptimizer(Polygons& polygons, GCodePathConfig* config, SpaceFillType space_fill_type, int wipe_dist)
{
    LineOrderOptimizer orderOptimizer(lastPosition);
    for (unsigned int line_idx = 0; line_idx < polygons.size(); line_idx++)
    {
        orderOptimizer.addPolygon(polygons[line_idx]);
    }
    orderOptimizer.optimize();
    for (int poly_idx : orderOptimizer.polyOrder)
    {
        PolygonRef polygon = polygons[poly_idx];
        int start = orderOptimizer.polyStart[poly_idx];
        int end = 1 - start;
        Point& p0 = polygon[start];
        addTravel(p0);
        Point& p1 = polygon[end];
        addExtrusionMove(p1, config, space_fill_type);
        if (wipe_dist != 0)
        {
            int line_width = config->getLineWidth();
            if (vSize2(p1-p0) > line_width * line_width * 4)
            { // otherwise line will get optimized by combining multiple into a single extrusion move
                addExtrusionMove(p1 + normal(p1-p0, wipe_dist), config, space_fill_type, 0.0);
            }
        }
    }
}

void GCodePlanner::forceMinimalLayerTime(double minTime, double minimalSpeed, double travelTime, double extrudeTime)
{
    double totalTime = travelTime + extrudeTime; 
    if (totalTime < minTime && extrudeTime > 0.0)
    {
        double minExtrudeTime = minTime - travelTime;
        if (minExtrudeTime < 1)
            minExtrudeTime = 1;
        double factor = extrudeTime / minExtrudeTime;
        for(ExtruderPlan& extr_plan : extruder_plans)
        {
            for (GCodePath& path : extr_plan.paths)
            {
                if (path.isTravelPath())
                    continue;
                double speed = path.config->getSpeed() * factor;
                if (speed < minimalSpeed)
                    factor = minimalSpeed / path.config->getSpeed();
            }
        }

        //Only slow down for the minimal time if that will be slower.
        assert(getExtrudeSpeedFactor() == 1.0); // The extrude speed factor is assumed not to be changed yet
        if (factor < 1.0)
        {
            setExtrudeSpeedFactor(factor);
        }
        else 
        {
            factor = 1.0;
        }
        
        double inv_factor = 1.0 / factor; // cause multiplication is faster than division
        
        // Adjust stored naive time estimates
        for(ExtruderPlan& extr_plan : extruder_plans)
        {
            extr_plan.estimates.extrude_time *= inv_factor;
            for (GCodePath& path : extr_plan.paths)
            {
                path.estimates.extrude_time *= inv_factor;
            }
        }

        if (minTime - (extrudeTime * inv_factor) - travelTime > 0.1)
        {
            this->extraTime = minTime - (extrudeTime * inv_factor) - travelTime;
        }
        this->totalPrintTime = (extrudeTime * inv_factor) + travelTime;
    }else{
        this->totalPrintTime = totalTime;
    }
}

TimeMaterialEstimates GCodePlanner::computeNaiveTimeEstimates()
{
    TimeMaterialEstimates ret;
    Point p0 = start_position;

    bool was_retracted = false; // wrong assumption; won't matter that much. (TODO)
    for(ExtruderPlan& extr_plan : extruder_plans)
    {
        for (GCodePath& path : extr_plan.paths)
        {
            bool is_extrusion_path = false;
            double* path_time_estimate;
            double& material_estimate = path.estimates.material;
            if (!path.isTravelPath())
            {
                is_extrusion_path = true;
                path_time_estimate = &path.estimates.extrude_time;
            }
            else 
            {
                if (path.retract)
                {
                    path_time_estimate = &path.estimates.retracted_travel_time;
                }
                else 
                {
                    path_time_estimate = &path.estimates.unretracted_travel_time;
                }
                if (path.retract != was_retracted)
                { // handle retraction times
                    double retract_unretract_time;
                    RetractionConfig& retraction_config = *path.config->retraction_config;
                    if (path.retract)
                    {
                        retract_unretract_time = retraction_config.distance / retraction_config.speed;
                    }
                    else 
                    {
                        retract_unretract_time = retraction_config.distance / retraction_config.primeSpeed;
                    }
                    path.estimates.retracted_travel_time += 0.5 * retract_unretract_time;
                    path.estimates.unretracted_travel_time += 0.5 * retract_unretract_time;
                }
            }
            for(Point& p1 : path.points)
            {
                double length = vSizeMM(p0 - p1);
                if (is_extrusion_path)
                {
                    material_estimate += length * INT2MM(layer_thickness) * INT2MM(path.config->getLineWidth());
                }
                double thisTime = length / path.config->getSpeed();
                *path_time_estimate += thisTime;
                p0 = p1;
            }
            extr_plan.estimates += path.estimates;
        }
        ret += extr_plan.estimates;
    }
    return ret;
}

void GCodePlanner::processFanSpeedAndMinimalLayerTime()
{
    FanSpeedLayerTimeSettings& fsml = fan_speed_layer_time_settings;
    TimeMaterialEstimates estimates = computeNaiveTimeEstimates();
    forceMinimalLayerTime(fsml.cool_min_layer_time, fsml.cool_min_speed, estimates.getTravelTime(), estimates.getExtrudeTime());
    
    /*
                   min layer time
                   :
                   :  min layer time fan speed min
                |  :  :
      ^    max..|__:  :
                |  \  :
     fan        |   \ :
    speed  min..|... \:___________
                |________________
                  layer time >


    */
    // interpolate fan speed (for cool_fan_full_layer and for cool_min_layer_time_fan_speed_max)
    fan_speed = fsml.cool_fan_speed_min;
    double totalLayerTime = estimates.unretracted_travel_time + estimates.extrude_time;
    if (totalLayerTime < fsml.cool_min_layer_time)
    {
        fan_speed = fsml.cool_fan_speed_max;
    }
    else if (totalLayerTime < fsml.cool_min_layer_time_fan_speed_max)
    { 
        // when forceMinimalLayerTime didn't change the extrusionSpeedFactor, we adjust the fan speed
        double fan_speed_diff = fsml.cool_fan_speed_max - fsml.cool_fan_speed_min;
        double layer_time_diff = fsml.cool_min_layer_time_fan_speed_max - fsml.cool_min_layer_time;
        double fraction_of_slope = (totalLayerTime - fsml.cool_min_layer_time) / layer_time_diff;
        fan_speed = fsml.cool_fan_speed_max - fan_speed_diff * fraction_of_slope;
    }
    /*
    Supposing no influence of minimal layer time; i.e. layer time > min layer time fan speed min:
    
           max..   fan 'full' on layer
                |  :
                |  :
      ^    min..|..:________________
     fan        |  / 
    speed       | / 
          zero..|/__________________
                  layer nr >
                  
       
    */
    if (layer_nr < fsml.cool_fan_full_layer)
    {
        //Slow down the fan on the layers below the [cool_fan_full_layer], where layer 0 is speed 0.
        fan_speed = fan_speed * layer_nr / fsml.cool_fan_full_layer;
    }
}


void GCodePlanner::writeGCode(GCodeExport& gcode)
{
    completeConfigs();
    
    gcode.setLayerNr(layer_nr);
    
    gcode.writeLayerComment(layer_nr);
    
    gcode.setZ(z);
    
    gcode.writeFanCommand(fan_speed);
    
    GCodePathConfig* last_extrusion_config = nullptr;
    int extruder = gcode.getExtruderNr();

    for(unsigned int extruder_plan_idx = 0; extruder_plan_idx < extruder_plans.size(); extruder_plan_idx++)
    {
        ExtruderPlan& extruder_plan = extruder_plans[extruder_plan_idx];
        if (extruder != extruder_plan.extruder)
        {
            extruder = extruder_plan.extruder;
            gcode.switchExtruder(extruder);
        }
        std::vector<GCodePath>& paths = extruder_plan.paths;
        
        extruder_plan.inserts.sort([](const NozzleTempInsert& a, const NozzleTempInsert& b) -> bool { 
                return  a.path_idx < b.path_idx; 
            } );
        
        for(unsigned int path_idx = 0; path_idx < paths.size(); path_idx++)
        {
            extruder_plan.handleInserts(path_idx, gcode);
            
            GCodePath& path = paths[path_idx];

            if (storage.getSettingBoolean("acceleration_enabled"))
            {
                gcode.writeAcceleration(path.config->getAcceleration());
            }
            if (storage.getSettingBoolean("jerk_enabled"))
            {
                gcode.writeJerk(path.config->getJerk());
            }

            if (path.retract)
            {
                writeRetraction(gcode, extruder_plan_idx, path_idx);
            }
            if (path.config != &storage.travel_config && last_extrusion_config != path.config)
            {
                gcode.writeTypeComment(path.config->type);
                last_extrusion_config = path.config;
            }
            double speed = path.config->getSpeed();

            if (path.isTravelPath())// Only apply the extrudeSpeed to extrusion moves
                speed *= getTravelSpeedFactor();
            else
                speed *= getExtrudeSpeedFactor();
            
            int64_t nozzle_size = 400; // TODO
            
            if (MergeInfillLines(gcode, layer_nr, paths, extruder_plan, storage.travel_config, nozzle_size).mergeInfillLines(speed, path_idx)) // !! has effect on path_idx !!
            { // !! has effect on path_idx !!
                // works when path_idx is the index of the travel move BEFORE the infill lines to be merged
                continue;
            }
            
            if (path.config == &storage.travel_config)
            { // early comp for travel paths, which are handled more simply
                for(unsigned int point_idx = 0; point_idx < path.points.size(); point_idx++)
                {
                    gcode.writeMove(path.points[point_idx], speed, path.getExtrusionMM3perMM());
                    if (point_idx == path.points.size() - 1)
                    {
                        gcode.setZ(z); // go down to extrusion level when we spiralized before on this layer
                        gcode.writeMove(gcode.getPositionXY(), speed, path.getExtrusionMM3perMM());
                    }
                }
                continue;
            }
            
            bool spiralize = path.spiralize;
            if (!spiralize) // normal (extrusion) move (with coasting
            {
                CoastingConfig& coasting_config = storage.coasting_config[extruder];
                bool coasting = coasting_config.coasting_enable; 
                if (coasting)
                {
                    coasting = writePathWithCoasting(gcode, extruder_plan_idx, path_idx, layer_thickness, coasting_config.coasting_volume, coasting_config.coasting_speed, coasting_config.coasting_min_volume);
                }
                if (! coasting) // not same as 'else', cause we might have changed [coasting] in the line above...
                { // normal path to gcode algorithm
                    if (  // change infill  ||||||   to  /\/\/\/\/ ...
                        false &&
                        path_idx + 2 < paths.size() // has a next move
                        && paths[path_idx+1].points.size() == 1 // is single extruded line
                        && paths[path_idx+1].config != &storage.travel_config // next move is extrusion
                        && paths[path_idx+2].config == &storage.travel_config // next next move is travel
                        && shorterThen(path.points.back() - gcode.getPositionXY(), 2 * nozzle_size) // preceding extrusion is close by
                        && shorterThen(paths[path_idx+1].points.back() - path.points.back(), 2 * nozzle_size) // extrusion move is small
                        && shorterThen(paths[path_idx+2].points.back() - paths[path_idx+1].points.back(), 2 * nozzle_size) // consecutive extrusion is close by
                    )
                    {
                        sendPolygon(paths[path_idx+2].config->type, gcode.getPositionXY(), paths[path_idx+2].points.back(), paths[path_idx+2].getLineWidth());
                        gcode.writeMove(paths[path_idx+2].points.back(), speed, paths[path_idx+1].getExtrusionMM3perMM());
                        path_idx += 2;
                    }
                    else 
                    {
                        for(unsigned int point_idx = 0; point_idx < path.points.size(); point_idx++)
                        {
                            sendPolygon(path.config->type, gcode.getPositionXY(), path.points[point_idx], path.getLineWidth());
                            gcode.writeMove(path.points[point_idx], speed, path.getExtrusionMM3perMM());
                        }
                    }
                }
            }
            else
            { // SPIRALIZE
                //If we need to spiralize then raise the head slowly by 1 layer as this path progresses.
                float totalLength = 0.0;
                Point p0 = gcode.getPositionXY();
                for (unsigned int _path_idx = path_idx; _path_idx < paths.size() && !paths[_path_idx].isTravelPath(); _path_idx++)
                {
                    GCodePath& _path = paths[_path_idx];
                    for (unsigned int point_idx = 0; point_idx < _path.points.size(); point_idx++)
                    {
                        Point p1 = _path.points[point_idx];
                        totalLength += vSizeMM(p0 - p1);
                        p0 = p1;
                    }
                }

                float length = 0.0;
                p0 = gcode.getPositionXY();
                for (; path_idx < paths.size() && paths[path_idx].spiralize; path_idx++)
                { // handle all consecutive spiralized paths > CHANGES path_idx!
                    GCodePath& path = paths[path_idx];
                    for (unsigned int point_idx = 0; point_idx < path.points.size(); point_idx++)
                    {
                        Point p1 = path.points[point_idx];
                        length += vSizeMM(p0 - p1);
                        p0 = p1;
                        gcode.setZ(z + layer_thickness * length / totalLength);
                        sendPolygon(path.config->type, gcode.getPositionXY(), path.points[point_idx], path.getLineWidth());
                        gcode.writeMove(path.points[point_idx], speed, path.getExtrusionMM3perMM());
                    }
                }
                path_idx--; // the last path_idx didnt spiralize, so it's not part of the current spiralize path
            }
        }
    
        extruder_plan.handleAllRemainingInserts(gcode);
    }
    
    gcode.updateTotalPrintTime();
    if (storage.getSettingBoolean("cool_lift_head") && extraTime > 0.0)
    {
        gcode.writeComment("Small layer, adding delay");
        if (last_extrusion_config)
        {
            bool extruder_switch_retract = false;// TODO: check whether we should do a retractoin_extruderSwitch; is the next path with a different extruder?
            writeRetraction(gcode, extruder_switch_retract, last_extrusion_config->retraction_config);
        }
        gcode.setZ(gcode.getPositionZ() + MM2INT(3.0));
        gcode.writeMove(gcode.getPositionXY(), storage.travel_config.getSpeed(), 0);
        gcode.writeMove(gcode.getPositionXY() - Point(-MM2INT(20.0), 0), storage.travel_config.getSpeed(), 0); // TODO: is this safe?! wouldn't the head move into the sides then?!
        gcode.writeDelay(extraTime);
    }
}

void GCodePlanner::completeConfigs()
{
    storage.support_config.setLayerHeight(layer_thickness);
    storage.support_roof_config.setLayerHeight(layer_thickness);
    
    for (SliceMeshStorage& mesh : storage.meshes)
    {
        mesh.inset0_config.setLayerHeight(layer_thickness);

        mesh.insetX_config.setLayerHeight(layer_thickness);
        mesh.skin_config.setLayerHeight(layer_thickness);
        for(unsigned int idx=0; idx<MAX_INFILL_COMBINE; idx++)
        {
            mesh.infill_config[idx].setLayerHeight(layer_thickness);
        }
    }
    
    storage.primeTower.setConfigs(storage.meshgroup, layer_thickness);
    
    processInitialLayersSpeedup();
}


void GCodePlanner::processInitialLayersSpeedup()
{
    int initial_speedup_layers = storage.getSettingAsCount("speed_slowdown_layers");
    if (static_cast<int>(layer_nr) < initial_speedup_layers)
    {
<<<<<<< HEAD
        double initial_layer_speed;
        int extruder_nr_support_infill = storage.getSettingAsIndex((layer_nr == 0)? "support_extruder_nr_layer_0" : "support_infill_extruder_nr");
        initial_layer_speed = storage.meshgroup->getExtruderTrain(extruder_nr_support_infill)->getSettingInMillimetersPerSecond("speed_layer_0");
        storage.support_config.smoothSpeed(initial_layer_speed, layer_nr, initial_speedup_layers);
        
=======
        GCodePathConfig::BasicConfig initial_layer_speed_config;
        int extruder_nr_support_infill = storage.getSettingAsIndex((layer_nr == 0)? "support_extruder_nr_layer_0" : "support_extruder_nr");
        initial_layer_speed_config.speed = storage.meshgroup->getExtruderTrain(extruder_nr_support_infill)->getSettingInMillimetersPerSecond("speed_layer_0");
        initial_layer_speed_config.acceleration = storage.meshgroup->getExtruderTrain(extruder_nr_support_infill)->getSettingInMillimetersPerSecond("acceleration_layer_0");
        initial_layer_speed_config.jerk = storage.meshgroup->getExtruderTrain(extruder_nr_support_infill)->getSettingInMillimetersPerSecond("jerk_layer_0");

        storage.support_config.smoothSpeed(initial_layer_speed_config, layer_nr, initial_speedup_layers);

>>>>>>> 33d2594b
        int extruder_nr_support_roof = storage.getSettingAsIndex("support_roof_extruder_nr");
        initial_layer_speed_config.speed = storage.meshgroup->getExtruderTrain(extruder_nr_support_roof)->getSettingInMillimetersPerSecond("speed_layer_0");
        initial_layer_speed_config.acceleration = storage.meshgroup->getExtruderTrain(extruder_nr_support_roof)->getSettingInMillimetersPerSecond("acceleration_layer_0");
        initial_layer_speed_config.jerk = storage.meshgroup->getExtruderTrain(extruder_nr_support_roof)->getSettingInMillimetersPerSecond("jerk_layer_0");
        storage.support_roof_config.smoothSpeed(initial_layer_speed_config, layer_nr, initial_speedup_layers);
        for (SliceMeshStorage& mesh : storage.meshes)
        {
            initial_layer_speed_config.speed = mesh.getSettingInMillimetersPerSecond("speed_layer_0");
            initial_layer_speed_config.acceleration = mesh.getSettingInMillimetersPerSecond("acceleration_layer_0");
            initial_layer_speed_config.jerk = mesh.getSettingInMillimetersPerSecond("jerk_layer_0");
            mesh.inset0_config.smoothSpeed(initial_layer_speed_config, layer_nr, initial_speedup_layers);
            mesh.insetX_config.smoothSpeed(initial_layer_speed_config, layer_nr, initial_speedup_layers);
            mesh.skin_config.smoothSpeed(initial_layer_speed_config, layer_nr, initial_speedup_layers);
            for (unsigned int idx = 0; idx < MAX_INFILL_COMBINE; idx++)
            {
                mesh.infill_config[idx].smoothSpeed(initial_layer_speed_config, layer_nr, initial_speedup_layers);
            }
        }
    }
    else if (static_cast<int>(layer_nr) == initial_speedup_layers)
    {
        storage.support_config.setSpeedIconic();
        storage.support_roof_config.setSpeedIconic();
        for (SliceMeshStorage& mesh : storage.meshes)
        {
            mesh.inset0_config.setSpeedIconic();
            mesh.insetX_config.setSpeedIconic();
            mesh.skin_config.setSpeedIconic();
            for (unsigned int idx = 0; idx < MAX_INFILL_COMBINE; idx++)
            {
                mesh.infill_config[idx].setSpeedIconic();
            }
        }
    }
}

void GCodePlanner::writeRetraction(GCodeExport& gcode, unsigned int extruder_plan_idx, unsigned int path_idx_travel_after)
{
    if (makeRetractSwitchRetract(gcode, extruder_plan_idx, path_idx_travel_after))
    {
        gcode.writeRetraction_extruderSwitch();
    }
    else 
    {
        std::vector<GCodePath>& paths = extruder_plans[extruder_plan_idx].paths;
        RetractionConfig* extrusion_retraction_config = nullptr;
        for(int extrusion_path_idx = int(path_idx_travel_after) - 1; extrusion_path_idx >= 0; extrusion_path_idx--)
        { // backtrack to find the last extrusion path
            if (paths[extrusion_path_idx].config != &storage.travel_config)
            {
                extrusion_retraction_config = paths[extrusion_path_idx].config->retraction_config;
                break;
            }
        }
        writeRetraction(gcode, false, extrusion_retraction_config);
    }
}
void GCodePlanner::writeRetraction(GCodeExport& gcode, bool extruder_switch_retract, RetractionConfig* retraction_config)
{    
    if (extruder_switch_retract)
    {
        gcode.writeRetraction_extruderSwitch();
    }
    else 
    {
        if (retraction_config)
        {
            gcode.writeRetraction(retraction_config);
        }
        else 
        {
            gcode.writeRetraction(storage.travel_config.retraction_config);
        }
    }
}



bool GCodePlanner::makeRetractSwitchRetract(GCodeExport& gcode, unsigned int extruder_plan_idx, unsigned int path_idx)
{
    std::vector<GCodePath>& paths = extruder_plans[extruder_plan_idx].paths;
    for (unsigned int path_idx2 = path_idx + 1; path_idx2 < paths.size(); path_idx2++)
    {
        if (paths[path_idx2].getExtrusionMM3perMM() > 0) 
        {
            return false; 
        }
    }
    
    if (extruder_plans.size() <= extruder_plan_idx+1)
    {
        return false; // TODO: check first extruder of the next layer! (generally only on the last layer of the second extruder)
    }
        
    if (extruder_plans[extruder_plan_idx + 1].extruder != extruder_plans[extruder_plan_idx].extruder)
    {
        return true;
    }
    else 
    {
        return false;
    }
}
    
bool GCodePlanner::writePathWithCoasting(GCodeExport& gcode, unsigned int extruder_plan_idx, unsigned int path_idx, int64_t layerThickness, double coasting_volume, double coasting_speed, double coasting_min_volume)
{
    if (coasting_volume <= 0) 
    { 
        return false; 
    }
    std::vector<GCodePath>& paths = extruder_plans[extruder_plan_idx].paths;
    GCodePath& path = paths[path_idx];
    if (path_idx + 1 >= paths.size()
        ||
        ! (!path.isTravelPath() &&  paths[path_idx + 1].config->isTravelPath()) 
        ||
        path.points.size() < 2
        )
    {
        return false;
    }

    int64_t coasting_min_dist_considered = 100; // hardcoded setting for when to not perform coasting

    
    double extrude_speed = path.config->getSpeed() * getExtrudeSpeedFactor(); // travel speed 
    
    int64_t coasting_dist = MM2INT(MM2_2INT(coasting_volume) / layerThickness) / path.config->getLineWidth(); // closing brackets of MM2INT at weird places for precision issues
    int64_t coasting_min_dist = MM2INT(MM2_2INT(coasting_min_volume + coasting_volume) / layerThickness) / path.config->getLineWidth(); // closing brackets of MM2INT at weird places for precision issues
    //           /\ the minimal distance when coasting will coast the full coasting volume instead of linearly less with linearly smaller paths
    
    
    std::vector<int64_t> accumulated_dist_per_point; // the first accumulated dist is that of the last point! (that of the last point is always zero...)
    accumulated_dist_per_point.push_back(0);
    
    int64_t accumulated_dist = 0;
    
    bool length_is_less_than_min_dist = true;
    
    unsigned int acc_dist_idx_gt_coast_dist = NO_INDEX; // the index of the first point with accumulated_dist more than coasting_dist (= index into accumulated_dist_per_point)
     // == the point printed BEFORE the start point for coasting
    
    
    Point* last = &path.points[path.points.size() - 1];
    for (unsigned int backward_point_idx = 1; backward_point_idx < path.points.size(); backward_point_idx++)
    {
        Point& point = path.points[path.points.size() - 1 - backward_point_idx];
        int64_t dist = vSize(point - *last);
        accumulated_dist += dist;
        accumulated_dist_per_point.push_back(accumulated_dist);
        
        if (acc_dist_idx_gt_coast_dist == NO_INDEX && accumulated_dist >= coasting_dist)
        {
            acc_dist_idx_gt_coast_dist = backward_point_idx; // the newly added point
        }
        
        if (accumulated_dist >= coasting_min_dist)
        {
            length_is_less_than_min_dist = false;
            break;
        }
        
        last = &point;
    }
    
    if (accumulated_dist < coasting_min_dist_considered)
    {
        return false;
    }
    int64_t actual_coasting_dist = coasting_dist;
    if (length_is_less_than_min_dist)
    {
        // in this case accumulated_dist is the length of the whole path
        actual_coasting_dist = accumulated_dist * coasting_dist / coasting_min_dist;
        for (acc_dist_idx_gt_coast_dist = 0 ; acc_dist_idx_gt_coast_dist < accumulated_dist_per_point.size() ; acc_dist_idx_gt_coast_dist++)
        { // search for the correct coast_dist_idx
            if (accumulated_dist_per_point[acc_dist_idx_gt_coast_dist] > actual_coasting_dist)
            {
                break;
            }
        }
    }

    assert (acc_dist_idx_gt_coast_dist < accumulated_dist_per_point.size()); // something has gone wrong; coasting_min_dist < coasting_dist ?

    unsigned int point_idx_before_start = path.points.size() - 1 - acc_dist_idx_gt_coast_dist;

    Point start;
    { // computation of begin point of coasting
        int64_t residual_dist = actual_coasting_dist - accumulated_dist_per_point[acc_dist_idx_gt_coast_dist - 1];
        Point& a = path.points[point_idx_before_start];
        Point& b = path.points[point_idx_before_start + 1];
        start = b + normal(a-b, residual_dist);
    }

    { // write normal extrude path:
        for(unsigned int point_idx = 0; point_idx <= point_idx_before_start; point_idx++)
        {
            sendPolygon(path.config->type, gcode.getPositionXY(), path.points[point_idx], path.getLineWidth());
            gcode.writeMove(path.points[point_idx], extrude_speed, path.getExtrusionMM3perMM());
        }
        sendPolygon(path.config->type, gcode.getPositionXY(), start, path.getLineWidth());
        gcode.writeMove(start, extrude_speed, path.getExtrusionMM3perMM());
    }

    // write coasting path
    for (unsigned int point_idx = point_idx_before_start + 1; point_idx < path.points.size(); point_idx++)
    {
        gcode.writeMove(path.points[point_idx], coasting_speed * path.config->getSpeed(), 0);
    }

    gcode.addLastCoastedVolume(path.getExtrusionMM3perMM() * INT2MM(actual_coasting_dist));
    return true;
}

}//namespace cura<|MERGE_RESOLUTION|>--- conflicted
+++ resolved
@@ -739,22 +739,14 @@
     int initial_speedup_layers = storage.getSettingAsCount("speed_slowdown_layers");
     if (static_cast<int>(layer_nr) < initial_speedup_layers)
     {
-<<<<<<< HEAD
-        double initial_layer_speed;
+        GCodePathConfig::BasicConfig initial_layer_speed_config;
         int extruder_nr_support_infill = storage.getSettingAsIndex((layer_nr == 0)? "support_extruder_nr_layer_0" : "support_infill_extruder_nr");
-        initial_layer_speed = storage.meshgroup->getExtruderTrain(extruder_nr_support_infill)->getSettingInMillimetersPerSecond("speed_layer_0");
-        storage.support_config.smoothSpeed(initial_layer_speed, layer_nr, initial_speedup_layers);
-        
-=======
-        GCodePathConfig::BasicConfig initial_layer_speed_config;
-        int extruder_nr_support_infill = storage.getSettingAsIndex((layer_nr == 0)? "support_extruder_nr_layer_0" : "support_extruder_nr");
         initial_layer_speed_config.speed = storage.meshgroup->getExtruderTrain(extruder_nr_support_infill)->getSettingInMillimetersPerSecond("speed_layer_0");
         initial_layer_speed_config.acceleration = storage.meshgroup->getExtruderTrain(extruder_nr_support_infill)->getSettingInMillimetersPerSecond("acceleration_layer_0");
         initial_layer_speed_config.jerk = storage.meshgroup->getExtruderTrain(extruder_nr_support_infill)->getSettingInMillimetersPerSecond("jerk_layer_0");
 
         storage.support_config.smoothSpeed(initial_layer_speed_config, layer_nr, initial_speedup_layers);
 
->>>>>>> 33d2594b
         int extruder_nr_support_roof = storage.getSettingAsIndex("support_roof_extruder_nr");
         initial_layer_speed_config.speed = storage.meshgroup->getExtruderTrain(extruder_nr_support_roof)->getSettingInMillimetersPerSecond("speed_layer_0");
         initial_layer_speed_config.acceleration = storage.meshgroup->getExtruderTrain(extruder_nr_support_roof)->getSettingInMillimetersPerSecond("acceleration_layer_0");
