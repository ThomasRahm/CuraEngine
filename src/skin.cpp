/** Copyright (C) 2013 David Braam - Released under terms of the AGPLv3 License */
#include "skin.h"
#include "utils/polygonUtils.h"

#define MIN_AREA_SIZE (0.4 * 0.4) 

namespace cura 
{

        
void generateSkins(int layerNr, SliceMeshStorage& storage, int extrusionWidth, int downSkinCount, int upSkinCount, int innermost_wall_extrusion_width, int insetCount, bool no_small_gaps_heuristic, bool avoidOverlappingPerimeters_0, bool avoidOverlappingPerimeters)
{
    generateSkinAreas(layerNr, storage, innermost_wall_extrusion_width, downSkinCount, upSkinCount, no_small_gaps_heuristic);

    SliceLayer* layer = &storage.layers[layerNr];
    for(unsigned int partNr=0; partNr<layer->parts.size(); partNr++)
    {
        SliceLayerPart* part = &layer->parts[partNr];
        generateSkinInsets(part, extrusionWidth, insetCount, avoidOverlappingPerimeters_0, avoidOverlappingPerimeters);
    }
}

void generateSkinAreas(int layer_nr, SliceMeshStorage& storage, int innermost_wall_extrusion_width, int downSkinCount, int upSkinCount, bool no_small_gaps_heuristic)
{
    SliceLayer& layer = storage.layers[layer_nr];
    
    if (downSkinCount == 0 && upSkinCount == 0)
    {
        return;
    }
    
    for(unsigned int partNr = 0; partNr < layer.parts.size(); partNr++)
    {
        SliceLayerPart& part = layer.parts[partNr];
        
        Polygons upskin = part.insets.back().offset(-innermost_wall_extrusion_width/2);
        Polygons downskin = (downSkinCount == 0)? Polygons() : upskin;
        if (upSkinCount == 0) upskin = Polygons();

        auto getInsidePolygons = [&part](SliceLayer& layer2)
            {
                Polygons result;
                for(SliceLayerPart& part2 : layer2.parts)
                {
                    if (part.boundaryBox.hit(part2.boundaryBox))
                        result.add(part2.insets.back());
                }
                return result;
            };
            
        if (no_small_gaps_heuristic)
        {
            if (static_cast<int>(layer_nr - downSkinCount) >= 0)
            {
                downskin = downskin.difference(getInsidePolygons(storage.layers[layer_nr - downSkinCount])); // skin overlaps with the walls
            }
            
            if (static_cast<int>(layer_nr + upSkinCount) < static_cast<int>(storage.layers.size()))
            {
                upskin = upskin.difference(getInsidePolygons(storage.layers[layer_nr + upSkinCount])); // skin overlaps with the walls
            }
        }
        else 
        {
            if (layer_nr > 0 && downSkinCount > 0)
            {
                Polygons not_air = getInsidePolygons(storage.layers[layer_nr - 1]);
                for (int downskin_layer_nr = std::max(0, layer_nr - downSkinCount); downskin_layer_nr < layer_nr - 1; downskin_layer_nr++)
                {
                    not_air = not_air.intersection(getInsidePolygons(storage.layers[downskin_layer_nr]));
                }
                downskin = downskin.difference(not_air); // skin overlaps with the walls
            }
            
            if (layer_nr < static_cast<int>(storage.layers.size()) - 1 && upSkinCount > 0)
            {
                Polygons not_air = getInsidePolygons(storage.layers[layer_nr + 1]);
                for (int upskin_layer_nr = layer_nr + 2; upskin_layer_nr < std::min(static_cast<int>(storage.layers.size()) - 1, layer_nr + upSkinCount); upskin_layer_nr++)
                {
                    not_air = not_air.intersection(getInsidePolygons(storage.layers[upskin_layer_nr]));
                }
                upskin = upskin.difference(not_air); // skin overlaps with the walls
            }
        }
        
        Polygons skin = upskin.unionPolygons(downskin);
        
        skin.removeSmallAreas(MIN_AREA_SIZE);
        
        for (PolygonsPart& skin_area_part : skin.splitIntoParts())
        {
            part.skin_parts.emplace_back();
            part.skin_parts.back().outline = skin_area_part;
        }
    }
}


void generateSkinInsets(SliceLayerPart* part, int extrusionWidth, int insetCount, bool avoidOverlappingPerimeters_0, bool avoidOverlappingPerimeters)
{
    if (insetCount == 0)
    {
        return;
    }
    
    for (SkinPart& skin_part : part->skin_parts)
    {
        for(int i=0; i<insetCount; i++)
        {
            skin_part.insets.push_back(Polygons());
            if (i == 0)
            {
                PolygonUtils::offsetSafe(skin_part.outline, - extrusionWidth/2, extrusionWidth, skin_part.insets[0], avoidOverlappingPerimeters_0);
                Polygons in_between = skin_part.outline.difference(skin_part.insets[0].offset(extrusionWidth/2)); 
                skin_part.perimeterGaps.add(in_between);
            } else
            {
                PolygonUtils::offsetExtrusionWidth(skin_part.insets[i-1], true, extrusionWidth, skin_part.insets[i], &skin_part.perimeterGaps, avoidOverlappingPerimeters);
            }
            
            // optimize polygons: remove unnnecesary verts
            skin_part.insets[i].simplify();
            if (skin_part.insets[i].size() < 1)
            {
                skin_part.insets.pop_back();
                break;
            }
        }
    }
}

void generateInfill(int layerNr, SliceMeshStorage& storage, int extrusionWidth, int infill_skin_overlap)
{
    SliceLayer& layer = storage.layers[layerNr];

    for(SliceLayerPart& part : layer.parts)
    {
        Polygons infill = part.insets.back().offset(-extrusionWidth / 2 - infill_skin_overlap);

        for(SliceLayerPart& part2 : layer.parts)
        {
            if (part.boundaryBox.hit(part2.boundaryBox))
            {
                for(SkinPart& skin_part : part2.skin_parts)
                {
                    infill = infill.difference(skin_part.outline);
                }
            }
        }
        infill.removeSmallAreas(MIN_AREA_SIZE);
        
        part.infill_area.push_back(infill.offset(infill_skin_overlap));
    }
}

void combineInfillLayers(SliceMeshStorage& storage,unsigned int amount)
{
<<<<<<< HEAD
    if (amount < 2)
    {
        return;
    }
    if(storage.layers.empty() || storage.layers.size() - 1 < static_cast<size_t>(storage.getSettingAsCount("top_layers"))) //All layers are top layers. No infill is even generated.
=======
    if(amount <= 1) //If we must combine 1 layer, nothing needs to be combined. Combining 0 layers is invalid.
    {
        return;
    }
    if(storage.layers.empty() || storage.layers.size() - 1 < (size_t)storage.getSettingAsCount("top_layers") || storage.getSettingAsCount("infill_line_distance") <= 0) //No infill is even generated.
>>>>>>> c72b0546
    {
        return;
    }
    /* We need to round down the layer index we start at to the nearest
    divisible index. Otherwise we get some parts that have infill at divisible
    layers and some at non-divisible layers. Those layers would then miss each
    other. */
    size_t min_layer = storage.getSettingAsCount("bottom_layers") + amount - 1;
    min_layer -= min_layer % amount; //Round upwards to the nearest layer divisible by infill_sparse_combine.
    size_t max_layer = storage.layers.size() - 1 - storage.getSettingAsCount("top_layers");
    max_layer -= max_layer % amount; //Round downwards to the nearest layer divisible by infill_sparse_combine.
    for(size_t layer_idx = min_layer;layer_idx <= max_layer;layer_idx += amount) //Skip every few layers, but extrude more.
    {
        SliceLayer* layer = &storage.layers[layer_idx];

        for(unsigned int n = 1;n < amount;n++)
        {
            if(layer_idx < n)
            {
                break;
            }

            SliceLayer* layer2 = &storage.layers[layer_idx - n];
            for(SliceLayerPart& part : layer->parts)
            {
                Polygons result;
                for(SliceLayerPart& part2 : layer2->parts)
                {
                    if(part.boundaryBox.hit(part2.boundaryBox))
                    {
                        Polygons intersection = part.infill_area[n - 1].intersection(part2.infill_area[0]).offset(-200).offset(200);
                        result.add(intersection);
                        part.infill_area[n - 1] = part.infill_area[n - 1].difference(intersection);
                        part2.infill_area[0] = part2.infill_area[0].difference(intersection);
                    }
                }

                part.infill_area.push_back(result);
            }
        }
    }
}


void generatePerimeterGaps(int layer_nr, SliceMeshStorage& storage, int extrusionWidth, int downSkinCount, int upSkinCount)
{
    SliceLayer& layer = storage.layers[layer_nr];
    
    for (SliceLayerPart& part : layer.parts) 
    { // handle gaps between perimeters etc.
        if (downSkinCount > 0 && upSkinCount > 0 && // note: if both are zero or less, then all gaps will be used
            layer_nr >= downSkinCount && layer_nr < static_cast<int>(storage.layers.size() - upSkinCount)) // remove gaps which appear within print, i.e. not on the bottom most or top most skin
        {
            Polygons outlines_above;
            for (SliceLayerPart& part_above : storage.layers[layer_nr + upSkinCount].parts)
            {
                if (part.boundaryBox.hit(part_above.boundaryBox))
                {
                    outlines_above.add(part_above.outline);
                }
            }
            Polygons outlines_below;
            for (SliceLayerPart& part_below : storage.layers[layer_nr - downSkinCount].parts)
            {
                if (part.boundaryBox.hit(part_below.boundaryBox))
                {
                    outlines_below.add(part_below.outline);
                }
            }
            part.perimeterGaps = part.perimeterGaps.intersection(outlines_above.xorPolygons(outlines_below));
        }
        part.perimeterGaps.removeSmallAreas(MIN_AREA_SIZE);
    }
}

}//namespace cura<|MERGE_RESOLUTION|>--- conflicted
+++ resolved
@@ -155,19 +155,11 @@
 
 void combineInfillLayers(SliceMeshStorage& storage,unsigned int amount)
 {
-<<<<<<< HEAD
-    if (amount < 2)
-    {
-        return;
-    }
-    if(storage.layers.empty() || storage.layers.size() - 1 < static_cast<size_t>(storage.getSettingAsCount("top_layers"))) //All layers are top layers. No infill is even generated.
-=======
     if(amount <= 1) //If we must combine 1 layer, nothing needs to be combined. Combining 0 layers is invalid.
     {
         return;
     }
-    if(storage.layers.empty() || storage.layers.size() - 1 < (size_t)storage.getSettingAsCount("top_layers") || storage.getSettingAsCount("infill_line_distance") <= 0) //No infill is even generated.
->>>>>>> c72b0546
+    if(storage.layers.empty() || storage.layers.size() - 1 < static_cast<size_t>(storage.getSettingAsCount("top_layers")) || storage.getSettingAsCount("infill_line_distance") <= 0) //No infill is even generated.
     {
         return;
     }
