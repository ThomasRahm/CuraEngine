// Copyright (c) 2023 UltiMaker
// CuraEngine is released under the terms of the AGPLv3 or higher

#include "TreeSupportTipGenerator.h"

#include <chrono>
#include <fstream>
#include <stdio.h>
#include <string>

#include <range/v3/view/drop_last.hpp>
#include <range/v3/view/enumerate.hpp>
#include <range/v3/view/iota.hpp>
#include <range/v3/view/reverse.hpp>
#include <spdlog/spdlog.h>

#include "Application.h" //To get settings.
#include "TreeSupportUtils.h"
#include "infill/SierpinskiFillProvider.h"
#include "settings/EnumSettings.h"
#include "utils/Simplify.h"
#include "utils/ThreadPool.h"
#include "utils/algorithm.h"
#include "utils/math.h" //For round_up_divide and PI.
#include "utils/polygonUtils.h" //For moveInside.


namespace cura
{

TreeSupportTipGenerator::TreeSupportTipGenerator(const SliceMeshStorage& mesh, TreeModelVolumes& volumes_s)
    : config_(mesh.settings)
    , use_fake_roof_(! mesh.settings.get<bool>("support_roof_enable"))
    , volumes_(volumes_s)
    , minimum_support_area_(mesh.settings.get<double>("minimum_support_area"))
    , minimum_roof_area_(! use_fake_roof_ ? mesh.settings.get<double>("minimum_roof_area") : std::max(SUPPORT_TREE_MINIMUM_FAKE_ROOF_AREA, minimum_support_area_))
    , support_roof_layers_(
          mesh.settings.get<bool>("support_roof_enable") ? round_divide(mesh.settings.get<coord_t>("support_roof_height"), config_.layer_height)
          : use_fake_roof_                               ? SUPPORT_TREE_MINIMUM_FAKE_ROOF_LAYERS
                                                         : 0)
    , connect_length_(
          (config_.support_line_width * 100 / mesh.settings.get<double>("support_tree_top_rate")) + std::max(2 * config_.min_radius - 1.0 * config_.support_line_width, 0.0))
    , support_tree_branch_distance_((config_.support_pattern == EFillMethod::TRIANGLES ? 3 : (config_.support_pattern == EFillMethod::GRID ? 2 : 1)) * connect_length_)
    , support_roof_line_distance_(
          use_fake_roof_ ? (config_.support_pattern == EFillMethod::TRIANGLES ? 3 : (config_.support_pattern == EFillMethod::GRID ? 2 : 1))
                              * (config_.support_line_width * 100 / mesh.settings.get<double>("support_tree_top_rate"))
                        : mesh.settings.get<coord_t>("support_roof_line_distance"))
    , support_outset_(0)
    , // Since we disable support offset when tree support is enabled we use an offset of 0 rather than the setting value mesh.settings.get<coord_t>("support_offset")
    roof_outset_(use_fake_roof_ ? support_outset_ : mesh.settings.get<coord_t>("support_roof_offset"))
    , force_tip_to_roof_((config_.min_radius * config_.min_radius * std::numbers::pi > minimum_roof_area_ * (1000 * 1000)) && support_roof_layers_ && ! use_fake_roof_)
    , support_tree_limit_branch_reach_(mesh.settings.get<bool>("support_tree_limit_branch_reach"))
    , support_tree_branch_reach_limit_(support_tree_limit_branch_reach_ ? mesh.settings.get<coord_t>("support_tree_branch_reach_limit") : 0)
    , z_distance_delta_(std::min(config_.z_distance_top_layers + 1, mesh.overhang_areas.size()))
    , xy_overrides_(config_.support_overrides == SupportDistPriority::XY_OVERRIDES_Z)
    , tip_roof_size_(force_tip_to_roof_ ? INT2MM2(config_.min_radius * config_.min_radius) * std::numbers::pi : 0)
<<<<<<< HEAD
=======
    , force_minimum_roof_area_(use_fake_roof_ || SUPPORT_TREE_MINIMUM_ROOF_AREA_HARD_LIMIT)
>>>>>>> 41aa9019
    , already_inserted_(mesh.overhang_areas.size())
    , support_roof_drawn_(mesh.overhang_areas.size(), Polygons())
    , support_roof_drawn_fractional_(mesh.overhang_areas.size(), Polygons())
    , roof_tips_drawn_(mesh.overhang_areas.size(), Polygons())
    , cradle_data_(mesh.overhang_areas.size())
    , force_minimum_roof_area_(use_fake_roof_ || SUPPORT_TREE_MINIMUM_ROOF_AREA_HARD_LIMIT)
    , cradle_layers_(retrieveSetting<coord_t>(mesh.settings, "support_tree_cradle_height") / config_.layer_height)
    , cradle_layers_min_(retrieveSetting<coord_t>(mesh.settings, "support_tree_cradle_min_height") / config_.layer_height)
    , cradle_line_count_(retrieveSetting<size_t>(mesh.settings, "support_tree_cradle_line_count"))
    , cradle_length_(retrieveSetting<coord_t>(mesh.settings, "support_tree_cradle_length"))
    , cradle_length_min_(retrieveSetting<coord_t>(mesh.settings, "support_tree_min_cradle_length"))
    , cradle_line_width_(retrieveSetting<coord_t>(mesh.settings, "support_tree_cradle_line_width"))
    , cradle_lines_roof_(! use_fake_roof_ && retrieveSetting<std::string>(mesh.settings, "support_tree_roof_cradle") != "none")
    , cradle_base_roof_(
          ! use_fake_roof_
          && (retrieveSetting<std::string>(mesh.settings, "support_tree_roof_cradle") == "cradle_and_base"
              || retrieveSetting<std::string>(mesh.settings, "support_tree_roof_cradle") == "large_cradle_and_base"))
    , large_cradle_base_(! use_fake_roof_ && retrieveSetting<std::string>(mesh.settings, "support_tree_roof_cradle") == "large_cradle_and_base")
    , cradle_area_threshold_(1000 * 1000 * retrieveSetting<double>(mesh.settings, "support_tree_maximum_pointy_area"))
    , cradle_tip_dtt_(config_.tip_layers * retrieveSetting<double>(mesh.settings, "support_tree_cradle_base_tip_percentage") / 100.0)
    , large_cradle_line_tips_(retrieveSetting<bool>(mesh.settings, "support_tree_large_cradle_line_tips"))
    , cradle_z_distance_layers_(round_divide(retrieveSetting<coord_t>(mesh.settings, "support_tree_cradle_z_distance") , config_.layer_height))
{

    if(cradle_layers_)
    {
        cradle_layers_ += cradle_z_distance_layers_;
    }
    if(cradle_length_ - cradle_line_width_ >0)
    {
        cradle_length_ -= cradle_line_width_;
        cradle_length_min_ -= cradle_line_width_;
    }

    const double support_overhang_angle = mesh.settings.get<AngleRadians>("support_angle");
    const coord_t max_overhang_speed = (support_overhang_angle < TAU / 4) ? (coord_t)(tan(support_overhang_angle) * config_.layer_height) : std::numeric_limits<coord_t>::max();

    if (max_overhang_speed == 0)
    {
        max_overhang_insert_lag_ = std::numeric_limits<coord_t>::max();
    }
    else
    {
        max_overhang_insert_lag_ = std::max((size_t)round_up_divide(config_.xy_distance, max_overhang_speed / 2), 2 * config_.z_distance_top_layers);
        // ^^^ Cap for how much layer below the overhang a new support point may be added, as other than with regular support every new inserted point may cause extra material and
        // time cost.
        //     Could also be an user setting or differently calculated. Idea is that if an overhang does not turn valid in double the amount of layers a slope of support angle
        //     would take to travel xy_distance, nothing reasonable will come from it. The 2*z_distance_delta is only a catch for when the support angle is very high.
    }

    cross_fill_provider_ = generateCrossFillProvider(mesh, support_tree_branch_distance_, config_.support_line_width);

    std::vector<coord_t> known_z(mesh.layers.size());

    for (auto [z, layer] : ranges::views::enumerate(mesh.layers))
    {
        known_z[z] = layer.printZ;
    }
    config_.setActualZ(known_z);


    coord_t dtt_when_tips_can_merge = 1;

    if (config_.branch_radius * config_.diameter_angle_scale_factor < 2 * config_.maximum_move_distance_slow)
    {
        while ((2 * config_.maximum_move_distance_slow * dtt_when_tips_can_merge - config_.support_line_width) < config_.getRadius(dtt_when_tips_can_merge))
        {
            dtt_when_tips_can_merge++;
        }
    }
    else
    {
        dtt_when_tips_can_merge = config_.tip_layers; // arbitrary default for when there is no guarantee that the while loop above will terminate
    }
    support_supporting_branch_distance_ = 2 * config_.getRadius(dtt_when_tips_can_merge) + config_.support_line_width + FUDGE_LENGTH;


    for(size_t cradle_z_dist_ctr=0; cradle_z_dist_ctr < cradle_z_distance_layers_ + 1; cradle_z_dist_ctr++)
    {
        cradle_xy_distance_.emplace_back(config_.xy_min_distance);
    }

    for (int i = 0; i < 9; i++)
    {
        std::stringstream setting_name_dist;
        setting_name_dist << "support_tree_cradle_xy_dist_";
        setting_name_dist << i;
        coord_t next_cradle_xy_dist = retrieveSetting<coord_t>(mesh.settings, setting_name_dist.str());
        std::stringstream setting_name_height;
        setting_name_height << "support_tree_cradle_xy_height_";
        setting_name_height << i;
        coord_t next_cradle_xy_dist_height = retrieveSetting<coord_t>(mesh.settings, setting_name_height.str());
        if (next_cradle_xy_dist_height == 0)
        {
            break;
        }

        for (int layer_delta = 0; layer_delta < round_up_divide(next_cradle_xy_dist_height, config_.layer_height); layer_delta++)
        {
            cradle_xy_distance_.emplace_back(next_cradle_xy_dist);
        }
    }

    for (int cradle_xy_dist_fill = cradle_xy_distance_.size(); cradle_xy_dist_fill < cradle_layers_ + 1; cradle_xy_dist_fill++)
    {
        cradle_xy_distance_.emplace_back(config_.xy_min_distance);
    }
}


std::vector<TreeSupportTipGenerator::LineInformation> TreeSupportTipGenerator::convertLinesToInternal(Polygons polylines, LayerIndex layer_idx)
{
    // NOTE: The volumes below (on which '.inside(p, true)' is called each time below) are the same each time. The values being calculated here are strictly local as well.
    //       So they could in theory be pre-calculated here (outside of the loop). However, when I refatored it to be that way, it seemed to cause deadlocks each time for some
    //       settings.
    // NOTE2: When refactoring ensure that avoidance to buildplate is only requested when support_rest_preference == RestPreference::BUILDPLATE as otherwise it has not been
    // precalculated (causing long delays while it is calculated when requested here).

    std::vector<LineInformation> result;
    // Also checks if the position is valid, if it is NOT, it deletes that point
    for (const auto& line : polylines)
    {
        LineInformation res_line;
        for (const Point2LL& p : line)
        {
            if (config_.support_rest_preference == RestPreference::BUILDPLATE
                && ! volumes_.getAvoidance(config_.getRadius(0), layer_idx, AvoidanceType::FAST_SAFE, false, ! xy_overrides_).inside(p, true))
            {
                res_line.emplace_back(p, LineStatus::TO_BP_SAFE);
            }
            else if (
                config_.support_rest_preference == RestPreference::BUILDPLATE
                && ! volumes_.getAvoidance(config_.getRadius(0), layer_idx, AvoidanceType::FAST, false, ! xy_overrides_).inside(p, true))
            {
                res_line.emplace_back(p, LineStatus::TO_BP);
            }
            else if (config_.support_rests_on_model && ! volumes_.getAvoidance(config_.getRadius(0), layer_idx, AvoidanceType::FAST_SAFE, true, ! xy_overrides_).inside(p, true))
            {
                res_line.emplace_back(p, LineStatus::TO_MODEL_GRACIOUS_SAFE);
            }
            else if (config_.support_rests_on_model && ! volumes_.getAvoidance(config_.getRadius(0), layer_idx, AvoidanceType::FAST, true, ! xy_overrides_).inside(p, true))
            {
                res_line.emplace_back(p, LineStatus::TO_MODEL_GRACIOUS);
            }
            else if (config_.support_rests_on_model && ! volumes_.getAvoidance(config_.getRadius(0), layer_idx, AvoidanceType::COLLISION, true, ! xy_overrides_).inside(p, true))
            {
                res_line.emplace_back(p, LineStatus::TO_MODEL);
            }
            else if (! res_line.empty())
            {
                result.emplace_back(res_line);
                res_line.clear();
            }
        }
        if (! res_line.empty())
        {
            result.emplace_back(res_line);
            res_line.clear();
        }
    }

    return result;
}

Polygons TreeSupportTipGenerator::convertInternalToLines(std::vector<TreeSupportTipGenerator::LineInformation> lines)
{
    Polygons result;
    for (const LineInformation& line : lines)
    {
        Polygon path;
        for (const auto& point_data : line)
        {
            path.add(point_data.first);
        }
        result.add(path);
    }
    return result;
}

std::function<bool(std::pair<Point2LL, TreeSupportTipGenerator::LineStatus>)> TreeSupportTipGenerator::getEvaluatePointForNextLayerFunction(size_t current_layer)
{
    std::function<bool(std::pair<Point2LL, LineStatus>)> evaluatePoint = [this, current_layer](std::pair<Point2LL, LineStatus> p)
    {
        if (config_.support_rest_preference != RestPreference::GRACEFUL
            && ! volumes_
                     .getAvoidance(
                         config_.getRadius(0),
                         current_layer - 1,
                         p.second == LineStatus::TO_BP_SAFE ? AvoidanceType::FAST_SAFE : AvoidanceType::FAST,
                         false,
                         ! xy_overrides_)
                     .inside(p.first, true))
        {
            return true;
        }
        if (config_.support_rests_on_model && (p.second != LineStatus::TO_BP && p.second != LineStatus::TO_BP_SAFE))
        {
            if (p.second == LineStatus::TO_MODEL_GRACIOUS || p.second == LineStatus::TO_MODEL_GRACIOUS_SAFE)
            {
                return ! volumes_
                             .getAvoidance(
                                 config_.getRadius(0),
                                 current_layer - 1,
                                 p.second == LineStatus::TO_MODEL_GRACIOUS_SAFE ? AvoidanceType::FAST_SAFE : AvoidanceType::FAST,
                                 true,
                                 ! xy_overrides_)
                             .inside(p.first, true);
            }
            else
            {
                return ! volumes_.getAvoidance(config_.getRadius(0), current_layer - 1, AvoidanceType::COLLISION, true, ! xy_overrides_).inside(p.first, true);
            }
        }
        return false;
    };
    return evaluatePoint;
}

std::pair<std::vector<TreeSupportTipGenerator::LineInformation>, std::vector<TreeSupportTipGenerator::LineInformation>> TreeSupportTipGenerator::splitLines(
    std::vector<TreeSupportTipGenerator::LineInformation> lines,
    std::function<bool(std::pair<Point2LL, TreeSupportTipGenerator::LineStatus>)> evaluatePoint)
{
    // Assumes all Points on the current line are valid.

    constexpr bool KEEPING = true;
    constexpr bool FREEING = false;
    std::vector<LineInformation> keep(1);
    std::vector<LineInformation> set_free(1);

    for (const std::vector<std::pair<Point2LL, LineStatus>>& line : lines)
    {
        auto current = KEEPING;
        LineInformation resulting_line;
        for (const std::pair<Point2LL, LineStatus>& me : line)
        {
            if (evaluatePoint(me) == (current == FREEING))
            {
                if (! resulting_line.empty())
                {
                    (current == KEEPING ? keep : set_free).emplace_back(resulting_line);
                    resulting_line.clear();
                }
                current = ! current;
            }
            resulting_line.emplace_back(me);
        }
        if (! resulting_line.empty())
        {
            (current == KEEPING ? keep : set_free).emplace_back(resulting_line);
        }
    }
    return std::pair<
        std::vector<std::vector<std::pair<Point2LL, TreeSupportTipGenerator::LineStatus>>>,
        std::vector<std::vector<std::pair<Point2LL, TreeSupportTipGenerator::LineStatus>>>>(keep, set_free);
}

Polygons TreeSupportTipGenerator::ensureMaximumDistancePolyline(const Polygons& input, coord_t distance, size_t min_points, bool enforce_distance) const
{
    Polygons result;
    for (auto part : input)
    {
        if (part.size() == 0)
        {
            continue;
        }
        const coord_t length = Polygon(part).offset(0).polyLineLength();
        Polygon line;
        coord_t current_distance = std::max(distance, coord_t(FUDGE_LENGTH * 2));
        if (length < 2 * distance && min_points <= 1)
        {
            ClosestPolygonPoint middle_point(part[0], 0, part);
            middle_point = PolygonUtils::walk(middle_point, coord_t(length / 2));
            line.add(middle_point.location_);
        }
        else
        {
            size_t optimal_end_index = part.size() - 1;

            if (part.front() == part.back())
            {
                size_t optimal_start_index = 0;
                // If the polyline was a polygon, there is a high chance it was an overhang. Overhangs that are <60 degree tend to be very thin areas, so lets get the beginning and
                // end of them and ensure that they are supported. The first point of the line will always be supported, so rotate the order of points in this polyline that one of
                // the two corresponding points that are furthest from each other is in the beginning. The other will be manually added (optimal_end_index)
                coord_t max_dist2_between_vertices = 0;
                for (auto [idx, p_a] : part | ranges::views::enumerate | ranges::views::drop_last(1))
                {
                    for (auto [inner_idx, p_b] : part | ranges::views::enumerate | ranges::views::drop_last(1))
                    {
                        if (vSize2(p_a - p_b) > max_dist2_between_vertices)
                        {
                            optimal_start_index = idx;
                            optimal_end_index = inner_idx;
                            max_dist2_between_vertices = vSize2(p_a - p_b);
                        }
                    }
                }
                std::rotate(part.begin(), part.begin() + optimal_start_index, part.end() - 1);
                part[part.size() - 1] = part[0]; // restore that property that this polyline ends where it started.
                optimal_end_index = (optimal_end_index - optimal_start_index + part.size() - 1) % (part.size() - 1);
            }

            while (line.size() < min_points && current_distance >= coord_t(FUDGE_LENGTH * 2))
            {
                line.clear();
                Point2LL current_point = part[0];
                line.add(part[0]);

                bool should_add_endpoint = min_points > 1 || vSize2(part[0] - part[optimal_end_index]) > (current_distance * current_distance);
                bool added_endpoint = ! should_add_endpoint; // If no endpoint should be added all endpoints are already added.

                size_t current_index = 0;
                GivenDistPoint next_point;
                coord_t next_distance = current_distance;
                // Get points so that at least min_points are added and they each are current_distance away from each other. If that is impossible, decrease current_distance a bit.
                // (Regarding the while-loop) The input are lines, that means that the line from the last to the first vertex does not have to exist, so exclude all points that are
                // on this line!
                while (PolygonUtils::getNextPointWithDistance(current_point, next_distance, part, current_index, 0, next_point) && next_point.pos < coord_t(part.size()) - 1)
                {
                    if (! added_endpoint && next_point.pos >= optimal_end_index)
                    {
                        current_index = optimal_end_index;
                        current_point = part[optimal_end_index];
                        added_endpoint = true;
                        line.add(part[optimal_end_index]);
                        continue;
                    }

                    // Not every point that is distance away, is valid, as it may be much closer to another point. This is especially the case when the overhang is very thin.
                    // So this ensures that the points are actually a certain distance from each other.
                    // This assurance is only made on a per polygon basis, as different but close polygon may not be able to use support below the other polygon.
                    coord_t min_distance_to_existing_point_sqd = std::numeric_limits<coord_t>::max();
                    if (enforce_distance)
                    {
                        for (Point2LL p : line)
                        {
                            min_distance_to_existing_point_sqd = std::min(min_distance_to_existing_point_sqd, vSize2(p - next_point.location));
                        }
                    }
                    if (! enforce_distance || min_distance_to_existing_point_sqd >= (current_distance * current_distance))
                    {
                        // viable point was found. Add to possible result.
                        line.add(next_point.location);
                        current_point = next_point.location;
                        current_index = next_point.pos;
                        next_distance = current_distance;
                    }
                    else
                    {
                        if (current_point == next_point.location)
                        {
                            // In case a fixpoint is encountered, better aggressively overcompensate so the code does not become stuck here...
                            spdlog::warn(
                                "Tree Support: Encountered a fixpoint in getNextPointWithDistance. This is expected to happen if the distance (currently {}) is smaller than 100",
                                next_distance);
                            if (next_distance > 2 * current_distance)
                            {
                                // This case should never happen, but better safe than sorry.
                                break;
                            }
                            next_distance += current_distance;
                            continue;
                        }
                        // if the point was too close, the next possible viable point is at least distance-min_distance_to_existing_point away from the one that was just checked.
                        next_distance = std::max(static_cast<coord_t>(current_distance - std::sqrt(min_distance_to_existing_point_sqd)), coord_t(FUDGE_LENGTH * 2));
                        current_point = next_point.location;
                        current_index = next_point.pos;
                    }
                }

                if (! added_endpoint)
                {
                    line.add(part[optimal_end_index]);
                }

                current_distance *= 0.9;
            }
        }
        result.add(line);
    }
    return result;
}


std::shared_ptr<SierpinskiFillProvider> TreeSupportTipGenerator::generateCrossFillProvider(const SliceMeshStorage& mesh, coord_t line_distance, coord_t line_width) const
{
    if (config_.support_pattern == EFillMethod::CROSS || config_.support_pattern == EFillMethod::CROSS_3D)
    {
        AABB3D aabb;
        if (mesh.settings.get<bool>("infill_mesh") || mesh.settings.get<bool>("anti_overhang_mesh"))
        {
            spdlog::warn("Tree support tried to generate a CrossFillProvider for a non model mesh.");
            return nullptr;
        }

        const coord_t aabb_expansion = mesh.settings.get<coord_t>("support_offset");
        AABB3D aabb_here(mesh.bounding_box);
        aabb_here.include(aabb_here.min_ - Point3LL(-aabb_expansion, -aabb_expansion, 0));
        aabb_here.include(aabb_here.max_ + Point3LL(-aabb_expansion, -aabb_expansion, 0));
        aabb.include(aabb_here);

        const std::string cross_subdisivion_spec_image_file = mesh.settings.get<std::string>("cross_support_density_image");
        std::ifstream cross_fs(cross_subdisivion_spec_image_file.c_str());
        if (cross_subdisivion_spec_image_file != "" && cross_fs.good())
        {
            return std::make_shared<SierpinskiFillProvider>(aabb, line_distance, line_width, cross_subdisivion_spec_image_file);
        }
        return std::make_shared<SierpinskiFillProvider>(aabb, line_distance, line_width);
    }
    return nullptr;
}

void TreeSupportTipGenerator::calculateFloatingParts(const SliceMeshStorage& mesh)
{
    LayerIndex max_layer = 0;

    for(LayerIndex layer_idx = 0; layer_idx < mesh.overhang_areas.size(); layer_idx++)
    {
        if(!mesh.overhang_areas[layer_idx].empty())
        {
            max_layer = layer_idx;
        }
    }
    max_layer = std::min(max_layer + cradle_layers_, LayerIndex(mesh.overhang_areas.size() - 1));

    LayerIndex start_layer = 1;
    floating_parts_cache_.resize(max_layer+1);
    floating_parts_map_.resize(max_layer+1);
    std::mutex critical_sections;

    Polygons completely_supported = volumes_.getCollision(0,0,true);
    Polygons layer_below = completely_supported;  //technically wrong, but the xy distance error on layer 1 should not matter
    for (size_t layer_idx = start_layer; layer_idx < max_layer; layer_idx++)
    {
        Polygons next_completely_supported;

        // As the collision contains z distance and xy distance it cant be used to clearly identify which parts of the model are connected to the buildplate.
        Polygons layer = mesh.layers[layer_idx].getOutlines();

        const std::vector<PolygonsPart> layer_parts = layer.splitIntoParts();
        cura::parallel_for<size_t>(
        0,
        layer_parts.size(),
        [&](const size_t part_idx)
        {
                const PolygonsPart& part = layer_parts[part_idx];
                AABB part_aabb(part);
                bool has_support_below = !PolygonUtils::clipPolygonWithAABB(layer_below,part_aabb).intersection(part).empty();

                if(! completely_supported.intersection(part).empty() || (! has_support_below && part.area() > cradle_area_threshold_))
                {
                    std::lock_guard<std::mutex> critical_section_add(critical_sections);
                    next_completely_supported.add(part);
                    return ;
                }

                Polygons overhang = mesh.overhang_areas[layer_idx].intersection(part);
                coord_t overhang_area = std::max(overhang.area(), std::numbers::pi * config_.min_wall_line_width * config_.min_wall_line_width);
                if (!has_support_below)
                {
                    std::lock_guard<std::mutex> critical_section_add(critical_sections);
                    floating_parts_cache_[layer_idx].emplace_back(part,floating_parts_cache_[layer_idx].size(),0,overhang_area);
                    floating_parts_map_ [layer_idx].emplace_back(std::vector<size_t>());
                    return ;
                }

                size_t min_resting_on_layers = 0;
                coord_t supported_overhang_area = 0;
                bool add = false;
                std::vector<size_t> idx_of_floating_below;
                for (auto [idx, floating] : floating_parts_cache_[layer_idx-1] | ranges::views::enumerate)
                {
                    if(layer_idx > 1 && floating.height < cradle_layers_ - 1 && !floating.area.intersection(part).empty())
                    {
                        idx_of_floating_below.emplace_back(idx);
                        supported_overhang_area += floating.accumulated_supportable_overhang;
                        min_resting_on_layers = std::max(min_resting_on_layers,floating.height);
                        add = true;
                    }
                }

                if(min_resting_on_layers < cradle_layers_ && add && overhang_area + supported_overhang_area < cradle_area_threshold_)
                {
                    std::lock_guard<std::mutex> critical_section_add(critical_sections);
                    for(size_t idx: idx_of_floating_below)
                    {
                        floating_parts_map_[layer_idx-1][idx].emplace_back(floating_parts_cache_[layer_idx].size());
                    }

                    floating_parts_map_[layer_idx].emplace_back(std::vector<size_t>());
                    floating_parts_cache_[layer_idx].emplace_back(part, floating_parts_cache_[layer_idx].size(),min_resting_on_layers+1,overhang_area + supported_overhang_area);
                }
                else
                {
                    std::lock_guard<std::mutex> critical_section_add(critical_sections);
                    next_completely_supported.add(part);
                }
        });
        layer_below = layer;
        completely_supported = next_completely_supported;

    }

}

std::vector<TreeSupportTipGenerator::UnsupportedAreaInformation> TreeSupportTipGenerator::getUnsupportedArea(LayerIndex layer_idx, size_t idx_of_area_below)
{
    std::vector<UnsupportedAreaInformation> result;

    if(layer_idx == 0)
    {
        return result;
    }

    bool has_result = false;

    {
        std::lock_guard<std::mutex> critical_section(*critical_floating_parts_cache_);
        has_result = layer_idx < floating_parts_cache_.size();
    }

    if (has_result)
    {
        std::lock_guard<std::mutex> critical_section(*critical_floating_parts_cache_);
        if (floating_parts_cache_[layer_idx].size())
        {
            for (size_t resting_idx : floating_parts_map_[layer_idx - 1][idx_of_area_below])
            {
                result.emplace_back(floating_parts_cache_[layer_idx][resting_idx]);
            }
        }
    }
    else
    {
        spdlog::error("Requested not calculated unsupported area.");
        return result;
    }

    return result;


}

std::vector<TreeSupportTipGenerator::UnsupportedAreaInformation> TreeSupportTipGenerator::getFullyUnsupportedArea(LayerIndex layer_idx)
{
    std::vector<UnsupportedAreaInformation> result;

    if(layer_idx == 0)
    {
        return result;
    }

    bool has_result = false;
    {
        std::lock_guard<std::mutex> critical_section(*critical_floating_parts_cache_);
        has_result = layer_idx < floating_parts_cache_.size();
    }

    if(has_result)
    {
        std::lock_guard<std::mutex> critical_section(*critical_floating_parts_cache_);
        for (auto [idx, floating_data] : floating_parts_cache_[layer_idx] | ranges::views::enumerate)
        {
            if(floating_data.height == 0)
            {
                result.emplace_back(floating_data);
            }
        }
    }
    else
    {
        spdlog::error("Requested not calculated unsupported area.", layer_idx);
        return result;
    }
    return result;

}

std::vector<std::vector<std::vector<Polygons>>> TreeSupportTipGenerator::generateCradleCenters(const SliceMeshStorage& mesh)
{
    std::mutex critical_dedupe;
    std::vector<std::unordered_set<size_t>> dedupe(mesh.overhang_areas.size());
    std::vector<std::vector<std::vector<Polygons>>> shadows(mesh.overhang_areas.size());
    cura::parallel_for<coord_t>(
        1,
        mesh.overhang_areas.size() - (z_distance_delta_ + 1),
        [&](const LayerIndex layer_idx)
        {
            if (mesh.overhang_areas[layer_idx + z_distance_delta_].empty() || getFullyUnsupportedArea(layer_idx + z_distance_delta_).empty())
            {
                return;
            }

            for (auto pointy_info : getFullyUnsupportedArea(layer_idx + z_distance_delta_))
            {
                AABB overhang_aabb(mesh.overhang_areas[layer_idx + z_distance_delta_]);
                if (PolygonUtils::clipPolygonWithAABB(mesh.overhang_areas[layer_idx + z_distance_delta_], overhang_aabb).intersection(pointy_info.area).empty())
                {
                    // It will be assumed that if it touches this mesh's overhang, it will be part of that mesh.
                    continue;
                }

                std::vector<Polygons> accumulated_model(std::min(cradle_layers_ + 1, mesh.overhang_areas.size() - layer_idx), Polygons());
                std::vector<size_t> all_pointy_idx{ pointy_info.index };

                Point2LL center_prev = Polygon(pointy_info.area.getOutsidePolygons()[0]).centerOfMass();
                std::vector<Point2LL> additional_centers;
                TreeSupportCradle* cradle_main = new TreeSupportCradle(layer_idx,center_prev,shadows[layer_idx].size(), cradle_base_roof_, cradle_layers_min_, cradle_length_min_);
                Polygons shadow; // A combination of all outlines of the model that will be supported with a cradle.
                bool aborted = false;
                bool contacted_other_pointy = false;
                std::vector<Polygons> unsupported_model(accumulated_model.size());
                for (size_t cradle_up_layer = 0; cradle_up_layer < accumulated_model.size(); cradle_up_layer++)
                {

                    // shadow model up => not cradle where model
                    // then drop cradle down
                    // cut into parts => get close to original pointy that are far enough from each other.
                    std::vector<size_t> next_pointy_idx;
                    Polygons model_outline;
                    bool blocked_by_dedupe = false;
                    // The cradle base is below the bottommost unsupported and the first cradle layer is around it, so this will be needed only for the second one and up
                    if (cradle_up_layer > 1)
                    {
                        for (size_t pointy_idx : all_pointy_idx)
                        {
                            for (auto next_pointy_data : getUnsupportedArea(layer_idx + cradle_up_layer - 1 + z_distance_delta_, pointy_idx))
                            {
                                if (next_pointy_data.height
                                    != (cradle_up_layer - 1) + pointy_info.height) // If the area belongs to another pointy overhang stop and let this other overhang handle it
                                {
                                    contacted_other_pointy = true;
                                    continue;
                                }
                                unsupported_model[cradle_up_layer].add(next_pointy_data.area);
                                // Ensure each area is only handles once
                                std::lock_guard<std::mutex> critical_section_cradle(critical_dedupe);
                                if (! dedupe[layer_idx + cradle_up_layer].contains(next_pointy_data.index))
                                {
                                    dedupe[layer_idx + cradle_up_layer].emplace(next_pointy_data.index);
                                    model_outline.add(next_pointy_data.area);
                                    next_pointy_idx.emplace_back(next_pointy_data.index);
                                }
                                else
                                {
                                    blocked_by_dedupe = true;
                                }
                            }
                        }
                        all_pointy_idx = next_pointy_idx;
                    }
                    else
                    {
                        model_outline.add(pointy_info.area);
                    }

                    if (model_outline.empty())
                    {
                        if (cradle_up_layer < cradle_layers_min_)
                        {
                            aborted = true;
                            break;
                        }

                        if (! blocked_by_dedupe)
                        {
                            // The model is surrounded with cradle based on the area above (z distance).
                            // When an area that should have a cradle merges with a buildplate supported area above, it will no longer exist for a cradle.
                            // But if the cradle stops there will be z distance layer between the end of the cradle and said merge.
                            // To reduce the impact an area is estimated where the cradle should be for these areas.
                            Polygons previous_area = shadow;
                            for (size_t cradle_up_layer_z_distance = cradle_up_layer;
                                 cradle_up_layer_z_distance < std::min(cradle_up_layer + z_distance_delta_ - 1, accumulated_model.size());
                                 cradle_up_layer_z_distance++)
                            {
                                accumulated_model[cradle_up_layer_z_distance] = unsupported_model[cradle_up_layer_z_distance].unionPolygons();
                            }
                        }
                        break;
                    }

                    model_outline = model_outline.unionPolygons();
                    shadow = shadow.offset(-config_.maximum_move_distance).unionPolygons(model_outline);
                    accumulated_model[cradle_up_layer] = shadow;

                    if(cradle_up_layer > 0)
                    {
                        Point2LL shadow_center = Polygon(shadow.getOutsidePolygons()[0]).centerOfMass();
                        coord_t center_move_distance = std::min(config_.maximum_move_distance_slow, cradle_line_width_ /3);
                        center_move_distance = std::min(center_move_distance, vSize(shadow_center-center_prev));
                        center_prev = center_prev + normal(shadow_center-center_prev, center_move_distance);
                        cradle_main->centers_.emplace_back(center_prev);
                    }
                }

                if (aborted)
                {
                    // If aborted remove all model information for the cradle generation except the pointy overhang, as it may be needed to cut a small hole in the large interface
                    // base. todo reimplement that

                    Polygons cradle_0 = accumulated_model[0];
                    accumulated_model.clear();
                    accumulated_model.emplace_back(cradle_0);
                    delete cradle_main;
                }
                else
                {
                    cradle_data_[layer_idx].emplace_back(cradle_main);
                }
                shadows[layer_idx].emplace_back(accumulated_model);
            }
        });

    return shadows;
}

void TreeSupportTipGenerator::generateCradleLines(std::vector<std::vector<std::vector<Polygons>>>& shadow_data)
{
    const coord_t max_cradle_xy_distance = *std::max_element(cradle_xy_distance_.begin(), cradle_xy_distance_.end());

    cura::parallel_for<coord_t>(
        1,
        cradle_data_.size(),
        [&](const LayerIndex layer_idx)
        {
            for (auto [center_idx, cradle] : cradle_data_[layer_idx] | ranges::views::enumerate)
            {
                std::vector<Point2LL> removed_directions;
                const auto& accumulated_model = shadow_data[layer_idx][cradle->shadow_idx_];
                for (auto [idx, model_shadow] : accumulated_model | ranges::views::enumerate)
                {
                    Point2LL center = cradle->getCenter(layer_idx + idx);
                    const coord_t current_cradle_xy_distance = cradle_xy_distance_[idx];
                    const coord_t current_cradle_length = cradle_length_ + max_cradle_xy_distance - current_cradle_xy_distance;

                    if(cradle->lines_.empty())
                    {
                        cradle->lines_.resize(cradle_line_count_);
                    }

                    if (idx > cradle_z_distance_layers_ && ! model_shadow.empty())
                    {

                        Polygons relevant_forbidden = volumes_.getAvoidance(
                            0,
                            layer_idx + idx,
                            (only_gracious_ || ! config_.support_rests_on_model) ? AvoidanceType::FAST : AvoidanceType::COLLISION,
                            config_.support_rests_on_model,
                            true);

                        Polygons this_part_influence = model_shadow.offset(config_.xy_min_distance);

                        for (size_t layer_offset = 1; layer_offset <= config_.z_distance_bottom_layers && layer_offset <= idx; layer_offset++)
                        {
                            this_part_influence.add(accumulated_model[idx - layer_offset]);
                        }

                        for (coord_t layer_offset = 1; layer_offset <= config_.z_distance_top_layers && layer_offset + idx < accumulated_model.size(); layer_offset++)
                        {
                            const coord_t required_range_x = coord_t(
                                config_.xy_min_distance - ((layer_offset - (config_.z_distance_top_layers == 1 ? 0.5 : 0)) * config_.xy_min_distance / config_.z_distance_top_layers));
                            this_part_influence.add(accumulated_model[idx + layer_offset].offset(required_range_x));
                        }

                        this_part_influence = this_part_influence.unionPolygons().offset(FUDGE_LENGTH, ClipperLib::jtRound).unionPolygons();

                        coord_t cradle_min_xy_distance_delta = std::max(config_.xy_min_distance - current_cradle_xy_distance, coord_t(0));

                        // Somewhere, Somehow there is a small rounding error which causes small slivers of collision of the model to remain.
                        //  To prevent this offset my the delta before removing the influence of the model.
                        relevant_forbidden = relevant_forbidden.offset(-cradle_min_xy_distance_delta)
                                                 .difference(this_part_influence)
                                                 .offset(cradle_min_xy_distance_delta)
                                                 .unionPolygons(model_shadow.offset(current_cradle_xy_distance + cradle_line_width_ / 2))
                                                 .unionPolygons(volumes_.getSupportBlocker(layer_idx).offset(cradle_line_width_ / 2));
                        coord_t max_distance2 = 0;
                        for (auto line : model_shadow)
                        {
                            for (Point2LL p : line)
                            {
                                max_distance2 = std::max(max_distance2, vSize2(center - p));
                            }
                        }

                        Polygon max_outer_points = PolygonUtils::makeCircle(center, sqrt(max_distance2) + current_cradle_length * 2.0,
                                                                            std::min((2.0 * std::numbers::pi) / double(cradle_line_count_), 1.9 * std::numbers::pi));

                        // create lines that go from the furthest possible location to the center
                        Polygons lines_to_center;
                        for (Point2LL p : max_outer_points)
                        {
                            Point2LL direction = p - center;
                            lines_to_center.addLine(p, center + normal(direction,config_.support_line_width));
                        }

                        // Subtract the model shadow up until this layer from the lines.
                        if (idx > 0)
                        {
                            lines_to_center = model_shadow.offset(current_cradle_xy_distance + cradle_line_width_ / 2).unionPolygons().differencePolyLines(lines_to_center, false);
                        }
                        // Store valid distances from the center in relation to the direction of the line.
                        // Used to detect if a line may be intersecting another model part.
                        std::vector<std::pair<Point2LL, coord_t>> vector_distance_map;

                        // shorten lines to be at most SUPPORT_TREE_CRADLE_WIDTH long, with the location closest to the center not changing
                        Polygons shortened_lines_to_center;
                        for (auto [line_idx, line] : lines_to_center | ranges::views::enumerate)
                        {
                            bool front_closer = vSize2(line.front() - center) < vSize2(line.back() - center);
                            Point2LL closer = front_closer ? line.front() : line.back();
                            Point2LL further = front_closer ? line.back() : line.front();
                            coord_t cradle_line_length = Polygon(line).polylineLength();
                            if (cradle_line_length < cradle_length_min_)
                            {
                                continue;
                            }
                            if (Polygon(line).polylineLength() <= current_cradle_length)
                            {
                                shortened_lines_to_center.add(line);
                            }
                            else
                            {
                                double scale = (double(current_cradle_length) / double(vSize(further - closer)));
                                Point2LL correct_length = closer + (further - closer) * scale;
                                shortened_lines_to_center.addLine(correct_length, closer);
                            }

                            if (further != closer)
                            {
                                vector_distance_map.emplace_back((further - closer), vSize(center - closer));
                            }
                        }
                        // If a line is drawn, but half of it removed as it would collide with the collision, there may not actually be a print line. The offset should prevent
                        // this.
                        shortened_lines_to_center = relevant_forbidden.differencePolyLines(shortened_lines_to_center, false); //todo this causes issues with actually forbidden...

                        // Evaluate which lines are still valid after the avoidance was subtracted
                        for (auto [line_idx, line] : shortened_lines_to_center | ranges::views::enumerate)
                        {
                            bool front_closer = vSize2(line.front() - center) < vSize2(line.back() - center);
                            Point2LL closer = front_closer ? line.front() : line.back();
                            Point2LL further = front_closer ? line.back() : line.front();
                            Point2LL current_direction = further - closer;
                            coord_t distance_from_center = vSize(closer - center);

                            shortened_lines_to_center[line_idx].clear();
                            shortened_lines_to_center[line_idx].add(closer);
                            shortened_lines_to_center[line_idx].add(further);
                            bool keep_line = false;
                            bool found_candidate = false;
                            bool too_short = (vSize(closer - further)) < cradle_length_min_;
                            // a cradle line should also be removed if there will be no way to support it
                            if(idx >= cradle_z_distance_layers_ + 1)
                            {
                                const Polygons actually_forbidden = volumes_.getAvoidance(
                                    config_.getRadius(0),
                                    layer_idx + idx - (cradle_z_distance_layers_ + 1) ,
                                    (only_gracious_ || ! config_.support_rests_on_model) ? AvoidanceType::FAST : AvoidanceType::COLLISION,
                                    config_.support_rests_on_model,
                                    true);
                                too_short |= actually_forbidden.differencePolyLines(shortened_lines_to_center[line_idx].offset(0)).polyLineLength() < config_.support_line_width;
                            }
                            if (! too_short)
                            {
                                for (auto [direction_idx, direction] : vector_distance_map | ranges::views::enumerate)
                                {
                                    double cosine = (dot(direction.first, current_direction)) / double(vSize(current_direction) * vSize(direction.first));
                                    if (cosine > 0.99)
                                    {
                                        found_candidate = true;
                                        // found line, check if there is one that is closer, if not then check if distance to center is expected
                                        bool found_close_line = direction.second + config_.xy_min_distance + config_.min_feature_size > distance_from_center;
                                        if (found_close_line)
                                        {
                                            keep_line = true;
                                            break;
                                        }
                                    }
                                }
                            }

                            bool was_removed = false;

                            for (auto [direction_idx, direction] : removed_directions | ranges::views::enumerate)
                            {
                                double cosine = (dot(direction, current_direction)) / (vSize(current_direction) * vSize(direction));
                                if (cosine > 0.99)
                                {
                                    was_removed = true;
                                }
                            }

                            if (too_short || was_removed || (! keep_line && found_candidate))
                            {
                                if (! was_removed)
                                {
                                    removed_directions.emplace_back(current_direction);
                                }
                                shortened_lines_to_center[line_idx].clear();
                            }
                        }

                        size_t line_remove_idx = 0;

                        while (line_remove_idx < shortened_lines_to_center.size())
                        {
                            if (shortened_lines_to_center[line_remove_idx].empty())
                            {
                                shortened_lines_to_center.remove(line_remove_idx);
                            }
                            else
                            {
                                line_remove_idx++;
                            }
                        }


                        for (auto [next_line_idx, next_line] : shortened_lines_to_center | ranges::views::enumerate)
                        {
                            Point2LL current_direction = next_line.front() - next_line.back();
                            double angle = std::atan2(current_direction.X,current_direction.Y);

                            size_t angle_idx = std::min(size_t(((angle+std::numbers::pi)/(2.0*std::numbers::pi)) * double(cradle_line_count_)), cradle_line_count_ -1);
                            Polygon line(next_line);
                            //Handle cradle_z_distance_layers by overwriting first element in the vector until valid distance is reached.
                            if(idx <= cradle_z_distance_layers_ + 1 && !cradle->lines_[angle_idx].empty())
                            {
                                cradle->lines_[angle_idx][0] = TreeSupportCradleLine(line,layer_idx+idx, cradle_lines_roof_);
                            }
                            else
                            {
                                cradle->lines_[angle_idx].emplace_back(TreeSupportCradleLine(line,layer_idx+idx, cradle_lines_roof_));
                            }
                        }
                    }
                }

                // enlarge cradle lines below to minimize overhang of cradle lines.
                for (auto [line_idx, cradle_lines] : cradle->lines_ | ranges::views::enumerate)
                {
                    if(!cradle_lines.empty())
                    {
                        Point2LL line_end = cradle_lines.back().line_.back();
                        for (auto [up_idx, line] : cradle_lines | ranges::views::enumerate | ranges::views::reverse)
                        {
                            Point2LL center = cradle->getCenter(line.layer_idx_);
                            if(vSize2(line_end - center) > vSize2(line.line_.back() - center))
                            {
                                Polygons line_extension;
                                line_extension.addLine(line.line_.back(),line_end);
                                coord_t line_length_before = line_extension.polyLineLength();
                                Polygons actually_forbidden = volumes_.getAvoidance(
                                    0,
                                    line.layer_idx_,
                                    (only_gracious_ || ! config_.support_rests_on_model) ? AvoidanceType::FAST : AvoidanceType::COLLISION,
                                    config_.support_rests_on_model,
                                    true);
                                line_extension = actually_forbidden.differencePolyLines(line_extension);

                                if(line_extension.polyLineLength()+EPSILON < line_length_before)
                                {
                                    for(auto line_part:line_extension)
                                    {
                                        bool front_closer = vSize2(line_part.front() - center) < vSize2(line_part.back() - center);
                                        Point2LL closer = front_closer ? line_part.front() : line_part.back();
                                        Point2LL further = front_closer ? line_part.back() : line_part.front();

                                        if(vSize2(closer-line.line_.back() < EPSILON * EPSILON))
                                        {
                                            line_end = further;
                                        }
                                    }
                                }
                                //As the center can move there is no guarantee that the point of the current line lies on the line below.
                                line_end = LinearAlg2D::getClosestOnLine(line_end,line.line_.front(),line.line_.back());
                                line.line_.back() = line_end;
                            }
                        }
                    }
                }
            }
        });
}


void TreeSupportTipGenerator::cleanCradleLineOverlaps()
{
    const coord_t min_distance_between_lines = cradle_line_width_ +
                                               std::max(config_.xy_distance, (config_.fill_outline_gaps ? config_.min_feature_size/ 2 - 5 : config_.min_wall_line_width/ 2 - 5));
    const coord_t max_cradle_xy_distance = *std::max_element(cradle_xy_distance_.begin(), cradle_xy_distance_.end());
    std::vector<std::vector<TreeSupportCradleLine*>> all_cradles_per_layer(cradle_data_.size() + cradle_layers_);
    for (LayerIndex layer_idx = 0; layer_idx < cradle_data_.size(); layer_idx++)
    {
        for (size_t cradle_idx = 0; cradle_idx < cradle_data_[layer_idx].size(); cradle_idx++)
        {
            for (size_t cradle_line_idx = 0; cradle_line_idx < cradle_data_[layer_idx][cradle_idx]->lines_.size(); cradle_line_idx++)
            {
                for (size_t height = 0; height < cradle_data_[layer_idx][cradle_idx]->lines_[cradle_line_idx].size(); height++)
                {
                    TreeSupportCradleLine* result = &cradle_data_[layer_idx][cradle_idx]->lines_[cradle_line_idx][height];
                    all_cradles_per_layer[layer_idx + height].emplace_back(result);
                }
            }
        }
    }

    std::vector<Polygons> removed_lines(cradle_data_.size());

    cura::parallel_for<coord_t>(
        1,
        all_cradles_per_layer.size(),
        [&](const LayerIndex layer_idx)
        {
            std::vector<TreeSupportCradleLine*> all_cradles_on_layer = all_cradles_per_layer[layer_idx];

            std::function<void(size_t, Point2LL)> handleNewEnd = [&](size_t cradle_line_idx, Point2LL new_end)
            {
                auto& line =  (*all_cradles_on_layer[cradle_line_idx]);
                if(LinearAlg2D::pointIsProjectedBeyondLine(new_end, line.line_.front(), line.line_.back())
                    || vSize(new_end - line.line_.front()) < cradle_length_min_)
                {
                    all_cradles_on_layer[cradle_line_idx]->addLineToRemoved(line.line_);
                    all_cradles_on_layer[cradle_line_idx]->line_.clear();
                }
                else
                {
                    all_cradles_on_layer[cradle_line_idx]->line_.back() = new_end;
                }
            };

            for (size_t cradle_idx = 0; cradle_idx < all_cradles_on_layer.size(); cradle_idx++)
            {
                AABB bounding_box_current = AABB(all_cradles_on_layer[cradle_idx]->line_);
                bounding_box_current.expand(min_distance_between_lines);
                for (size_t cradle_idx_inner = cradle_idx + 1; cradle_idx_inner < all_cradles_on_layer.size(); cradle_idx_inner++)
                {
                    if(all_cradles_on_layer[cradle_idx_inner]->line_.empty()||all_cradles_on_layer[cradle_idx]->line_.empty())
                    {
                        continue ;
                    }
                    if (bounding_box_current.hit(AABB(all_cradles_on_layer[cradle_idx_inner]->line_)))
                    {
                        Polygon& outer_line = (*all_cradles_on_layer[cradle_idx]).line_;
                        Polygon& inner_line = (*all_cradles_on_layer[cradle_idx_inner]).line_;
                        Point2LL intersect;
                        if (LinearAlg2D::lineLineIntersection(outer_line.front(), outer_line.back(), inner_line.front(), inner_line.back(), intersect)
                            && ! LinearAlg2D::pointIsProjectedBeyondLine(intersect, outer_line.front(), outer_line.back())
                            && ! LinearAlg2D::pointIsProjectedBeyondLine(intersect, inner_line.front(), inner_line.back()))
                        {
                            coord_t inner_intersect_dist = vSize(inner_line.front() - intersect);
                            coord_t outer_intersect_dist = vSize(outer_line.front() - intersect);

                            if (inner_intersect_dist > outer_intersect_dist)
                            {
                                //this does not ensure that the line ends will not touch. Line ends not touching is handled later
                                Point2LL new_end_inner = intersect + normal((inner_line.front() - intersect), min_distance_between_lines);
                                handleNewEnd(cradle_idx_inner,new_end_inner);

                            }
                            if (outer_intersect_dist > inner_intersect_dist)
                            {
                                Point2LL new_end_outer = intersect + normal((outer_line.front() - intersect), min_distance_between_lines);
                                handleNewEnd(cradle_idx,new_end_outer);
                            }
                        }

                        if(!outer_line.empty() && !inner_line.empty())
                        {
                            // Touching lines have the same issue Lines touch if the end is to close to another line
                            Point2LL inner_direction = inner_line.back() - inner_line.front();
                            Point2LL outer_direction = outer_line.back() - outer_line.front();
                            double cosine = std::abs((dot(inner_direction, outer_direction)) / double(vSize(outer_direction) * vSize(inner_direction)));
                            // If both lines point in the same/opposite direction check that them being to close is not the end line of one to the start of the other
                            if (cosine < 0.99 || vSize2(outer_line.back() - inner_line.back()) + EPSILON * EPSILON < vSize2(outer_line.front() - inner_line.front()))
                            {
                                coord_t inner_end_to_outer_distance = sqrt(LinearAlg2D::getDist2FromLineSegment(outer_line.front(), inner_line.back(), outer_line.back()));
                                if(inner_end_to_outer_distance < min_distance_between_lines)
                                {
                                    Point2LL new_end_inner = inner_line.back() + normal(inner_line.front()-inner_line.back(),min_distance_between_lines - inner_end_to_outer_distance);
                                    double error = min_distance_between_lines - sqrt(LinearAlg2D::getDist2FromLineSegment(outer_line.front(), new_end_inner, outer_line.back()));
                                    double error_correction_factor = 1.0 + error/double(min_distance_between_lines - inner_end_to_outer_distance);
                                    new_end_inner = inner_line.back() +
                                                    normal(inner_line.front()-inner_line.back(),(min_distance_between_lines - inner_end_to_outer_distance)*error_correction_factor);
                                    handleNewEnd(cradle_idx_inner,new_end_inner);
                                }
                                else
                                {
                                    coord_t outer_end_to_inner_distance = sqrt(LinearAlg2D::getDist2FromLineSegment(inner_line.front(), outer_line.back(), inner_line.back()));
                                    if(outer_end_to_inner_distance < min_distance_between_lines)
                                    {
                                        Point2LL new_end_outer = outer_line.back() + normal(outer_line.front()-outer_line.back(),min_distance_between_lines - outer_end_to_inner_distance);
                                        double error = min_distance_between_lines - sqrt(LinearAlg2D::getDistFromLine(new_end_outer,outer_line.front(), outer_line.back()));
                                        double error_correction_factor = 1.0 + error/double(min_distance_between_lines - outer_end_to_inner_distance);
                                        new_end_outer = outer_line.back() +
                                                        normal(outer_line.front()-outer_line.back(),(min_distance_between_lines - outer_end_to_inner_distance)*error_correction_factor);
                                        handleNewEnd(cradle_idx,new_end_outer);
                                    }
                                }
                            }
                        }
                    }
                }
            }
        });

    cura::parallel_for<coord_t>(
    1,
        cradle_data_.size(),
    [&](const LayerIndex layer_idx)
    {
            for (size_t cradle_idx = 0; cradle_idx < cradle_data_[layer_idx].size(); cradle_idx++)
            {
                auto& cradle = cradle_data_[layer_idx][cradle_idx];
                cradle->verifyLines();
                // As cradle lines (causing lines below to be longer) may have been removed to prevent them intersecting, all cradle lines are now shortened again if required.
                for (auto [line_idx, cradle_lines] : cradle_data_[layer_idx][cradle_idx]->lines_ | ranges::views::enumerate)
                {
                    if(!cradle_lines.empty())
                    {
                        Point2LL line_end = cradle_lines.back().line_.back();
                        Point2LL line_front_uppermost = cradle_lines.back().line_.front();

                        if(vSize2(line_end - cradle_lines.back().line_.front()) > cradle_length_ * cradle_length_)
                        {
                            cradle_lines.back().line_.back() = line_front_uppermost + normal(line_end - line_front_uppermost, cradle_length_);
                            for (auto [up_idx, line] : cradle_lines | ranges::views::enumerate | ranges::views::reverse)
                            {
                                Point2LL center = cradle->getCenter(line.layer_idx_);
                                Point2LL line_back_inner = line.line_.back();
                                Point2LL line_front_inner = line.line_.front();
                                if(vSize2(line_back_inner - line_front_inner) > cradle_length_ * cradle_length_)
                                {
                                    //As the center can move there is no guarantee that the point of the current line lies on the line below.
                                    Point2LL projected_line_end = LinearAlg2D::getClosestOnLine(line_end,line.line_.front(),line.line_.back());
                                    const coord_t current_cradle_xy_distance = cradle_xy_distance_[line.layer_idx_ - layer_idx];
                                    const coord_t current_cradle_length = cradle_length_ + max_cradle_xy_distance - current_cradle_xy_distance;
                                    if(vSize2(line_front_inner - projected_line_end) > current_cradle_length * current_cradle_length)
                                    {
                                        line.line_.back() = projected_line_end;
                                    }
                                    else
                                    {
                                        line.line_.back() = line_front_inner +  normal(line_back_inner - line_front_inner, current_cradle_length);
                                    }
                                }
                                line_end = line.line_.back();
                            }
                        }
                    }
                }
            }
    });
}


void TreeSupportTipGenerator::generateCradleLineAreasAndBase(std::vector<std::vector<std::vector<Polygons>>>& shadow_data, std::vector<Polygons>& support_free_areas)
{

        const coord_t min_distance_between_lines = FUDGE_LENGTH + (config_.fill_outline_gaps ? config_.min_feature_size/ 2 - 5 : config_.min_wall_line_width/ 2 - 5); // based on calculation in WallToolPath
        // Some angles needed to move cradle lines outwards to prevent them from toughing.
        double center_angle = (2.0 * std::numbers::pi) / double(cradle_line_count_);
        double outer_angle = (std::numbers::pi - center_angle) / 2;
        coord_t outer_radius = (double(min_distance_between_lines + config_.support_line_width) / sin(center_angle)) * sin(outer_angle);
        const coord_t small_hole_size
            = EPSILON + (config_.fill_outline_gaps ? config_.min_feature_size / 2 - 5 : config_.min_wall_line_width / 2 - 5); // based on calculation in WallToolPath
        std::mutex critical_support_free_areas_and_cradle_areas;

        cura::parallel_for<coord_t>(
            0,
            cradle_data_.size(),
            [&](const LayerIndex layer_idx)
            {
                std::vector<TreeSupportCradle *> valid_cradles;
                for (size_t cradle_idx = 0; cradle_idx < cradle_data_[layer_idx].size(); cradle_idx++)
                {
                    TreeSupportCradle& cradle = *cradle_data_[layer_idx][cradle_idx];
                    for (size_t cradle_height = 0; cradle_height <= cradle_layers_; cradle_height++)
                    {
                        Polygons line_tips;

                        std::vector<std::pair<Point2LL, Point2LL>> all_tips_center;
                        // generate trapezoid line tip with front width of support line width, back cradle_width.

                        for(size_t line_idx = 0;line_idx < cradle.lines_.size(); line_idx++)
                        {

                            std::optional<TreeSupportCradleLine*> line_opt = cradle.getCradleLineOfIndex(layer_idx+cradle_height,line_idx);
                            if(!line_opt)
                            {
                                continue;
                            }
                            TreeSupportCradleLine* line = line_opt.value();

                            // 2*cradle_line_count would be distance between cradle lines stays the same
                            coord_t triangle_length = (cradle_line_width_ - config_.support_line_width) / 2 * tan(std::numbers::pi / 2 - std::numbers::pi / double(3 * cradle_line_count_));

                            Point2LL direction = line->line_.back() - line->line_.front();
                            Point2LL center_front = line->line_.front() - normal(direction, cradle_line_width_ / 2);


                            Point2LL direction_up_center = normal(rotate(direction, std::numbers::pi / 2), config_.support_line_width / 2);
                            Point2LL center_up = center_front + direction_up_center;
                            Point2LL center_down = center_front - direction_up_center;

                            for (auto existing_center : all_tips_center)
                            {
                                Point2LL intersect;
                                bool centers_touch = LinearAlg2D::lineLineIntersection(center_up, center_down, existing_center.first, existing_center.second, intersect)
                                                  && ! LinearAlg2D::pointIsProjectedBeyondLine(intersect, existing_center.first, existing_center.second)
                                                  && ! LinearAlg2D::pointIsProjectedBeyondLine(intersect, center_up, center_down);
                                if (centers_touch
                                    || std::min(vSize(center_down - existing_center.first), vSize(center_up - existing_center.second)) < min_distance_between_lines)
                                {
                                    // This cradle line is to close to another.
                                    // Move it back
                                    center_front = center_front + normal(direction, outer_radius - vSize(center_front - cradle.getCenter(line->layer_idx_)));
                                    center_up = center_front + direction_up_center;
                                    center_down = center_front - direction_up_center;
                                }
                            }

                            Point2LL back_center = center_front + normal(direction, triangle_length);
                            Point2LL direction_up_back = normal(rotate(direction, std::numbers::pi / 2), cradle_line_width_ / 2);

                            Point2LL back_up = back_center + direction_up_back;
                            Point2LL back_down = back_center - direction_up_back;

                            line->line_.front() = back_center + normal(direction, cradle_line_width_ / 2 - FUDGE_LENGTH / 2);
                            all_tips_center.emplace_back(center_up, center_down);

                            Polygon line_tip;
                            line_tip.add(back_down);
                            line_tip.add(back_up);
                            line_tip.add(center_up);
                            line_tip.add(center_down);
                            if (line_tip.area() < 0)
                            {
                                line_tip.reverse();
                            }
                            line->area_.add(line_tip);
                            line->area_=line->area_.unionPolygons(line->line_.offset(0).offsetPolyLine(cradle_line_width_ / 2, ClipperLib::jtMiter));
                            Polygons anti_preferred = line->area_.offset(config_.xy_distance);
                            std::lock_guard<std::mutex> critical_section_cradle(critical_support_free_areas_and_cradle_areas);
                            for(size_t z_distance_idx = 0; z_distance_idx < config_.z_distance_top_layers; z_distance_idx++)
                            {
                                volumes_.addAreaToAntiPreferred(anti_preferred, layer_idx + cradle_height + z_distance_idx);
                            }
                        }

                    }

                    Polygons shadow = shadow_data[layer_idx][cradle.shadow_idx_][0];
                    Polygons cradle_base = shadow;

                    if (! use_fake_roof_ && support_roof_layers_)
                    {
                        Polygons cut_line_base;
                        Polygons first_cradle_areas;
                        if (large_cradle_base_)
                        {
                            // If a large cradle base is used there needs to be a small hole cut into it to ensure that there will be a line for the pointy overhang to rest
                            // on. This line is just a diagonal though the original pointy overhang area (from min to max). Technically this line is covering more than just
                            // the overhang, but that should not cause any issues.
                            Point2LL min_p = cradle_base.min();
                            Point2LL max_p = cradle_base.max();
                            Polygons rest_line;
                            rest_line.addLine(min_p, max_p);
                            cut_line_base = rest_line.offsetPolyLine(small_hole_size);
                        }
                        {
                            std::lock_guard<std::mutex> critical_section_cradle(critical_support_free_areas_and_cradle_areas);
                            for (size_t interface_down = 0; interface_down < layer_idx && interface_down < support_roof_layers_; interface_down++)
                            {
                                support_free_areas[layer_idx - interface_down].add(cut_line_base);
                                volumes_.addAreaToAntiPreferred(cradle_base, layer_idx - interface_down);
                            }
                        }
                        if (large_cradle_base_)
                        {
                            Polygons forbidden_here =
                                volumes_.getAvoidance(0, layer_idx, (only_gracious_||!config_.support_rests_on_model)? AvoidanceType::FAST : AvoidanceType::COLLISION, config_.support_rests_on_model, ! xy_overrides_);

                            cradle_base = cradle_base.offset(config_.getRadius(cradle_tip_dtt_), ClipperLib::jtRound).difference(forbidden_here);
                            Polygons center_removed = cradle_base.difference(cut_line_base);
                            if(center_removed.area()>1)
                            {
                                cradle_base = center_removed;
                            }
                        }
                        else if(cradle_base_roof_)
                        {
                            // collect all inner points and connect to center for thin cradle base
                            Polygons connected_cradle_base;
                            for(size_t line_idx = 0;line_idx<cradle.lines_.size();line_idx++)
                            {
                                std::optional<TreeSupportCradleLine*> line_opt = cradle.getCradleLineOfIndex(layer_idx + cradle_z_distance_layers_ +1, line_idx);
                                if(line_opt)
                                {
                                    connected_cradle_base.addLine(cradle.getCenter(line_opt.value()->layer_idx_),line_opt.value()->line_.front());
                                }
                            }
                            Polygons relevant_forbidden =
                                volumes_.getAvoidance(0, layer_idx, (only_gracious_||!config_.support_rests_on_model)? AvoidanceType::FAST : AvoidanceType::COLLISION, config_.support_rests_on_model, ! xy_overrides_);
                            cradle_base = connected_cradle_base.offsetPolyLine(cradle_line_width_ /2).unionPolygons(cradle_base).difference(relevant_forbidden);
                        }
                    }

                    cradle_base = cradle_base.unionPolygons();

                    if(cradle_lines_roof_)
                    {
                        Polygons forbidden_here =
                            volumes_.getAvoidance(0, layer_idx, (only_gracious_||!config_.support_rests_on_model)? AvoidanceType::FAST : AvoidanceType::COLLISION, config_.support_rests_on_model, ! xy_overrides_);
                        std::vector<std::pair<Polygons,int32_t>> roofs;
                        roofs.emplace_back(cradle_base, -1);

                        for(size_t line_idx = 0;line_idx < cradle.lines_.size(); line_idx++)
                        {
                            std::optional<TreeSupportCradleLine*> line_opt = cradle.getCradleLineOfIndex(layer_idx + cradle_z_distance_layers_ + 1,line_idx);
                            if(!line_opt)
                            {
                                continue;
                            }

                            coord_t line_base_offset = large_cradle_base_ ? std::max(coord_t(0),config_.getRadius(cradle_tip_dtt_) - cradle_line_width_ /2) : 0;
                            roofs.emplace_back(line_opt.value()->area_.offset(line_base_offset,ClipperLib::jtRound).difference(forbidden_here),line_idx);
                        }


                        for(auto roof_area_pair : roofs)
                        {
                            Polygons full_overhang_area = TreeSupportUtils::safeOffsetInc(
                                roof_area_pair.first,roof_outset_,forbidden_here, config_.support_line_width, 0, 1, config_.support_line_distance / 2, &config_.simplifier);
                            for (LayerIndex dtt_roof = 0; dtt_roof <= support_roof_layers_ && layer_idx - dtt_roof >= 1; dtt_roof++)
                            {
                                const Polygons forbidden_next =
                                    volumes_.getAvoidance(0, layer_idx - (dtt_roof + 1), (only_gracious_||!config_.support_rests_on_model)? AvoidanceType::FAST : AvoidanceType::COLLISION, config_.support_rests_on_model, ! xy_overrides_);

                                Polygons roof_area_before = full_overhang_area;
                                full_overhang_area = full_overhang_area.difference(forbidden_next);

                                if (full_overhang_area.area()>EPSILON && dtt_roof < support_roof_layers_)
                                {
                                    if(roof_area_pair.second != -1) //If is_line
                                    {
                                        TreeSupportCradleLine roof_base_line(cradle.lines_[roof_area_pair.second].front());
                                        roof_base_line.area_ = full_overhang_area;
                                        roof_base_line.is_base_ = true;
                                        roof_base_line.layer_idx_ = layer_idx - dtt_roof;
                                        cradle.lines_[roof_area_pair.second].emplace_front(roof_base_line);
                                    }
                                    else
                                    {
                                        if(dtt_roof < cradle.base_below_.size())
                                        {
                                            cradle.base_below_[dtt_roof].add(full_overhang_area);
                                        }
                                        else
                                        {
                                            cradle.base_below_.emplace_back(full_overhang_area);
                                        }
                                    }
                                    const Polygons forbidden_before =
                                        volumes_.getAvoidance(0, layer_idx - dtt_roof, (only_gracious_||!config_.support_rests_on_model)? AvoidanceType::FAST : AvoidanceType::COLLISION, config_.support_rests_on_model, ! xy_overrides_);

                                    Polygons supported_by_roof_below = TreeSupportUtils::safeOffsetInc(full_overhang_area,
                                                                                                config_.maximum_move_distance,
                                                                                                forbidden_before,
                                                                                                config_.xy_min_distance + config_.min_feature_size,
                                                                                                0,
                                                                                                1,
                                                                                                config_.support_line_distance / 2,
                                                                                                &config_.simplifier);
                                    Polygons overhang_part = roof_area_before.difference(supported_by_roof_below);
                                    if(overhang_part.area()>EPSILON)
                                    {
                                        OverhangInformation cradle_overhang(overhang_part,true, cradle_data_[layer_idx][cradle_idx],layer_idx-dtt_roof,roof_area_pair.second);
                                        cradle.overhang_[layer_idx-dtt_roof].emplace_back(cradle_overhang);
                                    }
                                }
                                else
                                {
                                    if(roof_area_before.area()>1)
                                    {
                                        LayerIndex line_layer_idx = roof_area_pair.second<0 ? LayerIndex(-1) : cradle_data_[layer_idx][cradle_idx]->lines_[roof_area_pair.second].front().layer_idx_;
                                        OverhangInformation cradle_overhang(roof_area_before, true, cradle_data_[layer_idx][cradle_idx], line_layer_idx, roof_area_pair.second);
                                        cradle.overhang_[layer_idx-dtt_roof].emplace_back(cradle_overhang);
                                    }
                                    break;
                                }
                            }
                        }
                    }
                    else
                    {
                        Polygons forbidden_here =
                            volumes_.getAvoidance(0, layer_idx, (only_gracious_||!config_.support_rests_on_model)? AvoidanceType::FAST : AvoidanceType::COLLISION, config_.support_rests_on_model, ! xy_overrides_);

                        coord_t offset_radius = config_.getRadius(cradle_tip_dtt_);
                        if(cradle_base.offset(offset_radius,ClipperLib::jtRound).difference(forbidden_here).area()>1)
                        {
                            OverhangInformation cradle_overhang(cradle_base, false, cradle_data_[layer_idx][cradle_idx]);
                            cradle.overhang_[layer_idx].emplace_back(cradle_overhang);
                        }

                        for(size_t line_idx = 0;line_idx < cradle.lines_.size(); line_idx++)
                        {
                            if(!cradle.lines_[line_idx].empty())
                            {
                                LayerIndex support_cradle_on_layer_idx = cradle.lines_[line_idx].front().layer_idx_ - (cradle_z_distance_layers_ + 1);
                                OverhangInformation line_overhang(cradle.lines_[line_idx].front().area_,false,
                                    cradle_data_[layer_idx][cradle_idx],cradle.lines_[line_idx].front().layer_idx_,line_idx);
                                cradle.overhang_[support_cradle_on_layer_idx].emplace_back(line_overhang);
                            }
                        }
                    }
                    if(!cradle.overhang_.empty())
                    {
                        valid_cradles.emplace_back(cradle_data_[layer_idx][cradle_idx]);
                    }
                    else
                    {
                        delete cradle_data_[layer_idx][cradle_idx];
                    }
                }
                cradle_data_[layer_idx] = valid_cradles;
            });

}


void TreeSupportTipGenerator::generateCradle(const SliceMeshStorage& mesh, std::vector<Polygons>& support_free_areas)
{
    calculateFloatingParts(mesh);


    // todo move up cradle if no line contacts model
    // todo generate additional overhang if model may bend... Is this a TreeSupport Feature though?

    std::vector<std::vector<std::vector<Polygons>>> shadow_data = generateCradleCenters(mesh);
    generateCradleLines(shadow_data);
    cleanCradleLineOverlaps();
    generateCradleLineAreasAndBase(shadow_data,support_free_areas);
}

void TreeSupportTipGenerator::dropOverhangAreas(const SliceMeshStorage& mesh, std::vector<Polygons>& result, bool roof)
{
    std::mutex critical;

    // this is ugly, but as far as i can see there is not way to ensure a parallel_for loop is calculated for each iteration up to a certain point before it continues;
    cura::parallel_for<coord_t>(
        1,
        mesh.overhang_areas.size() - z_distance_delta_,
        [&](const LayerIndex layer_idx)
        {
            if (mesh.overhang_areas[layer_idx + z_distance_delta_].empty() || result.size() < layer_idx)
            {
                return; // This is a continue if imagined in a loop context.
            }

            Polygons relevant_forbidden = volumes_.getCollision(roof ? 0 : config_.getRadius(0), layer_idx, ! xy_overrides_);
            // ^^^ Take the least restrictive avoidance possible

            // Technically this also makes support blocker smaller, which is wrong as they do not have a xy_distance, but it should be good enough.
            Polygons model_outline = volumes_.getCollision(0, layer_idx, ! xy_overrides_).offset(-config_.xy_min_distance, ClipperLib::jtRound);

            //Use full_overhang to ensure dropped overhang will overlap with overhang further down. not leaving a small hole between model and roof where support could creep into.
                Polygons overhang_full = TreeSupportUtils::safeOffsetInc(
                mesh.full_overhang_areas[layer_idx + z_distance_delta_],
                roof ? roof_outset_ : support_outset_,
                relevant_forbidden,
                config_.min_radius * 1.75 + config_.xy_min_distance,
                0,
                1,
                config_.support_line_distance / 2,
                &config_.simplifier);
            Polygons remaining_overhang = mesh.full_overhang_areas[layer_idx + z_distance_delta_]
                                              .offset(roof ? roof_outset_ : support_outset_)
                                              .difference(overhang_full)
                                              .intersection(relevant_forbidden)
                                              .difference(model_outline);
            for (size_t lag_ctr = 1; lag_ctr <= max_overhang_insert_lag_ && layer_idx - coord_t(lag_ctr) >= 1 && ! remaining_overhang.empty(); lag_ctr++)
            {
                {
                    std::lock_guard<std::mutex> critical_section_storage(critical);
                    result[layer_idx - lag_ctr].add(remaining_overhang);
                }

                Polygons relevant_forbidden_below = volumes_.getCollision(roof ? 0 : config_.getRadius(0), layer_idx - lag_ctr, ! xy_overrides_).offset(EPSILON);
                remaining_overhang = remaining_overhang.intersection(relevant_forbidden_below).unionPolygons().difference(model_outline);
            }
        });

    cura::parallel_for<coord_t>(

            0,
            result.size(),
            [&](const LayerIndex layer_idx)
            {
                result[layer_idx]=result[layer_idx].unionPolygons();
            }
        );
}

void TreeSupportTipGenerator::calculateRoofAreas(const cura::SliceMeshStorage& mesh)
{
    std::vector<Polygons> potential_support_roofs(mesh.overhang_areas.size(), Polygons());
    std::mutex critical_potential_support_roofs;
    std::vector<Polygons> dropped_overhangs(mesh.overhang_areas.size(), Polygons());

    if (xy_overrides_)
    {
        dropOverhangAreas(mesh, dropped_overhangs, true);
    }

    cura::parallel_for<coord_t>(
        0,
        mesh.overhang_areas.size() - z_distance_delta_,
        [&](const LayerIndex layer_idx)
        {
            if (mesh.overhang_areas[layer_idx + z_distance_delta_].empty())
            {
                return; // This is a continue if imagined in a loop context.
            }

            // Roof does not have a radius, so remove it using offset. Note that there is no 0 radius avoidance, and it would not be identical with the avoidance offset with
            // -radius. This is intentional here, as support roof is still valid if only a part of the tip may reach it.
            Polygons forbidden_here = volumes_
                                          .getAvoidance(
                                              0,
                                              layer_idx,
                                              (only_gracious_ || ! config_.support_rests_on_model) ? AvoidanceType::FAST : AvoidanceType::COLLISION,
                                              config_.support_rests_on_model,
                                              ! xy_overrides_)
                                          ;

            // todo Since arachnea the assumption that an area smaller then line_width is not printed is no longer true all such safeOffset should have config_.support_line_width
            // replaced with another setting. It should still work in most cases, but it should be possible to create a situation where a overhang outset lags though a wall. I will
            // take a look at this later.
            Polygons full_overhang_area = TreeSupportUtils::safeOffsetInc(
                mesh.full_overhang_areas[layer_idx + z_distance_delta_].unionPolygons(dropped_overhangs[layer_idx]),
                roof_outset_,
                forbidden_here,
                config_.support_line_width,
                0,
                1,
                config_.support_line_distance / 2,
                &config_.simplifier);

            for (LayerIndex dtt_roof = 0; dtt_roof < support_roof_layers_ && layer_idx - dtt_roof >= 1; dtt_roof++)
            {
                const Polygons forbidden_next = volumes_
                                                    .getAvoidance(
                                                        0,
                                                        layer_idx - (dtt_roof + 1),
                                                        (only_gracious_ || ! config_.support_rests_on_model) ? AvoidanceType::FAST : AvoidanceType::COLLISION,
                                                        config_.support_rests_on_model,
                                                        ! xy_overrides_)
                                                    ;

                full_overhang_area = full_overhang_area.difference(forbidden_next);


                    if(force_minimum_roof_area_)
                    {
                        full_overhang_area.removeSmallAreas(minimum_roof_area_);
                    }

                if (full_overhang_area.area() > EPSILON)
                {
                    std::lock_guard<std::mutex> critical_section_potential_support_roofs(critical_potential_support_roofs);
                    potential_support_roofs[layer_idx - dtt_roof].add((full_overhang_area));
<<<<<<< HEAD

                    if(dtt_roof == 0)
                    {
                        support_roof_drawn_fractional_[layer_idx+1].add(full_overhang_area);
                    }

=======
                    if(dtt_roof == 0)
                    {
                        support_roof_drawn_fractional_[layer_idx].add(full_overhang_area);
                    }
>>>>>>> 41aa9019
                }
                else
                {
                    break;
                }
            }
        });

    cura::parallel_for<coord_t>(
        0,
        potential_support_roofs.size(),
        [&](const LayerIndex layer_idx)
        {
            // Now, because the avoidance/collision was subtracted above, the overhang parts that are of xy distance were removed, so to merge areas that should have been one
            // offset by xy_min_distance and then undo it. In a perfect world the offset here would be of a mode that makes sure that
            // area.offset(config_.xy_min_distance).unionPolygons().offset(-config_.xy_min_distance) = area if there is only one polygon in said area. I have not encountered issues
            // with using the default mitered here. Could be that i just have not encountered an issue with it yet though.

            potential_support_roofs[layer_idx] = potential_support_roofs[layer_idx].unionPolygons().offset(config_.xy_min_distance).unionPolygons().offset(-config_.xy_min_distance).unionPolygons(potential_support_roofs[layer_idx]);
        }
    );

    std::vector<Polygons> additional_support_roofs(mesh.overhang_areas.size(), Polygons());

    cura::parallel_for<coord_t>(
        0,
        potential_support_roofs.size(),
        [&](const LayerIndex layer_idx)
        {
            if (! potential_support_roofs[layer_idx].empty())
            {
                // Roof does not have a radius, so remove it using offset. Note that there is no 0 radius avoidance, and it would not be identical with the avoidance offset with
                // -radius. This is intentional here, as support roof is still valid if only a part of the tip may reach it.
                Polygons forbidden_here = volumes_
                                              .getAvoidance(
                                                  0,
                                                  layer_idx,
                                                  (only_gracious_ || ! config_.support_rests_on_model) ? AvoidanceType::FAST : AvoidanceType::COLLISION,
                                                  config_.support_rests_on_model,
                                                  ! xy_overrides_)
                                              ;

                if (! force_minimum_roof_area_)
                {
                    Polygons fuzzy_area = Polygons();

                    // the roof will be combined with roof above and below, to see if a part of this roof may be part of a valid roof further up/down.
                    // This prevents the situation where a roof gets removed even tough its area would contribute to a (better) printable roof area further down.
                    for (const LayerIndex layer_offset : ranges::views::iota(
                             -LayerIndex{ std::min(layer_idx, LayerIndex{ support_roof_layers_ }) },
                             LayerIndex{ std::min(LayerIndex{ potential_support_roofs.size() - layer_idx }, LayerIndex{ support_roof_layers_ + 1 }) }))
                    {
                        fuzzy_area.add(support_roof_drawn_[layer_idx + layer_offset]);
                        fuzzy_area.add(potential_support_roofs[layer_idx + layer_offset]);
                    }
                    fuzzy_area = fuzzy_area.unionPolygons();
                    fuzzy_area.removeSmallAreas(std::max(minimum_roof_area_, tip_roof_size_));

                    for (Polygons potential_roof : potential_support_roofs[layer_idx].difference(forbidden_here).splitIntoParts())
                    {
                        if (! potential_roof.intersection(fuzzy_area).empty())
                        {
                            additional_support_roofs[layer_idx].add(potential_roof);
                        }
                    }
                }
                else
                {
                    Polygons valid_roof = potential_support_roofs[layer_idx].difference(forbidden_here);
                    valid_roof.removeSmallAreas(std::max(minimum_roof_area_, tip_roof_size_));
                    additional_support_roofs[layer_idx].add(valid_roof);
                }
            }
        });

    cura::parallel_for<coord_t>(

            0,
            additional_support_roofs.size(),
            [&](const LayerIndex layer_idx)
            {
                support_roof_drawn_[layer_idx] = support_roof_drawn_[layer_idx].unionPolygons(additional_support_roofs[layer_idx]);
            }
        );
}


TreeSupportElement* TreeSupportTipGenerator::addPointAsInfluenceArea(
    std::vector<std::set<TreeSupportElement*>>& move_bounds,
    std::pair<Point2LL, TreeSupportTipGenerator::LineStatus> p,
    size_t dtt,
    LayerIndex insert_layer,
    size_t dont_move_until,
    bool roof,
    bool cradle, bool skip_ovalisation,
    std::vector<Point2LL> additional_ovalization_targets)
{
    const bool to_bp = p.second == LineStatus::TO_BP || p.second == LineStatus::TO_BP_SAFE;
    const bool gracious = to_bp || p.second == LineStatus::TO_MODEL_GRACIOUS || p.second == LineStatus::TO_MODEL_GRACIOUS_SAFE;
    const bool safe_radius = p.second == LineStatus::TO_BP_SAFE || p.second == LineStatus::TO_MODEL_GRACIOUS_SAFE;
    if (! config_.support_rests_on_model && ! to_bp)
    {
        spdlog::warn("Tried to add an invalid support point");
        return nullptr;
    }
    Polygon circle;
    Polygon base_circle = TreeSupportBaseCircle::getBaseCircle();
    for (Point2LL corner : base_circle)
    {
        circle.add(p.first + corner);
    }
    Polygons area = circle.offset(0);
    {
        std::lock_guard<std::mutex> critical_section_movebounds(critical_move_bounds_);
        if (! already_inserted_[insert_layer].count(p.first / ((config_.min_radius + 1) / 10)))
        {
            // Normalize the point a bit to also catch points which are so close that inserting it would achieve nothing.
            already_inserted_[insert_layer].emplace(p.first / ((config_.min_radius + 1) / 10));
            TreeSupportElement* elem = new TreeSupportElement(
                dtt,
                insert_layer,
                p.first,
                to_bp,
                gracious,
                ! xy_overrides_,
                dont_move_until,
                roof,
                cradle,
                safe_radius,
                !roof && force_tip_to_roof_,
                skip_ovalisation,
                support_tree_limit_branch_reach_,
                support_tree_branch_reach_limit_);
            elem->area_ = new Polygons(area);
            for (Point2LL target : additional_ovalization_targets)
            {
                elem->additional_ovalization_targets_.emplace_back(target);
            }

            move_bounds[insert_layer].emplace(elem);
            return elem;
        }
    }
    return nullptr;
}


void TreeSupportTipGenerator::addLinesAsInfluenceAreas(std::vector<std::set<TreeSupportElement *>>& move_bounds,
                                                                                   std::vector<TreeSupportTipGenerator::LineInformation> lines,
                                                                                   size_t roof_tip_layers,
                                                                                   LayerIndex insert_layer_idx,
                                                                                   OverhangInformation& overhang_data,
                                                                                   size_t dont_move_until,
                                                                                   bool connect_points)
{
    std::vector<TreeSupportElement*> inserted_elements;
    // Add tip area as roof (happens when minimum roof area > minimum tip
    // area) if possible. This is required as there is no guarantee that if support_roof_wall_count == 0 that a
    // certain roof area will actually have lines.
    size_t dtt_roof_tip = 0;
    if (config_.support_roof_wall_count == 0 && ! overhang_data.is_cradle_) //todo cradle base maybe
    {
        for (dtt_roof_tip = 0; dtt_roof_tip < roof_tip_layers && insert_layer_idx - dtt_roof_tip >= 1; dtt_roof_tip++)
        {
            std::function<bool(std::pair<Point2LL, LineStatus>)> evaluateRoofWillGenerate = [&](std::pair<Point2LL, LineStatus> p)
            {
                Polygon roof_circle;
                for (Point2LL corner : TreeSupportBaseCircle::getBaseCircle())
                {
                    roof_circle.add(p.first + corner * std::max(config_.min_radius / TreeSupportBaseCircle::base_radius, coord_t(1)));
                }
                Polygons area = roof_circle.offset(0);
                return ! TreeSupportUtils::generateSupportInfillLines(area, config_, true, insert_layer_idx - dtt_roof_tip, support_roof_line_distance_, cross_fill_provider_, true)
                             .empty();
            };

            std::pair<std::vector<TreeSupportTipGenerator::LineInformation>, std::vector<TreeSupportTipGenerator::LineInformation>> split
                = splitLines(lines, getEvaluatePointForNextLayerFunction(insert_layer_idx - dtt_roof_tip)); // Keep all lines that are still valid on the next layer.

            for (LineInformation line : split.second) // Add all points that would not be valid.
            {
                for (std::pair<Point2LL, TreeSupportTipGenerator::LineStatus> point_data : line)
                {
                    TreeSupportElement* elem = addPointAsInfluenceArea(move_bounds, point_data, 0, insert_layer_idx - dtt_roof_tip, roof_tip_layers - dtt_roof_tip, dtt_roof_tip != 0, false, false);
                    if(elem)
                    {
                        inserted_elements.emplace_back(elem);
                    }
                }
            }

            // Not all roofs are guaranteed to actually generate lines, so filter these out and add them as points.
            split = splitLines(split.first, evaluateRoofWillGenerate);
            lines = split.first;

            for (LineInformation line : split.second)
            {
                for (std::pair<Point2LL, TreeSupportTipGenerator::LineStatus> point_data : line)
                {
                    TreeSupportElement* elem = addPointAsInfluenceArea(move_bounds, point_data, 0, insert_layer_idx - dtt_roof_tip, roof_tip_layers - dtt_roof_tip, dtt_roof_tip != 0, false, false);
                    if(elem)
                    {
                        inserted_elements.emplace_back(elem);
                    }
                }
            }

            // Add all tips as roof to the roof storage.
            Polygons added_roofs;
            for (LineInformation line : lines)
            {
                for (std::pair<Point2LL, TreeSupportTipGenerator::LineStatus> p : line)
                {
                    Polygon roof_circle;
                    for (Point2LL corner : TreeSupportBaseCircle::getBaseCircle())
                    {
                        roof_circle.add(p.first + corner * std::max(config_.min_radius / TreeSupportBaseCircle::base_radius, coord_t(1)));
                    }
                    added_roofs.add(roof_circle);
                }
            }
            added_roofs = added_roofs.unionPolygons();
            {
                std::lock_guard<std::mutex> critical_section_roof(critical_roof_tips_);
                roof_tips_drawn_[insert_layer_idx - dtt_roof_tip].add(added_roofs);

                if(dtt_roof_tip == 0)
                {
                    support_roof_drawn_fractional_[insert_layer_idx].add(added_roofs);
                }
            }
        }
    }

    for (LineInformation line : lines)
    {
        // If a line consists of enough tips, the assumption is that it is not a single tip, but part of a simulated support pattern.
        // Ovalisation should be disabled if they may be placed close to each other to prevent tip-areas merging. If the tips has to turn into roof, the area is most likely not
        // large enough for this to cause issues.
        const bool disable_ovalization = ! connect_points && config_.min_radius < 3 * config_.support_line_width && roof_tip_layers == 0 && dtt_roof_tip == 0;
        for (auto [idx, point_data] : line | ranges::views::enumerate)
        {
            std::vector<Point2LL> additional_ovalization_targets;
            if (connect_points) // If the radius is to large then the ovalization would cause the area to float in the air.
            {
                if (idx != 0)
                {
                    additional_ovalization_targets.emplace_back(line[idx - 1].first);
                }
                if (idx != line.size() - 1)
                {
                    additional_ovalization_targets.emplace_back(line[idx + 1].first);
                }
            }

            size_t tip_dtt = 0;
            if(overhang_data.is_cradle_)
            {
                if((overhang_data.isCradleLine() && large_cradle_line_tips_) || (!overhang_data.isCradleLine() && (! cradle_base_roof_ || large_cradle_line_tips_)))
                {
                    tip_dtt = cradle_tip_dtt_;
                }
            }

            TreeSupportElement* elem = addPointAsInfluenceArea(
                move_bounds,
                point_data,
                tip_dtt,
                insert_layer_idx - dtt_roof_tip,
                dont_move_until > dtt_roof_tip ? dont_move_until - dtt_roof_tip : 0,
                dtt_roof_tip != 0 || overhang_data.is_roof_, overhang_data.is_cradle_, disable_ovalization,
                additional_ovalization_targets);

            if(elem)
            {
                if(overhang_data.isCradleLine())
                {
                    elem->cradle_line_ = std::make_shared<CradlePresenceInformation>(overhang_data.cradle_,overhang_data.cradle_layer_idx_,overhang_data.cradle_line_idx_);
                }
            }
        }
    }
}


void TreeSupportTipGenerator::removeUselessAddedPoints(
    std::vector<std::set<TreeSupportElement*>>& move_bounds,
    SliceDataStorage& storage,
    std::vector<Polygons>& additional_support_areas)
{

    std::vector<Polygons> all_cradle_roofs(storage.support.supportLayers.size());
    for (auto [layer_idx, cradles] : cradle_data_ | ranges::views::enumerate)
    {
        for(auto cradle:cradles)
        {
            if(cradle->is_roof_)
            {

                for (auto [base_idx, base] : cradle->base_below_ | ranges::views::enumerate)
                {
                    all_cradle_roofs[layer_idx-base_idx].add(base);
                }
            }
        }
    }

    cura::parallel_for<coord_t>(
        0,
        move_bounds.size(),
        [&](const LayerIndex layer_idx)
        {
            if (layer_idx + 1 < storage.support.supportLayers.size())
            {
                std::vector<TreeSupportElement*> to_be_removed;
                Polygons roof_on_layer_above = (use_fake_roof_ ? support_roof_drawn_[layer_idx + 1]
                                                             : storage.support.supportLayers[layer_idx + 1].support_roof).unionPolygons(additional_support_areas[layer_idx + 1]);
                roof_on_layer_above = roof_on_layer_above.unionPolygons(all_cradle_roofs[layer_idx+1]);
                Polygons roof_on_layer
                    = (use_fake_roof_ ? support_roof_drawn_[layer_idx] : storage.support.supportLayers[layer_idx].support_roof).unionPolygons(additional_support_areas[layer_idx]);

                for (TreeSupportElement* elem : move_bounds[layer_idx])
                {
                    if (roof_on_layer.inside(elem->result_on_layer_)) // Remove branches that start inside of support interface
                    {
                        to_be_removed.emplace_back(elem);
                    }
                    else if (elem->supports_roof_ && elem->cradle_line_.get() == nullptr)
                    {
                        Point2LL from = elem->result_on_layer_;
                        PolygonUtils::moveInside(roof_on_layer_above, from);
                        // Remove branches should have interface above them, but don't. Should never happen.
                        if (roof_on_layer_above.empty()
                            || (!roof_on_layer_above.inside(elem->result_on_layer_) && vSize2(from-elem->result_on_layer_) > std::pow(config_.getRadius(0) + FUDGE_LENGTH,2)))
                        {
                            to_be_removed.emplace_back(elem);
                            spdlog::warn("Removing already placed tip that should have roof above it. Distance from roof is {}.",vSize(from-elem->result_on_layer_));
                        }
                    }
                }

                for (auto elem : to_be_removed)
                {
                    move_bounds[layer_idx].erase(elem);
                    delete elem->area_;
                    delete elem;
                }
            }
        });
}


void TreeSupportTipGenerator::generateTips(
    SliceDataStorage& storage,
    const SliceMeshStorage& mesh,
    std::vector<std::set<TreeSupportElement*>>& move_bounds,
    std::vector<Polygons>& additional_support_areas,
<<<<<<< HEAD
    std::vector<std::vector<FakeRoofArea>>& placed_fake_roof_areas,
    std::vector<Polygons>& support_free_areas,
    std::vector<std::vector<TreeSupportCradle*>>& cradle_data_export)
=======
    std::vector<std::vector<FakeRoofArea>>& placed_fake_roof_areas)
>>>>>>> 41aa9019
{
    std::vector<std::set<TreeSupportElement*>> new_tips(move_bounds.size());

    const coord_t circle_length_to_half_linewidth_change
        = config_.min_radius < config_.support_line_width ? config_.min_radius / 2 : sqrt(square(config_.min_radius) - square(config_.min_radius - config_.support_line_width / 2));
    // ^^^ As r*r=x*x+y*y (circle equation): If a circle with center at (0,0) the top most point is at (0,r) as in y=r. This calculates how far one has to move on the x-axis so
    // that y=r-support_line_width/2.
    //     In other words how far does one need to move on the x-axis to be support_line_width/2 away from the circle line. As a circle is round this length is identical for every
    //     axis as long as the 90� angle between both remains.

    const coord_t extra_outset = std::max(coord_t(0), config_.min_radius - config_.support_line_width / 2) + (xy_overrides_ ? 0 : config_.support_line_width / 2);
    // ^^^ Extra support offset to compensate for larger tip radiis. Also outset a bit more when z overwrites xy, because supporting something with a part of a support line is
    // better than not supporting it at all.

    if(cradle_layers_ >0)
    {
        generateCradle(mesh,support_free_areas);
    }

    if (support_roof_layers_)
    {
        calculateRoofAreas(mesh);
    }

    std::vector<std::vector<TreeSupportCradle*>> all_cradles_requiring_support(move_bounds.size());
    std::vector<Polygons> all_cradle_areas(move_bounds.size());
    for(LayerIndex layer_idx = 0; layer_idx < cradle_data_.size(); layer_idx++)
    {
        for(size_t cradle_idx = 0; cradle_idx < cradle_data_[layer_idx].size(); cradle_idx++)
        {
            for(auto overhang_pair: cradle_data_[layer_idx][cradle_idx]->overhang_)
            {
                all_cradles_requiring_support[overhang_pair.first].emplace_back(cradle_data_[layer_idx][cradle_idx]);
            }

            for (auto [line_idx, lines] : cradle_data_[layer_idx][cradle_idx]->lines_ | ranges::views::enumerate)
            {
                for (auto [height_idx, line] : lines | ranges::views::enumerate)
                {
                    all_cradle_areas[line.layer_idx_].add(line.area_);
                }
            }
            for (auto [base_idx, base] : cradle_data_[layer_idx][cradle_idx]->base_below_ | ranges::views::enumerate)
            {
                all_cradle_areas[layer_idx-base_idx].add(base);
            }
        }
    }

    cura::parallel_for<coord_t>(
        1,
        mesh.overhang_areas.size() - z_distance_delta_,
        [&](const LayerIndex layer_idx)
        {
            if (mesh.overhang_areas[layer_idx + z_distance_delta_].empty() &&
                    (layer_idx + 1 >= support_roof_drawn_.size() || support_roof_drawn_[layer_idx + 1].empty()) &&
                    (layer_idx >= all_cradles_requiring_support.size() || all_cradles_requiring_support[layer_idx].empty())
                )
            {
                return; // This is a continue if imagined in a loop context.
            }

            Polygons relevant_forbidden = volumes_.getAvoidance(
                config_.getRadius(0),
                layer_idx,
                (only_gracious_ || ! config_.support_rests_on_model) ? AvoidanceType::FAST : AvoidanceType::COLLISION,
                config_.support_rests_on_model,
                ! xy_overrides_);
            // ^^^ Take the least restrictive avoidance possible
            relevant_forbidden
                = relevant_forbidden.offset(EPSILON)
                      .unionPolygons(); // Prevent rounding errors down the line, points placed directly on the line of the forbidden area may not be added otherwise.



            std::function<Polygons(const Polygons&, bool, bool, LayerIndex)> generateLines = [&](const Polygons& area, bool roof, bool cradle, LayerIndex generate_layer_idx)
            {
                coord_t upper_line_distance = support_supporting_branch_distance_;
                coord_t line_distance = std::max(roof ? support_roof_line_distance_ : support_tree_branch_distance_, upper_line_distance);

                bool use_grid = line_distance == upper_line_distance;

                return TreeSupportUtils::generateSupportInfillLines(
                    area,
                    config_,
                    roof && ! use_fake_roof_,
                    generate_layer_idx,
                    line_distance,
                    cross_fill_provider_,
                    (roof && ! use_fake_roof_) || cradle,
                    use_grid ? EFillMethod::GRID:EFillMethod::NONE);
            };


            std::vector<OverhangInformation> overhang_processing;
            // ^^^ Every overhang has saved if a roof should be generated for it.
            //     This can NOT be done in the for loop as an area may NOT have a roof even if it is larger than the minimum_roof_area when it is only larger because of the support
            //     horizontal expansion and it would not have a roof if the overhang is offset by support roof horizontal expansion instead. (At least this is the current behavior
            //     of the regular support)

            Polygons core_overhang = mesh.overhang_areas[layer_idx + z_distance_delta_];


            if (support_roof_layers_ && layer_idx + 1 < support_roof_drawn_.size())
            {
                core_overhang = core_overhang.difference(support_roof_drawn_[layer_idx]); // todo Rounding errors again.
                for (Polygons roof_part : support_roof_drawn_[layer_idx + 1]
                                              .difference(support_roof_drawn_[layer_idx].offset(config_.maximum_move_distance_slow).unionPolygons())
                                              .splitIntoParts(true)) // If there is a roof, the roof will be one layer above the tips.
                {
                    //^^^Technically one should also subtract the avoidance of radius 0 (similarly how calculated in calculateRoofArea), as there can be some rounding errors
                    // introduced since then. But this does not fully prevent some rounding errors either way, so just handle the error later.
                    overhang_processing.emplace_back(roof_part, true);
                }
            }
            all_cradle_areas[layer_idx] = all_cradle_areas[layer_idx].unionPolygons().offset(EPSILON).unionPolygons();
            core_overhang = core_overhang.difference(support_free_areas[layer_idx]);
            core_overhang = core_overhang.difference(all_cradle_areas[layer_idx]);

            for(size_t cradle_idx = 0; cradle_idx < all_cradles_requiring_support[layer_idx].size(); cradle_idx++)
            {
                for(size_t cradle_overhang_idx = 0; cradle_overhang_idx < all_cradles_requiring_support[layer_idx][cradle_idx]->overhang_[layer_idx].size(); cradle_overhang_idx++)
                {
                    overhang_processing.emplace_back(all_cradles_requiring_support[layer_idx][cradle_idx]->overhang_[layer_idx][cradle_overhang_idx]);
                }
            }

            Polygons overhang_regular = TreeSupportUtils::safeOffsetInc(
                core_overhang,
                support_outset_,
                relevant_forbidden,
                config_.min_radius * 1.75 + config_.xy_min_distance,
                0,
                1,
                config_.support_line_distance / 2,
                &config_.simplifier);
            Polygons remaining_overhang
                = core_overhang.offset(support_outset_).difference(overhang_regular.offset(config_.support_line_width * 0.5)).intersection(relevant_forbidden);


            // Offset ensures that areas that could be supported by a part of a support line, are not considered unsupported overhang
            coord_t extra_total_offset_acc = 0;

                // Offset the area to compensate for large tip radiis. Offset happens in multiple steps to ensure the tip is as close to the original overhang as possible.

                 {
                    Polygons already_supported = support_roof_drawn_[layer_idx];
                    already_supported.add(all_cradle_areas[layer_idx]);
                    already_supported.add(support_free_areas[layer_idx]); // While point there are not supported, there may be no support anyway.
                    already_supported = already_supported.unionPolygons();
                    while (extra_total_offset_acc + config_.support_line_width / 8 < extra_outset) //+mesh_config_.support_line_width / 8  to avoid calculating very small (useless) offsets because of rounding errors.
                    {
                        coord_t offset_current_step =
                            extra_total_offset_acc + 2 * config_.support_line_width > config_.min_radius
                                                                                                                ? std::min(config_.support_line_width / 8, extra_outset - extra_total_offset_acc)
                                                                                                                : std::min(circle_length_to_half_linewidth_change, extra_outset - extra_total_offset_acc);
                        extra_total_offset_acc += offset_current_step;
                        Polygons overhang_offset = TreeSupportUtils::safeOffsetInc(overhang_regular, 1.5 * extra_total_offset_acc, volumes_.getCollision(0, layer_idx, true), config_.xy_min_distance + config_.support_line_width, 0, 1, config_.support_line_distance / 2, &config_.simplifier);
                        remaining_overhang = remaining_overhang.difference(overhang_offset.unionPolygons(already_supported.offset(1.5 * extra_total_offset_acc))).unionPolygons(); //overhang_offset is combined with roof, as all area that has a roof, is already supported by said roof.
                        Polygons next_overhang = TreeSupportUtils::safeOffsetInc(remaining_overhang, extra_total_offset_acc, volumes_.getCollision(0, layer_idx, true), config_.xy_min_distance + config_.support_line_width, 0, 1, config_.support_line_distance / 2, &config_.simplifier);
                        overhang_regular = overhang_regular.unionPolygons(next_overhang.difference(relevant_forbidden));
                    }
                }

            // If the xy distance overrides the z distance, some support needs to be inserted further down.
            //=> Analyze which support points do not fit on this layer and check if they will fit a few layers down
            //   (while adding them an infinite amount of layers down would technically be closer the setting description, it would not produce reasonable results. )
            if (xy_overrides_)
            {
                for (Polygons& remaining_overhang_part : remaining_overhang.splitIntoParts(false))
                {
                    if (remaining_overhang_part.area() <= MM2_2INT(minimum_support_area_))
                    {
                        continue;
                    }
                    all_cradle_areas[layer_idx] = all_cradle_areas[layer_idx].unionPolygons();
                    std::vector<LineInformation> overhang_lines;
                    Polygons polylines = ensureMaximumDistancePolyline(generateLines(remaining_overhang_part, false, false, layer_idx), config_.min_radius, 1, false);
                    // ^^^ Support_line_width to form a line here as otherwise most will be unsupported.
                    // Technically this violates branch distance, but not only is this the only reasonable choice,
                    //   but it ensures consistent behavior as some infill patterns generate each line segment as its own polyline part causing a similar line forming behavior.
                    // Also it is assumed that the area that is valid a layer below is too small for support roof.
                    if (polylines.pointCount() <= 3)
                    {
                        // Add the outer wall to ensure it is correct supported instead.
                        polylines = ensureMaximumDistancePolyline(TreeSupportUtils::toPolylines(remaining_overhang_part), connect_length_, 3, true);
                    }

                    for (auto line : polylines)
                    {
                        LineInformation res_line;
                        for (Point2LL p : line)
                        {
                            res_line.emplace_back(p, LineStatus::INVALID);
                        }
                        overhang_lines.emplace_back(res_line);
                    }

                    for (size_t lag_ctr = 1; lag_ctr <= max_overhang_insert_lag_ && ! overhang_lines.empty() && layer_idx - coord_t(lag_ctr) >= 1; lag_ctr++)
                    {
                        // get least restricted avoidance for layer_idx-lag_ctr
                        Polygons relevant_forbidden_below = volumes_.getAvoidance(
                            config_.getRadius(0),
                            layer_idx - lag_ctr,
                            (only_gracious_ || ! config_.support_rests_on_model) ? AvoidanceType::FAST : AvoidanceType::COLLISION,
                            config_.support_rests_on_model,
                            ! xy_overrides_);
                        // It is not required to offset the forbidden area here as the points won't change:
                        // If points here are not inside the forbidden area neither will they be later when placing these points, as these are the same points.
                        std::function<bool(std::pair<Point2LL, LineStatus>)> evaluatePoint = [&](std::pair<Point2LL, LineStatus> p)
                        {
                            return relevant_forbidden_below.inside(p.first, true);
                        };

                        Polygons already_supported = support_roof_drawn_[layer_idx-lag_ctr];
                        already_supported.add(support_free_areas[layer_idx-lag_ctr]); // While point there are not supported, there may be no support anyway.
                        already_supported=already_supported.unionPolygons();

                        //Remove all points that are for some reason are already supported
                        std::function<bool(std::pair<Point2LL, LineStatus>)> evaluateAlreadySupported =
                            [&](std::pair<Point2LL, LineStatus> p) { return already_supported.inside(p.first, true);
                        };

                        overhang_lines = splitLines(overhang_lines, evaluateAlreadySupported).second;

                        std::pair<std::vector<TreeSupportTipGenerator::LineInformation>, std::vector<TreeSupportTipGenerator::LineInformation>> split
                            = splitLines(overhang_lines, evaluatePoint); // Keep all lines that are invalid.
                        overhang_lines = split.first;
                        std::vector<LineInformation> fresh_valid_points = convertLinesToInternal(convertInternalToLines(split.second), layer_idx - lag_ctr);
                        // ^^^ Set all now valid lines to their correct LineStatus. Easiest way is to just discard Avoidance information for each point and evaluate them again.

                        OverhangInformation dummy_overhang_info(remaining_overhang_part,false);
                        addLinesAsInfluenceAreas(new_tips,fresh_valid_points, (force_tip_to_roof_ && lag_ctr <= support_roof_layers_) ? support_roof_layers_ : 0,
                                                 layer_idx - lag_ctr, dummy_overhang_info, support_roof_layers_, false);
                    }
                }
            }

            overhang_regular.removeSmallAreas(minimum_support_area_);

            for (Polygons support_part : overhang_regular.splitIntoParts(true))
            {
                overhang_processing.emplace_back(support_part, false);
            }

            for (OverhangInformation overhang_data : overhang_processing)
            {
                Polygons overhang_outset = overhang_data.overhang_;
                const size_t min_support_points = std::max(coord_t(2), std::min(coord_t(EPSILON), overhang_outset.polygonLength() / connect_length_));
                std::vector<LineInformation> overhang_lines;

                bool only_lines = true;
                Polygons polylines;
                // The tip positions are determined here.
                if(overhang_data.isCradleLine())
                {
                    std::optional<TreeSupportCradleLine *> cradle_line_opt = overhang_data.cradle_->getCradleLineOfIndex(overhang_data.cradle_layer_idx_,overhang_data.cradle_line_idx_);
                    Polygons line = cradle_line_opt.value()->line_.offset(0);
                    polylines = ensureMaximumDistancePolyline(
                        line,
                        ! overhang_data.is_roof_ ? config_.min_radius * 2 : support_supporting_branch_distance_,
                        1,
                        false);
                }
                else
                {
                    // todo can cause inconsistent support density if a line exactly aligns with the model
                    polylines = ensureMaximumDistancePolyline(
                            generateLines(overhang_outset, overhang_data.is_roof_, overhang_data.is_cradle_, layer_idx + overhang_data.is_roof_),
                        ! overhang_data.is_roof_ ? config_.min_radius * 2
                        : use_fake_roof_             ? support_supporting_branch_distance_
                                                     : connect_length_,
                        1,
                        false);
                }


                // support_line_width to form a line here as otherwise most will be unsupported.
                // Technically this violates branch distance, but not only is this the only reasonable choice,
                //   but it ensures consistent behaviour as some infill patterns generate each line segment as its own polyline part causing a similar line forming behaviour.
                // This is not done when a roof is above as the roof will support the model and the trees only need to support the roof

                if (polylines.pointCount() <= min_support_points)
                {
                    only_lines = false;
                    // Add the outer wall (of the overhang) to ensure it is correct supported instead.
                    // Try placing the support points in a way that they fully support the outer wall, instead of just the with half of the support line width.
                    Polygons reduced_overhang_outset = overhang_outset.offset(-config_.support_line_width / 2.2);
                    // ^^^ It's assumed that even small overhangs are over one line width wide, so lets try to place the support points in a way that the full support area
                    // generated from them will support the overhang.
                    //     (If this is not done it may only be half). This WILL NOT be the case when supporting an angle of about < 60� so there is a fallback, as some support is
                    //     better than none.)
                    if (! reduced_overhang_outset.empty()
                        && overhang_outset.difference(reduced_overhang_outset.offset(std::max(config_.support_line_width, connect_length_))).area() < 1)
                    {
                        polylines = ensureMaximumDistancePolyline(TreeSupportUtils::toPolylines(reduced_overhang_outset), connect_length_, min_support_points, true);
                    }
                    else
                    {
                        polylines = ensureMaximumDistancePolyline(TreeSupportUtils::toPolylines(overhang_outset), connect_length_, min_support_points, true);
                    }
                }

                if (overhang_data.is_roof_ || overhang_data.is_cradle_) // Some roof may only be supported by a part of a tip
                {
                    polylines = TreeSupportUtils::movePointsOutside(polylines, relevant_forbidden, (overhang_data.is_cradle_?2:1) * config_.getRadius(0) + FUDGE_LENGTH / 2);
                }

                overhang_lines = convertLinesToInternal(polylines, layer_idx);

                if (overhang_lines.empty()) // some error handling and logging
                {
                    Polygons enlarged_overhang_outset = overhang_outset.offset(config_.getRadius(0) + FUDGE_LENGTH / 2, ClipperLib::jtRound).difference(relevant_forbidden);
                    polylines = ensureMaximumDistancePolyline(TreeSupportUtils::toPolylines(enlarged_overhang_outset), connect_length_, min_support_points, true);
                    overhang_lines = convertLinesToInternal(polylines, layer_idx);

                    if (! overhang_lines.empty())
                    {
                        spdlog::debug("Compensated for overhang area that had no valid tips. Now has a tip.");
                    }
                    else
                    {
                        spdlog::warn("Overhang area has no valid tips! Was roof: {} Was Cradle {} Was Line {} On Layer: {} Area size was {}",
                                     overhang_data.is_roof_, overhang_data.is_cradle_,overhang_data.isCradleLine() ,layer_idx, overhang_data.overhang_.area());
                    }
                }

                size_t dont_move_for_layers = support_roof_layers_ ? (force_tip_to_roof_ ? support_roof_layers_ : (overhang_data.is_roof_ ? 0 : support_roof_layers_)) : 0;
                addLinesAsInfluenceAreas(
                    new_tips,
                    overhang_lines,
                    force_tip_to_roof_ ? support_roof_layers_ : 0,
                    layer_idx,
                    overhang_data,
                    dont_move_for_layers,
                    only_lines);
            }
        });

    cura::parallel_for<coord_t>(
        0,
        support_roof_drawn_.size(),
        [&](const LayerIndex layer_idx)
        {
            // Sometimes roofs could be empty as the pattern does not generate lines if the area is narrow enough.
            // If there is a roof could have zero lines in its area (as it has no wall), rand a support area would very likely be printed (because there are walls for the support
            // areas), replace non printable roofs with support
            if (! use_fake_roof_ && config_.support_wall_count > 0 && config_.support_roof_wall_count == 0)
            {
                for (auto roof_area : support_roof_drawn_[layer_idx].unionPolygons(roof_tips_drawn_[layer_idx]).splitIntoParts())
                {
                    // technically there is no guarantee that a drawn roof tip has lines, as it could be unioned with another roof area that has, but this has to be enough
                    // hopefully.
                    if (layer_idx < additional_support_areas.size()
                        && TreeSupportUtils::generateSupportInfillLines(roof_area, config_, true, layer_idx, support_roof_line_distance_, cross_fill_provider_, false).empty())
                    {
                        additional_support_areas[layer_idx].add(roof_area);
                    }
                    else
                    {
                        storage.support.supportLayers[layer_idx].support_roof.add(roof_area);
                    }
                }

                additional_support_areas[layer_idx] = additional_support_areas[layer_idx].unionPolygons();
                storage.support.supportLayers[layer_idx].support_roof = storage.support.supportLayers[layer_idx].support_roof.unionPolygons();
            }
            else
            {
                if (use_fake_roof_)
                {
<<<<<<< HEAD

                    placed_fake_roof_areas[layer_idx].emplace_back(support_roof_drawn_[layer_idx],support_roof_line_distance_, false);


                    if (config_.z_distance_top % config_.layer_height != 0)
                    {
                        Polygons all_roof = support_roof_drawn_[layer_idx].unionPolygons(roof_tips_drawn_[layer_idx]);
                        Polygons valid_fractional_roof = support_roof_drawn_fractional_[layer_idx].intersection(all_roof);
                        placed_fake_roof_areas[layer_idx].emplace_back(support_roof_drawn_fractional_[layer_idx], support_roof_line_distance_, true);
=======
                    placed_fake_roof_areas[layer_idx].emplace_back(support_roof_drawn_[layer_idx], support_roof_line_distance_, false);

                    if (config_.z_distance_top % config_.layer_height != 0 && layer_idx > 0)
                    {
                        // Fake roof tips would just be tips, so no need to add them here as all polygons in roof_tips_drawn_ will be empty!
                        Polygons all_roof_fractional = support_roof_drawn_fractional_[layer_idx - 1].intersection(support_roof_drawn_[layer_idx - 1]);
                        placed_fake_roof_areas[layer_idx].emplace_back(all_roof_fractional, support_roof_line_distance_, true);
>>>>>>> 41aa9019
                    }
                }
                else
                {
<<<<<<< HEAD
                    storage.support.supportLayers[layer_idx].support_roof.add(support_roof_drawn_[layer_idx]);
                    storage.support.supportLayers[layer_idx].support_roof = storage.support.supportLayers[layer_idx].support_roof.unionPolygons(roof_tips_drawn_[layer_idx]);

                    if (config_.z_distance_top % config_.layer_height != 0)
                    {
                        Polygons all_roof = support_roof_drawn_[layer_idx].unionPolygons(roof_tips_drawn_[layer_idx]);
                        Polygons valid_fractional_roof = support_roof_drawn_fractional_[layer_idx].intersection(all_roof);
                        storage.support.supportLayers[layer_idx].support_fractional_roof =
                            storage.support.supportLayers[layer_idx].support_fractional_roof.unionPolygons(valid_fractional_roof);

                        // Fractional roof is a modifier applied to a roof area, which means if only the fractional roof area is set, there will be nothing as there is no roof to modify.
                        // Because of that the fractional roof has ALSO to be added to the roof.
                        storage.support.supportLayers[layer_idx].support_roof =
                            storage.support.supportLayers[layer_idx].support_roof.unionPolygons(valid_fractional_roof);
                    }
=======
                    if (config_.z_distance_top % config_.layer_height != 0 && layer_idx > 0)
                    {
                        Polygons all_roof_below = support_roof_drawn_[layer_idx - 1].unionPolygons(roof_tips_drawn_[layer_idx - 1]);
                        Polygons all_roof_fractional = support_roof_drawn_fractional_[layer_idx - 1].intersection(all_roof_below);
                        storage.support.supportLayers[layer_idx].support_fractional_roof =
                            storage.support.supportLayers[layer_idx].support_fractional_roof.unionPolygons(all_roof_fractional);

                        // Fractional roof is a modifier applied to a roof area, which means if only the fractional roof area is set, there will be nothing as there is no roof to modify.
                        // Because of that the fractional roof has ALSO to be added to the roof.
                        storage.support.supportLayers[layer_idx].support_roof.add(all_roof_fractional);
                    }

                    Polygons all_roof = support_roof_drawn_[layer_idx].unionPolygons(roof_tips_drawn_[layer_idx]);
                    storage.support.supportLayers[layer_idx].support_roof = storage.support.supportLayers[layer_idx].support_roof.unionPolygons(all_roof);
>>>>>>> 41aa9019
                }
            }
        });
    cradle_data_export.resize(cradle_data_.size());

<<<<<<< HEAD
    for (auto [layer_idx, cradles] : cradle_data_ | ranges::views::enumerate)
    {
        cradle_data_export[layer_idx] = cradles;
    }
=======
>>>>>>> 41aa9019

    removeUselessAddedPoints(new_tips, storage, additional_support_areas);

    for (auto [layer_idx, tips_on_layer] : new_tips | ranges::views::enumerate)
    {
        move_bounds[layer_idx].insert(tips_on_layer.begin(), tips_on_layer.end());
    }

}

} // namespace cura<|MERGE_RESOLUTION|>--- conflicted
+++ resolved
@@ -54,10 +54,6 @@
     , z_distance_delta_(std::min(config_.z_distance_top_layers + 1, mesh.overhang_areas.size()))
     , xy_overrides_(config_.support_overrides == SupportDistPriority::XY_OVERRIDES_Z)
     , tip_roof_size_(force_tip_to_roof_ ? INT2MM2(config_.min_radius * config_.min_radius) * std::numbers::pi : 0)
-<<<<<<< HEAD
-=======
-    , force_minimum_roof_area_(use_fake_roof_ || SUPPORT_TREE_MINIMUM_ROOF_AREA_HARD_LIMIT)
->>>>>>> 41aa9019
     , already_inserted_(mesh.overhang_areas.size())
     , support_roof_drawn_(mesh.overhang_areas.size(), Polygons())
     , support_roof_drawn_fractional_(mesh.overhang_areas.size(), Polygons())
@@ -1630,19 +1626,10 @@
                 {
                     std::lock_guard<std::mutex> critical_section_potential_support_roofs(critical_potential_support_roofs);
                     potential_support_roofs[layer_idx - dtt_roof].add((full_overhang_area));
-<<<<<<< HEAD
-
                     if(dtt_roof == 0)
                     {
-                        support_roof_drawn_fractional_[layer_idx+1].add(full_overhang_area);
-                    }
-
-=======
-                    if(dtt_roof == 0)
-                    {
                         support_roof_drawn_fractional_[layer_idx].add(full_overhang_area);
                     }
->>>>>>> 41aa9019
                 }
                 else
                 {
@@ -2000,13 +1987,9 @@
     const SliceMeshStorage& mesh,
     std::vector<std::set<TreeSupportElement*>>& move_bounds,
     std::vector<Polygons>& additional_support_areas,
-<<<<<<< HEAD
     std::vector<std::vector<FakeRoofArea>>& placed_fake_roof_areas,
     std::vector<Polygons>& support_free_areas,
     std::vector<std::vector<TreeSupportCradle*>>& cradle_data_export)
-=======
-    std::vector<std::vector<FakeRoofArea>>& placed_fake_roof_areas)
->>>>>>> 41aa9019
 {
     std::vector<std::set<TreeSupportElement*>> new_tips(move_bounds.size());
 
@@ -2378,17 +2361,6 @@
             {
                 if (use_fake_roof_)
                 {
-<<<<<<< HEAD
-
-                    placed_fake_roof_areas[layer_idx].emplace_back(support_roof_drawn_[layer_idx],support_roof_line_distance_, false);
-
-
-                    if (config_.z_distance_top % config_.layer_height != 0)
-                    {
-                        Polygons all_roof = support_roof_drawn_[layer_idx].unionPolygons(roof_tips_drawn_[layer_idx]);
-                        Polygons valid_fractional_roof = support_roof_drawn_fractional_[layer_idx].intersection(all_roof);
-                        placed_fake_roof_areas[layer_idx].emplace_back(support_roof_drawn_fractional_[layer_idx], support_roof_line_distance_, true);
-=======
                     placed_fake_roof_areas[layer_idx].emplace_back(support_roof_drawn_[layer_idx], support_roof_line_distance_, false);
 
                     if (config_.z_distance_top % config_.layer_height != 0 && layer_idx > 0)
@@ -2396,28 +2368,10 @@
                         // Fake roof tips would just be tips, so no need to add them here as all polygons in roof_tips_drawn_ will be empty!
                         Polygons all_roof_fractional = support_roof_drawn_fractional_[layer_idx - 1].intersection(support_roof_drawn_[layer_idx - 1]);
                         placed_fake_roof_areas[layer_idx].emplace_back(all_roof_fractional, support_roof_line_distance_, true);
->>>>>>> 41aa9019
                     }
                 }
                 else
                 {
-<<<<<<< HEAD
-                    storage.support.supportLayers[layer_idx].support_roof.add(support_roof_drawn_[layer_idx]);
-                    storage.support.supportLayers[layer_idx].support_roof = storage.support.supportLayers[layer_idx].support_roof.unionPolygons(roof_tips_drawn_[layer_idx]);
-
-                    if (config_.z_distance_top % config_.layer_height != 0)
-                    {
-                        Polygons all_roof = support_roof_drawn_[layer_idx].unionPolygons(roof_tips_drawn_[layer_idx]);
-                        Polygons valid_fractional_roof = support_roof_drawn_fractional_[layer_idx].intersection(all_roof);
-                        storage.support.supportLayers[layer_idx].support_fractional_roof =
-                            storage.support.supportLayers[layer_idx].support_fractional_roof.unionPolygons(valid_fractional_roof);
-
-                        // Fractional roof is a modifier applied to a roof area, which means if only the fractional roof area is set, there will be nothing as there is no roof to modify.
-                        // Because of that the fractional roof has ALSO to be added to the roof.
-                        storage.support.supportLayers[layer_idx].support_roof =
-                            storage.support.supportLayers[layer_idx].support_roof.unionPolygons(valid_fractional_roof);
-                    }
-=======
                     if (config_.z_distance_top % config_.layer_height != 0 && layer_idx > 0)
                     {
                         Polygons all_roof_below = support_roof_drawn_[layer_idx - 1].unionPolygons(roof_tips_drawn_[layer_idx - 1]);
@@ -2432,19 +2386,16 @@
 
                     Polygons all_roof = support_roof_drawn_[layer_idx].unionPolygons(roof_tips_drawn_[layer_idx]);
                     storage.support.supportLayers[layer_idx].support_roof = storage.support.supportLayers[layer_idx].support_roof.unionPolygons(all_roof);
->>>>>>> 41aa9019
                 }
             }
         });
+
     cradle_data_export.resize(cradle_data_.size());
 
-<<<<<<< HEAD
     for (auto [layer_idx, cradles] : cradle_data_ | ranges::views::enumerate)
     {
         cradle_data_export[layer_idx] = cradles;
     }
-=======
->>>>>>> 41aa9019
 
     removeUselessAddedPoints(new_tips, storage, additional_support_areas);
 
