--- conflicted
+++ resolved
@@ -20,21 +20,12 @@
 struct ClosestPolygonPoint
 {
     Point location; //!< Result location
-<<<<<<< HEAD
-    PolygonPointer poly; //!< Polygon in which the result was found (or none if no result was found)
-    unsigned int poly_idx; //!< The index of the polygon in some Polygons where ClosestPolygonPoint::poly can be found
-    unsigned int point_idx; //!< Index to the first point in the polygon of the line segment on which the result was found
-    ClosestPolygonPoint(Point p, int pos, PolygonRef poly) :  location(p), poly(poly), poly_idx(NO_INDEX), point_idx(pos) {};
-    ClosestPolygonPoint(Point p, int pos, PolygonRef poly, int poly_idx) :  location(p), poly(poly), poly_idx(poly_idx), point_idx(pos) {};
-    ClosestPolygonPoint(PolygonRef poly) : poly(poly), poly_idx(NO_INDEX), point_idx(NO_INDEX) {};
-=======
     std::optional<PolygonRef> poly; //!< Polygon in which the result was found (or none if no result was found)
     unsigned int poly_idx; //!< The index of the polygon in some Polygons where ClosestPolygonPoint::poly can be found
     unsigned int point_idx; //!< Index to the first point in the polygon of the line segment on which the result was found
     ClosestPolygonPoint(Point p, int pos, PolygonRef poly) :  location(p), poly(true, poly), poly_idx(NO_INDEX), point_idx(pos) {};
     ClosestPolygonPoint(Point p, int pos, PolygonRef poly, int poly_idx) :  location(p), poly(true, poly), poly_idx(poly_idx), point_idx(pos) {};
     ClosestPolygonPoint(PolygonRef poly) : poly(true, poly), poly_idx(NO_INDEX), point_idx(NO_INDEX) {};
->>>>>>> 4da8c6d8
     ClosestPolygonPoint() : poly_idx(NO_INDEX), point_idx(NO_INDEX) {};
     Point p() const
     { // conformity with other classes
