--- conflicted
+++ resolved
@@ -49,17 +49,13 @@
     max.z = std::max(max.z, p.z);   
 }
 
-<<<<<<< HEAD
-void AABB3D::includeZ(coord_t z)
-=======
 void AABB3D::include(const AABB3D& aabb)
 {
     include(aabb.min);
     include(aabb.max);
 }
 
-void AABB3D::includeZ(int32_t z)
->>>>>>> ed7ef057
+void AABB3D::includeZ(coord_t z)
 {
     min.z = std::min(min.z, z);
     max.z = std::max(max.z, z);
