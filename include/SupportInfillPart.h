// Copyright (c) 2017 Ultimaker B.V.
// CuraEngine is released under the terms of the AGPLv3 or higher.

#ifndef SUPPORT_INFILL_PART_H
#define SUPPORT_INFILL_PART_H

#include <vector>

<<<<<<< HEAD
#include "settings/EnumSettings.h"
=======
#include "geometry/Polygon.h"
#include "geometry/SingleShape.h"
>>>>>>> 807eb6a2
#include "utils/AABB.h"
#include "utils/ExtrusionLine.h"


namespace cura
{

/*!
 * A SupportInfillPart represents an connected area for support infill on a layer.
 * The support infill areas on a layer can be isolated islands, and in this case, a SupportInfillPart represents a single island.
 *
 * This data structure is required for gradual support, which needs to partition a support area into a number of sub-areas with different density.
 * Because support is handled as a whole in the engine, that is, we have a global support areas instead of support areas for each mesh.
 * With this data structure, we can keep track of which gradual support infill areas belongs to which support area, so we can print them together.
 */
class SupportInfillPart
{
public:
    SingleShape outline_; //!< The outline of the support infill area
    AABB outline_boundary_box_; //!< The boundary box for the infill area
    coord_t support_line_width_; //!< The support line width
    int inset_count_to_generate_; //!< The number of insets need to be generated from the outline. This is not the actual insets that will be generated.
    std::vector<std::vector<Shape>> infill_area_per_combine_per_density_; //!< a list of separated sub-areas which requires different infill densities and combined thicknesses
                                                                          //   for infill_areas[x][n], x means the density level and n means the thickness
    std::vector<VariableWidthLines> wall_toolpaths_; //!< Any walls go here, not in the areas, where they could be combined vertically (don't combine walls). Binned by inset_idx.

    coord_t custom_line_distance_; //!< The distance between support infill lines. 0 means use the default line distance instead.
    bool use_fractional_config_; //!< Request to use the configuration used to fill a partial layer height here, instead of the normal full layer height configuration.
    EFillMethod custom_line_pattern_;

<<<<<<< HEAD
    SupportInfillPart(const PolygonsPart& outline, coord_t support_line_width, bool use_fractional_config, int inset_count_to_generate = 0, coord_t custom_line_distance = 0, EFillMethod custom_line_pattern = EFillMethod::NONE );
=======
    SupportInfillPart(const SingleShape& outline, coord_t support_line_width, bool use_fractional_config, int inset_count_to_generate = 0, coord_t custom_line_distance = 0);
>>>>>>> 807eb6a2

    const Shape& getInfillArea() const;
};

inline const Shape& SupportInfillPart::getInfillArea() const
{
    // if there is no wall, we use the original outline as the infill area
    return outline_;
}

} // namespace cura

#endif // SUPPORT_INFILL_PART_H<|MERGE_RESOLUTION|>--- conflicted
+++ resolved
@@ -6,12 +6,9 @@
 
 #include <vector>
 
-<<<<<<< HEAD
-#include "settings/EnumSettings.h"
-=======
 #include "geometry/Polygon.h"
 #include "geometry/SingleShape.h"
->>>>>>> 807eb6a2
+#include "settings/EnumSettings.h"
 #include "utils/AABB.h"
 #include "utils/ExtrusionLine.h"
 
@@ -42,11 +39,7 @@
     bool use_fractional_config_; //!< Request to use the configuration used to fill a partial layer height here, instead of the normal full layer height configuration.
     EFillMethod custom_line_pattern_;
 
-<<<<<<< HEAD
-    SupportInfillPart(const PolygonsPart& outline, coord_t support_line_width, bool use_fractional_config, int inset_count_to_generate = 0, coord_t custom_line_distance = 0, EFillMethod custom_line_pattern = EFillMethod::NONE );
-=======
-    SupportInfillPart(const SingleShape& outline, coord_t support_line_width, bool use_fractional_config, int inset_count_to_generate = 0, coord_t custom_line_distance = 0);
->>>>>>> 807eb6a2
+    SupportInfillPart(const SingleShape& outline, coord_t support_line_width, bool use_fractional_config, int inset_count_to_generate = 0, coord_t custom_line_distance = 0, EFillMethod custom_line_pattern = EFillMethod::NONE );
 
     const Shape& getInfillArea() const;
 };
