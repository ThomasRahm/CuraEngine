#ifndef CURAENGINE_TREESUPPORTCRADLE_H
#define CURAENGINE_TREESUPPORTCRADLE_H
#include <spdlog/spdlog.h>

#include "TreeSupportSettings.h"
#include "polyclipping/clipper.hpp"
#include "settings/types/LayerIndex.h"
#include "sliceDataStorage.h"
#include "utils/Coord_t.h"
#include "TreeModelVolumes.h"
#include "TreeSupportEnums.h"
#include "mfem/mfem.hpp"

namespace cura
{
// todo rename file as now general TreeSupportTipDataStructures
struct TreeSupportCradle;

struct OverhangInformation
{
    OverhangInformation(Shape overhang, bool roof)
        : overhang_(overhang)
        , is_roof_(roof)
        , is_cradle_(false)
        , cradle_layer_idx_(-1)
        , cradle_line_idx_(-1)
        , cradle_(nullptr)
    {
    }

    OverhangInformation(Shape overhang, bool roof, TreeSupportCradle* cradle, int32_t cradle_layer_idx = -1, int32_t cradle_line_idx = -1)
        : overhang_(overhang)
        , is_roof_(roof)
        , is_cradle_(true)
        , cradle_layer_idx_(cradle_layer_idx)
        , cradle_line_idx_(cradle_line_idx)
        , cradle_(cradle)
    {
    }

    Shape overhang_;
    bool is_roof_;
    bool is_cradle_;
    int32_t cradle_layer_idx_;
    int32_t cradle_line_idx_;
    TreeSupportCradle* cradle_;

    bool isCradleLine()
    {
        return is_cradle_ && cradle_line_idx_ >= 0 && cradle_layer_idx_ >= 0;
    }
};
struct TreeSupportCradleLine
{
    // required to shrink a vector using resize
    TreeSupportCradleLine()
    {
        spdlog::error("Dummy TreeSupportCradleLine constructor called");
    }

    TreeSupportCradleLine(OpenPolyline line, LayerIndex layer_idx, bool is_roof)
        : line_(line)
        , layer_idx_(layer_idx)
        , is_roof_(is_roof)
    {
    }
    Shape area_;
    OpenPolyline line_;
    OpenPolyline removed_line_;
    LayerIndex layer_idx_;
    bool is_base_ = false;
    bool is_roof_;

    void addLineToRemoved(OpenPolyline& line_to_add)
    {
        if (removed_line_.empty())
        {
            removed_line_.push_back(line_to_add.front());
            removed_line_.push_back(line_to_add.back());
        }
        else
        {
            if (vSize2(removed_line_.front() - removed_line_.back()) < vSize2(line_to_add.front() - removed_line_.back()))
            {
                removed_line_.front() = line_to_add.front();
            }

            if (vSize2(removed_line_.front() - removed_line_.back()) < vSize2(removed_line_.front() - line_to_add.back()))
            {
                removed_line_.back() = line_to_add.back();
            }
        }
    }
};

struct CradleConfig
{
    CradleConfig(const SliceMeshStorage& mesh, bool roof):
        cradle_layers_(retrieveSetting<coord_t>(mesh.settings, "support_tree_cradle_height") / mesh.settings.get<coord_t>("layer_height"))
        , cradle_layers_min_(retrieveSetting<coord_t>(mesh.settings, "support_tree_cradle_min_height") / mesh.settings.get<coord_t>("layer_height"))
        , cradle_line_count_(retrieveSetting<size_t>(mesh.settings, "support_tree_cradle_line_count"))
        , cradle_length_(retrieveSetting<coord_t>(mesh.settings, "support_tree_cradle_length"))
        , cradle_length_min_(retrieveSetting<coord_t>(mesh.settings, "support_tree_min_cradle_length"))
        , cradle_line_width_(retrieveSetting<coord_t>(mesh.settings, "support_tree_cradle_line_width"))
        , cradle_lines_roof_(roof && retrieveSetting<std::string>(mesh.settings, "support_tree_roof_cradle") != "none")
        , cradle_base_roof_(roof && (
                                      retrieveSetting<std::string>(mesh.settings, "support_tree_roof_cradle") == "cradle_and_base" ||
                                      retrieveSetting<std::string>(mesh.settings, "support_tree_roof_cradle") == "large_cradle_and_base"
                                    ))
        , large_cradle_base_(roof && retrieveSetting<std::string>(mesh.settings, "support_tree_roof_cradle") == "large_cradle_and_base")
        , large_cradle_line_tips_(retrieveSetting<bool>(mesh.settings, "support_tree_large_cradle_line_tips"))
        , cradle_z_distance_layers_(round_divide(retrieveSetting<coord_t>(mesh.settings, "support_tree_cradle_z_distance"), mesh.settings.get<coord_t>("layer_height")))

    {
        TreeSupportSettings config(mesh.settings); //todo replace with gathering settings manually
        if (cradle_layers_)
        {
            cradle_layers_ += cradle_z_distance_layers_;
        }
        if (cradle_length_ - cradle_line_width_ > 0)
        {
            cradle_length_ -= cradle_line_width_;
            cradle_length_min_ -= cradle_line_width_;
        }

        cradle_z_distance_layers_ = round_divide(retrieveSetting<coord_t>(mesh.settings, "support_tree_cradle_z_distance"), config.layer_height);
        cradle_support_base_area_radius_ = retrieveSetting<coord_t>(mesh.settings, "support_tree_cradle_base_diameter") / 2;

        for (size_t cradle_z_dist_ctr = 0; cradle_z_dist_ctr < cradle_z_distance_layers_ + 1; cradle_z_dist_ctr++)
        {
            cradle_xy_distance_.emplace_back(config.xy_min_distance);
        }

        for (int i = 0; i < 9; i++)
        {
            std::stringstream setting_name_dist;
            setting_name_dist << "support_tree_cradle_xy_dist_";
            setting_name_dist << i;
            coord_t next_cradle_xy_dist = retrieveSetting<coord_t>(mesh.settings, setting_name_dist.str());
            std::stringstream setting_name_height;
            setting_name_height << "support_tree_cradle_xy_height_";
            setting_name_height << i;
            coord_t next_cradle_xy_dist_height = retrieveSetting<coord_t>(mesh.settings, setting_name_height.str());
            if (next_cradle_xy_dist_height == 0)
            {
                break;
            }

            for (int layer_delta = 0; layer_delta < round_up_divide(next_cradle_xy_dist_height, config.layer_height); layer_delta++)
            {
                cradle_xy_distance_.emplace_back(next_cradle_xy_dist);
            }
        }

        for (int cradle_xy_dist_fill = cradle_xy_distance_.size(); cradle_xy_dist_fill <= cradle_layers_ + 1; cradle_xy_dist_fill++)
        {
            cradle_xy_distance_.emplace_back(config.xy_min_distance);
        }

        min_distance_between_lines_areas_ = (config.fill_outline_gaps ? config.min_feature_size / 2 - 5 : config.min_wall_line_width / 2 - 5);
        cradle_line_distance_ = min_distance_between_lines_areas_ + config.xy_distance;
    }

    /*!
     * \brief Amount of layers of the cradle to support pointy overhangs.
     */
    size_t cradle_layers_;

    /*!
     * \brief Minimum amount of layers of the cradle to support pointy overhangs.
     */
    size_t cradle_layers_min_;

    /*!
     * \brief Amount of lines used for the cradle.
     */
    size_t cradle_line_count_;

    /*!
     * \brief Length of lines used for the cradle.
     */
    coord_t cradle_length_;

    /*!
     * \brief Minimum length of lines used for the cradle. TODO Width is effectively added to length ... fix or document?
     */
    coord_t cradle_length_min_;

    /*!
     * \brief Width of lines used for the cradle.
     */
    coord_t cradle_line_width_;

    /*!
     * \brief If cradle lines should be drawn as roof.
     */
    bool cradle_lines_roof_;

    /*!
     * \brief If the cradle base should be drawn as roof.
     */
    bool cradle_base_roof_;

    /*!
     * \brief Distances the cradle lines should be from the model. First value corresponds to cradle line on the same layer as the first model line.
     */
    std::vector<coord_t> cradle_xy_distance_;

    /*!
     * \brief If the (roof) cradle base should contain all cradle lines at cradle_tip_dtt size.
     */
    bool large_cradle_base_;

    /*!
     * \brief If the cradle lines should also be supported by larger tips.
     */
    bool large_cradle_line_tips_;

    /*!
     * \brief Distances in lines between the cradle and the support they are supported by.
     */
    size_t cradle_z_distance_layers_;

    /*!
     * \brief Distance to top of tips that support either the pointy overhang or the cradle lines at the bottom-most layer.
     */
    coord_t cradle_support_base_area_radius_;

    /*!
     * \brief Distance between line areas to prevent them from fusing
     */
    coord_t min_distance_between_lines_areas_;

    /*!
     * \brief Targeted distance between line areas
     */
    coord_t cradle_line_distance_;

};

struct TreeSupportCradle
{
    std::vector<std::deque<TreeSupportCradleLine>> lines_;
    bool is_roof_;
    LayerIndex layer_idx_;
    std::vector<Shape> base_below_;
    std::vector<Point2LL> centers_;
    std::vector<Shape> shadow_;
    std::unordered_map<LayerIndex, std::vector<OverhangInformation>> overhang_;

    const std::shared_ptr<const CradleConfig> config_;
    size_t mesh_idx_;


    TreeSupportCradle(LayerIndex layer_idx, Point2LL center, bool roof, std::shared_ptr<const CradleConfig> config, size_t mesh_idx)
        : layer_idx_(layer_idx)
        , centers_({ center })
        , is_roof_(roof)
        , config_ (config)
        , mesh_idx_(mesh_idx)
    {
    }


    std::optional<TreeSupportCradleLine*> getCradleLineOfIndex(LayerIndex requested_layer_idx, size_t cradle_line_idx)
    {
        if (cradle_line_idx < lines_.size())
        {
            for (size_t height_idx = 0; height_idx < lines_[cradle_line_idx].size(); height_idx++)
            {
                if (lines_[cradle_line_idx][height_idx].layer_idx_ == requested_layer_idx)
                {
                    return &lines_[cradle_line_idx][height_idx];
                }
            }
        }
        return {};
    }

    Point2LL getCenter(LayerIndex layer_idx_req)
    {
        if (layer_idx_req < layer_idx_)
        {
            return centers_.front();
        }
        size_t index = layer_idx_req - layer_idx_;
        if (centers_.size() <= index)
        {
            return centers_.back();
        }
        return centers_[index];
    }

    size_t getIndexForLineEnd(Point2LL line_end, LayerIndex layer_idx_req)
    {
        Point2LL current_direction = line_end - getCenter(layer_idx_req);
        double angle = std::atan2(current_direction.Y, current_direction.X);
        if(angle < 0)
        {
            angle = 2.0 * std::numbers::pi + angle;
        }
        double step_size = (2.0 * std::numbers::pi) / double(config_->cradle_line_count_);
        size_t angle_idx = size_t(std::round(angle / step_size)) % config_->cradle_line_count_;
        return angle_idx;
    }

    void verifyLines()
    {
        for (size_t line_idx = 0; line_idx < lines_.size(); line_idx++)
        {
            if (lines_[line_idx].size() < config_->cradle_layers_min_)
            {
                lines_[line_idx].clear();
                continue;
            }
            LayerIndex previous_layer_idx;

            for (size_t up_idx = 0; up_idx < lines_[line_idx].size(); up_idx++)
            {
                if (! lines_[line_idx][up_idx].is_base_)
                {
                    previous_layer_idx = lines_[line_idx][up_idx].layer_idx_;
                    if (lines_[line_idx][up_idx].layer_idx_ > previous_layer_idx + up_idx || lines_[line_idx][up_idx].line_.size() < 2
                        || lines_[line_idx][up_idx].line_.length() < config_->cradle_length_min_)
                    {
                        lines_[line_idx].clear();
                    }
                    break;
                }
            }
            for (size_t up_idx = 1; up_idx < lines_[line_idx].size(); up_idx++)
            {
                if (! lines_[line_idx][up_idx].is_base_)
                {
                    if (lines_[line_idx][up_idx].layer_idx_ > previous_layer_idx + up_idx || lines_[line_idx][up_idx].line_.size() < 2
                        || lines_[line_idx][up_idx].line_.length() < config_->cradle_length_min_)
                    {
                        if (up_idx <= config_->cradle_layers_min_)
                        {
                            spdlog::debug(
                                "Removing cradle line of cradle on layer {} line at {}. Invalid line was on layer {}",
                                layer_idx_,
                                line_idx,
                                lines_[line_idx][up_idx].layer_idx_);
                            lines_[line_idx].clear();
                            break;
                        }
                        else
                        {
                            spdlog::debug("Partially removing cradle line of cradle on layer {} line at {} at height {}", layer_idx_, line_idx, up_idx);
                            lines_[line_idx].resize(up_idx - 1);
                            break;
                        }
                    }
                }
            }
        }
    }
};

struct CradlePresenceInformation
{
    CradlePresenceInformation(TreeSupportCradle* cradle, LayerIndex layer_idx, size_t line_idx)
        : cradle_(cradle)
        , layer_idx_(layer_idx)
        , line_idx_(line_idx)
    {
    }
    TreeSupportCradle* cradle_;
    LayerIndex layer_idx_;
    size_t line_idx_;

    TreeSupportCradleLine* getCradleLine()
    {
        return cradle_->getCradleLineOfIndex(layer_idx_, line_idx_).value();
    }

    bool cradleLineExists()
    {
        return cradle_->getCradleLineOfIndex(layer_idx_, line_idx_).has_value();
    }
};

class SupportCradleGeneration
{
public:


    /*!
     * \brief Add meshes to generate cradles and generate cradle centers. Not threadsafe!
     * \param mesh[in] The mesh that is currently processed.
     * \param mesh_idx[in] The idx of the mesh that is currently processed.
     */
    void addMeshToCradleCalculation(const SliceMeshStorage& mesh, size_t mesh_idx);

    /*!
     * \brief Generate all cradle areas and line areas for the previously added meshes. Not threadsafe! Should only called once.
     * \param storage[in] The storage that contains all meshes. Used to access mesh specific settings
     */

    void generate(const SliceDataStorage& storage);

    /*!
     * \brief Retrieve cradles generated for a certain mesh.
     * \param target[out] Data storage for the cradles.
     * \param support_free_areas[out] Areas where support should be removed to ensure the pointy overhang to supported.
     * \param mesh_idx[in] The idx of the mesh for which the cradles are retrieved.
     */
    void pushCradleData(std::vector<std::vector<TreeSupportCradle*>>& target, std::vector<Shape>& support_free_areas, size_t mesh_idx);


    SupportCradleGeneration(const SliceDataStorage& storage, TreeModelVolumes& volumes_);
private:

    struct UnsupportedAreaInformation
    {
<<<<<<< HEAD
        UnsupportedAreaInformation(const Polygons area, LayerIndex layer_idx, size_t height, coord_t accumulated_supportable_overhang, double deformation, Point2LL assumed_center)
=======
        UnsupportedAreaInformation(const Shape area, size_t index, size_t height, coord_t accumulated_supportable_overhang)
>>>>>>> ae63e194
            : area{ area }
            , layer_idx{ layer_idx }
            , height{ height }
            , accumulated_supportable_overhang{ accumulated_supportable_overhang }
            , deformation{ deformation }
            , assumed_center {assumed_center}
        {
        }
<<<<<<< HEAD
        const Polygons area;
        LayerIndex layer_idx;
=======
        const Shape area;
        size_t index;
>>>>>>> ae63e194
        size_t height;
        coord_t accumulated_supportable_overhang;
        double deformation;
        double total_deformation_limit = -1;
        double total_deformation = -1;
        bool support_required = false;
        Point2LL assumed_center;

        std::vector<UnsupportedAreaInformation*> areas_above;
        std::vector<UnsupportedAreaInformation*> areas_below;
    };


//todo doku
double getTotalDeformation(size_t mesh_idx, const SliceMeshStorage& mesh, UnsupportedAreaInformation* element);


/*!
     * \brief Provides areas that do not have a connection to the buildplate or any other non support material below it.
     * \param mesh_idx[in] The idx of the mesh.
     * \param layer_idx The layer said area is on.
     * \return A vector containing the areas, how many layers of material they have below them (always 0) and the idx of each area usable to get the next one layer above.
 */
std::vector<UnsupportedAreaInformation*> getFullyUnsupportedArea(size_t mesh_idx, LayerIndex layer_idx);

/*!
     * \brief Calculates which parts of the model to not connect with the buildplate and how many layers of material is below them (height).
     * Results are stored in a cache.
     * Only area up to the required maximum height are stored.
     * \param mesh[in] The mesh that is currently processed.
     * \param mesh_idx[in] The idx of the mesh.
 */
void calculateFloatingParts(const SliceMeshStorage& mesh, size_t mesh_idx);

mfem::Mesh* toMfemMesh(const SliceMeshStorage& mesh, size_t mesh_idx, UnsupportedAreaInformation* element);
void runMfemExample(mfem::Mesh* mesh, std::string prefix_name);

/*!
     * \brief Generate the center points of all generated cradles.
     * \param mesh[in] The mesh that is currently processed.
     * \param mesh_idx[in] The idx of the mesh.
     * \returns The calculated cradle centers for the mesh.
 */
std::vector<std::vector<TreeSupportCradle*>> generateCradleCenters(const SliceMeshStorage& mesh, size_t mesh_idx);

/*!
     * \brief Generate lines from center and model information
     * Only area up to the required maximum height are stored.
     * \param cradle_data_mesh[in] The calculated cradle centers for the mesh.
     * \param mesh[in] The mesh that is currently processed.
 */
void generateCradleLines(std::vector<std::vector<TreeSupportCradle*>>& cradle_data_mesh, const SliceMeshStorage& mesh);

/*!
     * \brief Ensures cradle-lines do not intersect with each other.
 */
void cleanCradleLineOverlaps();

/*!
     * \brief Finishes the cradle areas that represent cradle base and lines and calculates overhang for them.
     * \param storage[in] The storage that contains all meshes. Used to access mesh specific settings
 */
void generateCradleLineAreasAndBase(const SliceDataStorage& storage);



/*!
     * \brief Representation of all cradles ordered by mesh_idx and layer_idx.
 */
std::vector<std::vector<std::vector<TreeSupportCradle*>>> cradle_data_;

/*!
     * \brief Representation of areas that have to be removed to ensure lines below the pointy overhang.
 */
std::vector<Shape> support_free_areas_;

/*!
     * \brief Generator for model collision, avoidance and internal guide volumes.
 */
TreeModelVolumes& volumes_;

/*!
     * \brief Whether only support that can rest on a flat surface should be supported. todo
 */
const bool only_gracious_ = false;

const double wiggle_support_threshold = 400;

mutable std::vector<std::vector<std::vector<UnsupportedAreaInformation*>>> floating_parts_cache_;

std::unique_ptr<std::mutex> critical_floating_parts_cache_ = std::make_unique<std::mutex>();

const double deformation_constant = 0.0075 * 200; //todo 200 = layer_height

};


} // namespace cura

#endif // CURAENGINE_TREESUPPORTCRADLE_H<|MERGE_RESOLUTION|>--- conflicted
+++ resolved
@@ -414,11 +414,7 @@
 
     struct UnsupportedAreaInformation
     {
-<<<<<<< HEAD
-        UnsupportedAreaInformation(const Polygons area, LayerIndex layer_idx, size_t height, coord_t accumulated_supportable_overhang, double deformation, Point2LL assumed_center)
-=======
-        UnsupportedAreaInformation(const Shape area, size_t index, size_t height, coord_t accumulated_supportable_overhang)
->>>>>>> ae63e194
+        UnsupportedAreaInformation(const Shape area, LayerIndex layer_idx, size_t height, coord_t accumulated_supportable_overhang, double deformation, Point2LL assumed_center)
             : area{ area }
             , layer_idx{ layer_idx }
             , height{ height }
@@ -427,13 +423,8 @@
             , assumed_center {assumed_center}
         {
         }
-<<<<<<< HEAD
-        const Polygons area;
+        const Shape area;
         LayerIndex layer_idx;
-=======
-        const Shape area;
-        size_t index;
->>>>>>> ae63e194
         size_t height;
         coord_t accumulated_supportable_overhang;
         double deformation;
