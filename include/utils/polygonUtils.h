--- conflicted
+++ resolved
@@ -614,11 +614,28 @@
      *
      * \param mid The center of the circle.
      * \param radius The radius of the circle.
-     * \param steps The numbers of segments (definition) of the generated circle.
-     * \return A new Polygon containing the circle.
-     */
-<<<<<<< HEAD
-    static ClosedPolyline makeCircle(const Point2LL& mid, const coord_t radius, const size_t steps);
+     * \param segments The numbers of segments (definition) of the generated circle.
+     * \tparam explicitly_closed Indicates whether the circle should be explicitely (or implicitely) closed
+     * \return A new object containing the circle points.
+     */
+    template<typename T = ClosedPolyline, bool explicitely_closed = false, typename... VA>
+    static T makeCircle(const Point2LL& mid, const coord_t radius, const size_t segments, VA... args)
+    {
+        T circle;
+        const AngleRadians step_angle = (std::numbers::pi * 2) / static_cast<double>(segments);
+        for (size_t step = 0; step < segments; ++step)
+        {
+            const AngleRadians angle = static_cast<double>(step) * step_angle;
+            circle.emplace_back(makeCirclePoint(mid, radius, angle), args...);
+        }
+
+        if constexpr (explicitely_closed)
+        {
+            circle.push_back(circle.front());
+        }
+
+        return circle;
+    }
 
     /*!
      * Create a point of a circle.
@@ -629,18 +646,6 @@
      * \return The coordinates of the point on the circle.
      */
     static Point2LL makeCirclePoint(const Point2LL& mid, const coord_t radius, const AngleRadians& angle);
-=======
-    template<typename T = Polygon, typename... VA>
-    static T makeCircle(const Point2LL& mid, const coord_t radius, const AngleRadians a_step = std::numbers::pi / 8, VA... args)
-    {
-        T circle;
-        for (double a = 0; a < 2 * std::numbers::pi; a += a_step)
-        {
-            circle.emplace_back(mid + Point2LL(radius * cos(a), radius * sin(a)), args...);
-        }
-        return circle;
-    }
->>>>>>> 047aca7c
 
     /*!
      * This creates a polyline which represents the shape of a wheel, which is kind of a "circular zigzag" pattern.
