// Copyright (c) 2023 UltiMaker
// CuraEngine is released under the terms of the AGPLv3 or higher

#ifndef SLICE_DATA_STORAGE_H
#define SLICE_DATA_STORAGE_H

#include <map>
#include <memory>
#include <optional>

#include "SupportInfillPart.h"
#include "TopSurface.h"
#include "WipeScriptConfig.h"
#include "geometry/LinesSet.h"
#include "geometry/MixedLinesSet.h"
#include "geometry/OpenLinesSet.h"
#include "geometry/OpenPolyline.h"
#include "geometry/Point2LL.h"
#include "geometry/Polygon.h"
#include "geometry/SingleShape.h"
#include "settings/Settings.h" //For MAX_EXTRUDERS.
#include "settings/types/Angle.h" //Infill angles.
#include "settings/types/LayerIndex.h"
#include "utils/AABB.h"
#include "utils/AABB3D.h"
#include "utils/NoCopy.h"

namespace cura
{

class Mesh;
class SierpinskiFillProvider;
class LightningGenerator;
class PrimeTower;

/*!
 * A SkinPart is a connected area designated as top and/or bottom skin.
 * Surrounding each non-bridged skin area with an outline may result in better top skins.
 * It's filled during FffProcessor.processSliceData(.) and used in FffProcessor.writeGCode(.) to generate the final gcode.
 */
class SkinPart
{
public:
    SingleShape outline; //!< The skinOutline is the area which needs to be 100% filled to generate a proper top&bottom filling. It's filled by the "skin" module. Includes both
                         //!< roofing and non-roofing.
    Shape skin_fill; //!< The part of the skin which is not roofing.
    Shape roofing_fill; //!< The inner infill which has air directly above
    Shape top_most_surface_fill; //!< The inner infill of the uppermost top layer which has air directly above.
    Shape bottom_most_surface_fill; //!< The inner infill of the bottommost bottom layer which has air directly below.
};

/*!
    The SliceLayerPart is a single enclosed printable area for a single layer. (Also known as islands)
    It's filled during the FffProcessor.processSliceData(.), where each step uses data from the previous steps.
    Finally it's used in the FffProcessor.writeGCode(.) to generate the final gcode.
 */
class SliceLayerPart
{
public:
    AABB boundaryBox; //!< The boundaryBox is an axis-aligned boundary box which is used to quickly check for possible
                      //!< collision between different parts on different layers. It's an optimization used during
                      //!< skin calculations.
    SingleShape outline; //!< The outline is the first member that is filled, and it's filled with polygons that match
                         //!< a cross-section of the 3D model.
    Shape print_outline; //!< An approximation to the outline of what's actually printed, based on the outer wall.
                         //!< Too small parts will be omitted compared to the outline.
    Shape spiral_wall; //!< The centerline of the wall used by spiralize mode. Only computed if spiralize mode is enabled.
    Shape inner_area; //!< The area of the outline, minus the walls. This will be filled with either skin or infill.
    std::vector<SkinPart> skin_parts; //!< The skin parts which are filled for 100% with lines and/or insets.
    std::vector<VariableWidthLines> wall_toolpaths; //!< toolpaths for walls, will replace(?) the insets. Binned by inset_idx.
    std::vector<VariableWidthLines> infill_wall_toolpaths; //!< toolpaths for the walls of the infill areas. Binned by inset_idx.

    /*!
     * The areas inside of the mesh.
     * Like SliceLayerPart::outline, this class member is not used to actually determine the feature area,
     * but is used to compute the inside comb boundary.
     */
    Shape infill_area;

    /*!
     * The areas which need to be filled with sparse (0-99%) infill.
     * Like SliceLayerPart::outline, this class member is not used to actually determine the feature area,
     * but is used to compute the infill_area_per_combine_per_density.
     *
     * These polygons may be cleared once they have been used to generate gradual infill and/or infill combine.
     *
     * If these polygons are not initialized, simply use the normal infill area.
     */
    std::optional<Shape> infill_area_own;

    /*!
     * The areas which need to be filled with sparse (0-99%) infill for different thicknesses.
     * The infill_area is an array to support thicker layers of sparse infill and areas of different infill density.
     *
     * Take an example of infill_area[x][n], the meanings of the indexes are as follows:
     *   x  -  The sparsity of the infill area (0 - 99 in percentage). So, the areas in infill_area[x] are the most dense ones.
     *   n  -  The thickness (in number of layers) of the infill area. See example below:
     *          / ------ -- /         <- layer 3
     *        /-- ------ /            <- layer 2
     *          1   2     3
     * LEGEND: "-" means infill areas.
     * Numbers 1, 2 and 3 identifies 3 different infill areas. Infill areas 1 and 3 have a tickness of 1 layer, while area 2 has a thickness of 2.
     *
     * After the areas have been categoried into different densities, overlapping parts with the same density on multiple layers
     * will be combined into a single layer. Here is an illustration:
     *
     *                        *a group of 3 layers*
     *       NOT COMBINED                                   COMBINED
     *
     *       /22222222 2 2/                                  /22222222 2 2/     <--  the 2 layers next to the middle part are combined into a single layer
     *     /0 22222222 2/              ====>               /0 ........ 2/
     *   /0 1 22222222/                                  /0 1 ......../         <--  the 3 layers in the middle part are combined into a single layer
     *                                                      ^          ^
     *                                                      |          |
     *                                                      |          |-- those two density level 2 layers cannot not be combined in the current implementation.
     *                                                      |              this is because we separate every N layers into groups, and try to combine the layers
     *                                                      |              in each group starting from the bottom one. In this case, those two layers don't have a
     *                                                      |              bottom layer in this group, so they cannot be combined.
     *                                                      |              (TODO) this can be a good future work.
     *                                                      |
     *                                                      |-- ideally, those two layer can be combined as well, but it is not the case now.
     *                                                          (TODO) this can be a good future work.
     *
     * NOTES:
     *   - numbers represent the density levels of each infill
     *
     * This maximum number of layers we can combine is a user setting. This number, say "n", means the maximum number of layers we can combine into one.
     * On the combined layers, the extrusion amount will be higher than the normal extrusion amount because it needs to extrude for multiple layers instead of one.
     *
     * infill_area[x][n] is infill_area of (n+1) layers thick.
     *
     * infill_area[0] corresponds to the most dense infill area.
     * infill_area[x] will lie fully inside infill_area[x+1].
     * infill_area_per_combine_per_density.back()[0] == part.infill area initially
     */
    std::vector<std::vector<Shape>> infill_area_per_combine_per_density;

    /*!
     * Get the infill_area_own (or when it's not instantiated: the normal infill_area)
     * \see SliceLayerPart::infill_area_own
     * \return the own infill area
     */
    Shape& getOwnInfillArea();

    /*!
     * Get the infill_area_own (or when it's not instantiated: the normal infill_area)
     * \see SliceLayerPart::infill_area_own
     * \return the own infill area
     */
    const Shape& getOwnInfillArea() const;

    /*!
     * Searches whether the part has any walls in the specified inset index
     * \param inset_idx The index of the wall
     * \return true if there is at least one ExtrusionLine at the specified wall index, false otherwise
     */
    bool hasWallAtInsetIndex(size_t inset_idx) const;
};

/*!
    The SlicerLayer contains all the data for a single cross section of the 3D model.
 */
class SliceLayer
{
public:
    coord_t printZ; //!< The height at which this layer needs to be printed. Can differ from sliceZ due to the raft.
    coord_t thickness; //!< The thickness of this layer. Can be different when using variable layer heights.
    std::vector<SliceLayerPart> parts; //!< An array of LayerParts which contain the actual data. The parts are printed one at a time to minimize travel outside of the 3D model.
    OpenLinesSet open_polylines; //!< A list of lines which were never hooked up into a 2D polygon. (Currently unused in normal operation)

    /*!
     * \brief The parts of the model that are exposed at the very top of the
     * model.
     *
     * This is filled only when the top surface is needed.
     */
    TopSurface top_surface;

    /*!
     * \brief The parts of the model that are exposed at the bottom(s) of the model.
     *
     * Note: Filled only when needed.
     */
    Shape bottom_surface;

    /*!
     * Get the all outlines of all layer parts in this layer.
     *
     * \param external_polys_only Whether to only include the outermost outline of each layer part
     * \return A collection of all the outline polygons
     */
    Shape getOutlines(bool external_polys_only = false) const;

    /*!
     * Get the all outlines of all layer parts in this layer.
     * Add those polygons to @p result.
     *
     * \param external_polys_only Whether to only include the outermost outline of each layer part
     * \param result The result: a collection of all the outline polygons
     */
    void getOutlines(Shape& result, bool external_polys_only = false) const;

    ~SliceLayer();
};

/******************/


class SupportLayer
{
public:
    enum class PartsFilter{NoFilter, RegularParts, FractionalParts};
    std::vector<SupportInfillPart> support_infill_parts; //!< a list of support infill parts
<<<<<<< HEAD
    Polygons support_bottom; //!< Piece of support below the support and above the model. This must not overlap with any of the support_infill_parts or support_roof.
    std::vector<SupportInfillPart> support_roof; //!< Piece of support above the support and below the model. This must not overlap with any of the support_infill_parts or support_bottom.
    Polygons support_mesh_drop_down; //!< Areas from support meshes which should be supported by more support
    Polygons support_mesh; //!< Areas from support meshes which should NOT be supported by more support
    Polygons anti_overhang; //!< Areas where no overhang should be detected.
=======
    Shape support_bottom; //!< Piece of support below the support and above the model. This must not overlap with any of the support_infill_parts or support_roof.
    Shape support_roof; //!< Piece of support above the support and below the model. This must not overlap with any of the support_infill_parts or support_bottom.
                        //   NOTE: This is _all_ of the support_roof, and as such, overlaps with support_fractional_roof!
    Shape support_fractional_roof; //!< If the support distance is not exactly a multiple of the layer height,
                                   //   the first part of support just underneath the model needs to be printed at a fracional layer height.
    Shape support_mesh_drop_down; //!< Areas from support meshes which should be supported by more support
    Shape support_mesh; //!< Areas from support meshes which should NOT be supported by more support
    Shape anti_overhang; //!< Areas where no overhang should be detected.
>>>>>>> 807eb6a2

    Polygons getTotalAreaFromParts(const std::vector<SupportInfillPart>& parts, PartsFilter filter = PartsFilter::NoFilter) const
    {
        Polygons result;
        for (const SupportInfillPart& part : parts)
        {
            if(filter == PartsFilter::NoFilter ||
                (part.use_fractional_config_ && filter == PartsFilter::FractionalParts) ||
                (!part.use_fractional_config_ && filter == PartsFilter::RegularParts))
            {
                result.add(part.outline_);
            }
        }
        return result.unionPolygons();
    }

    /*!
     * Exclude the given polygons from the support infill areas and update the SupportInfillParts.
     *
     * \param parts[in,out] The vector of support parts from which the excluded polygons should be removed from.
     * \param exclude_polygons The polygons to exclude
     * \param exclude_polygons_boundary_box The boundary box for the polygons to exclude
     */
<<<<<<< HEAD
    void excludeAreasFromSupportParts(std::vector<SupportInfillPart>& parts, const Polygons& exclude_polygons, const AABB& exclude_polygons_boundary_box);
=======
    void excludeAreasFromSupportInfillAreas(const Shape& exclude_polygons, const AABB& exclude_polygons_boundary_box);
>>>>>>> 807eb6a2

    /* Fill up the infill parts for the support with the given support polygons. The support polygons will be split into parts.
     *
     * \param area The support polygon to fill up with infill parts.
     * \param support_line_width Line width of the support extrusions.
     * \param wall_line_count Wall-line count around the fill.
     * \param use_fractional_config (optional, default to false) If the area should be added as fractional support.
     * \param unionAll (optional, default to false) Wether to 'union all' for the split into parts bit.
     * \param custom_line_distance (optional, default to 0) Distance between lines of the infill pattern. custom_line_distance of 0 means use the default instead.
     * \param custom_pattern (optional, default to EFillMethod::NONE) Set if a non default infill pattern should be used
     */
<<<<<<< HEAD
    void fillInfillParts(const Polygons& area,
                         const coord_t support_line_width,
                         const coord_t wall_line_count,
                         const bool use_fractional_config = false,
                         const bool unionAll = false,
                         const coord_t custom_line_distance = 0,
                         EFillMethod custom_pattern = EFillMethod::NONE)
=======
    void fillInfillParts(
        const Shape& area,
        const coord_t support_line_width,
        const coord_t wall_line_count,
        const bool use_fractional_config = false,
        const bool unionAll = false,
        const coord_t custom_line_distance = 0)
>>>>>>> 807eb6a2
    {
        for (const SingleShape& island_outline : area.splitIntoParts(unionAll))
        {
            support_infill_parts.emplace_back(island_outline, support_line_width, use_fractional_config, wall_line_count, custom_line_distance, custom_pattern);
        }
    }

    /* Fill up the roof parts for the support with the given support polygons. The support polygons will be split into parts.
     *
     * \param area The support polygon to fill up with infill parts.
     * \param support_line_width Line width of the support extrusions.
     * \param wall_line_count Wall-line count around the fill.
     * \param use_fractional_config (optional, default to false) If the area should be added as fractional support.
     * \param unionAll (optional, default to false) Wether to 'union all' for the split into parts bit.
     * \param custom_line_distance (optional, default to 0) Distance between lines of the infill pattern. custom_line_distance of 0 means use the default instead.
     * \param custom_pattern (optional, default to EFillMethod::NONE) Set if a non default infill pattern should be used
     */
    void fillRoofParts(const Polygons& area,
                         const coord_t support_line_width,
                         const coord_t wall_line_count,
                         const bool use_fractional_config = false,
                         const bool unionAll = false,
                         const coord_t custom_line_distance = 0,
                         EFillMethod custom_pattern = EFillMethod::NONE)
    {
        for (const PolygonsPart& island_outline : area.splitIntoParts(unionAll))
        {
            support_roof.emplace_back(island_outline, support_line_width, use_fractional_config, wall_line_count, custom_line_distance, custom_pattern);
        }
    }

    /* Fill up the infill parts for the support with the given support polygons. The support polygons will be split into parts. This also takes into account fractional-height
     * support layers.
     *
     * \param layer_nr The layer-index of the support layer to be filled.
     * \param support_fill_per_layer The support polygons to fill up with infill parts.
     * \param infill_layer_height The layer height of the support-fill.
     * \param meshes The model meshes to be supported, needed here to handle fractional support layer height.
     * \param support_line_width Line width of the support extrusions.
     * \param wall_line_count Wall-line count around the fill.
     * \param grow_layer_above (optional, default to 0) In cases where support shrinks per layer up, an appropriate offset may be nescesary.
     * \param unionAll (optional, default to false) Wether to 'union all' for the split into parts bit.
     * \param custom_line_distance (optional, default to 0) Distance between lines of the infill pattern. custom_line_distance of 0 means use the default instead.
     * \param custom_pattern (optional, default to EFillMethod::NONE) Set if a non default infill pattern should be used
     */
    void fillInfillParts(
        const LayerIndex layer_nr,
        const std::vector<Shape>& support_fill_per_layer,
        const coord_t infill_layer_height,
        const std::vector<std::shared_ptr<SliceMeshStorage>>& meshes,
        const coord_t support_line_width,
        const coord_t wall_line_count,
        const coord_t grow_layer_above = 0,
        const bool unionAll = false,
        const coord_t custom_line_distance = 0,
        EFillMethod custom_pattern = EFillMethod::NONE);

};

class SupportStorage
{
public:
    bool generated; //!< whether generateSupportGrid(.) has completed (successfully)

    int layer_nr_max_filled_layer; //!< the layer number of the uppermost layer with content

    std::vector<AngleDegrees> support_infill_angles; //!< a list of angle values which is cycled through to determine the infill angle of each layer
    std::vector<AngleDegrees> support_infill_angles_layer_0; //!< a list of angle values which is cycled through to determine the infill angle of each layer
    std::vector<AngleDegrees> support_roof_angles; //!< a list of angle values which is cycled through to determine the infill angle of each layer
    std::vector<AngleDegrees> support_bottom_angles; //!< a list of angle values which is cycled through to determine the infill angle of each layer

    std::vector<SupportLayer> supportLayers;
    std::shared_ptr<SierpinskiFillProvider> cross_fill_provider; //!< the fractal pattern for the cross (3d) filling pattern

    SupportStorage();
    ~SupportStorage();
};
/******************/

class SubDivCube; // forward declaration to prevent dependency loop

class SliceMeshStorage
{
public:
    Settings& settings;
    std::vector<SliceLayer> layers;
    std::string mesh_name;

    LayerIndex layer_nr_max_filled_layer; //!< the layer number of the uppermost layer with content (modified while infill meshes are processed)

    std::vector<AngleDegrees> infill_angles; //!< a list of angle values which is cycled through to determine the infill angle of each layer
    std::vector<AngleDegrees> roofing_angles; //!< a list of angle values which is cycled through to determine the roofing angle of each layer
    std::vector<AngleDegrees> skin_angles; //!< a list of angle values which is cycled through to determine the skin angle of each layer
    std::vector<Shape> overhang_areas; //!< For each layer the areas that are classified as overhang on this mesh.
    std::vector<Shape> full_overhang_areas; //!< For each layer the full overhang without the tangent of the overhang angle removed, such that the overhang area adjoins the
                                            //!< areas of the next layers.
    std::vector<std::vector<Shape>> overhang_points; //!< For each layer a list of points where point-overhang is detected. This is overhang that hasn't got any surface area,
                                                     //!< such as a corner pointing downwards.
    AABB3D bounding_box; //!< the mesh's bounding box

    std::shared_ptr<SubDivCube> base_subdiv_cube;
    std::shared_ptr<SierpinskiFillProvider> cross_fill_provider; //!< the fractal pattern for the cross (3d) filling pattern

    std::shared_ptr<LightningGenerator> lightning_generator; //!< Pre-computed structure for Lightning type infill

    RetractionAndWipeConfig retraction_wipe_config; //!< Per-Object retraction and wipe settings.

    /*!
     * \brief Creates a storage space for slice results of a mesh.
     * \param mesh The mesh that the storage space belongs to.
     * \param slice_layer_count How many layers are needed to store the slice
     * results of the mesh. This needs to be at least as high as the highest
     * layer that contains a part of the mesh.
     */
    SliceMeshStorage(Mesh* mesh, const size_t slice_layer_count);

    /*!
     * \param extruder_nr The extruder for which to check
     * \return whether a particular extruder is used by this mesh
     */
    bool getExtruderIsUsed(const size_t extruder_nr) const;

    /*!
     * \param extruder_nr The extruder for which to check
     * \param layer_nr the layer for which to check
     * \return whether a particular extruder is used by this mesh on a particular layer
     */
    bool getExtruderIsUsed(const size_t extruder_nr, const LayerIndex& layer_nr) const;

    /*!
     * Gets whether this is a printable mesh (not an infill mesh, slicing mesh,
     * etc.)
     * \return True if it's a mesh that gets printed.
     */
    bool isPrinted() const;

    /*!
     * \return the mesh's user specified z seam hint
     */
    Point2LL getZSeamHint() const;
};

class SliceDataStorage : public NoCopy
{
public:
    size_t print_layer_count; //!< The total number of layers (except the raft and filler layers)

    Point3LL model_size, model_min, model_max;
    AABB3D machine_size; //!< The bounding box with the width, height and depth of the printer.
    std::vector<std::shared_ptr<SliceMeshStorage>> meshes;

    std::vector<RetractionAndWipeConfig> retraction_wipe_config_per_extruder; //!< Config for retractions, extruder switch retractions, and wipes, per extruder.

    SupportStorage support;

    std::vector<MixedLinesSet> skirt_brim[MAX_EXTRUDERS]; //!< Skirt/brim polygons per extruder, ordered from inner to outer polygons.
    ClosedLinesSet support_brim; //!< brim lines for support, going from the edge of the support inward. \note Not ordered by inset.

    // Storage for the outline of the raft-parts. Will be filled with lines when the GCode is generated.
    Shape raft_base_outline;
    Shape raft_interface_outline;
    Shape raft_surface_outline;

    int max_print_height_second_to_last_extruder; //!< Used in multi-extrusion: the layer number beyond which all models are printed with the same extruder
    std::vector<int> max_print_height_per_extruder; //!< For each extruder the highest layer number at which it is used.
    std::vector<size_t> max_print_height_order; //!< Ordered indices into max_print_height_per_extruder: back() will return the extruder number with the highest print height.

    std::vector<int> spiralize_seam_vertex_indices; //!< the index of the seam vertex for each layer
    std::vector<Shape*> spiralize_wall_outlines; //!< the wall outline polygons for each layer

    //!< Pointer to primer tower handler object (a null pointer indicates that there is no prime tower)
    PrimeTower* prime_tower_{ nullptr };

    std::vector<Shape> ooze_shield; // oozeShield per layer
    Shape draft_protection_shield; //!< The polygons for a heightened skirt which protects from warping by gusts of wind and acts as a heated chamber.

    /*!
     * \brief Creates a new slice data storage that stores the slice data of the
     * current mesh group.
     */
    SliceDataStorage();

    ~SliceDataStorage();

    /*!
     * Get all outlines within a given layer.
     *
     * \param layer_nr The index of the layer for which to get the outlines
     * (negative layer numbers indicate the raft).
     * \param include_support Whether to include support in the outline.
     * \param include_prime_tower Whether to include the prime tower in the outline.
     * \param include_models Whether to include the models in the outline
     * \param external_polys_only Whether to disregard all hole polygons.
     * \param extruder_nr (optional) only give back outlines for this extruder (where the walls are printed with this extruder)
     */
    Shape getLayerOutlines(
        const LayerIndex layer_nr,
        const bool include_support,
        const bool include_prime_tower,
        const bool external_polys_only = false,
        const int extruder_nr = -1,
        const bool include_models = true) const;

    /*!
     * Get the axis-aligned bounding-box of the complete model (all meshes).
     */
    AABB3D getModelBoundingBox() const;

    /*!
     * Get the extruders used.
     *
     * \return A vector of booleans indicating whether the extruder with the
     * corresponding index is used in the mesh group.
     */
    std::vector<bool> getExtrudersUsed() const;

    /*!
     * Get the extruders used on a particular layer.
     *
     * \param layer_nr the layer for which to check
     * \return a vector of bools indicating whether the extruder with corresponding index is used in this layer.
     */
    std::vector<bool> getExtrudersUsed(LayerIndex layer_nr) const;

    /*!
     * Gets whether prime blob is enabled for the given extruder number.
     *
     * \param extruder_nr the extruder number to check.
     * \return a bool indicating whether prime blob is enabled for the given extruder number.
     */
    bool getExtruderPrimeBlobEnabled(const size_t extruder_nr) const;

    /*!
     * Gets the border of the usable print area for this machine.
     *
     * \param extruder_nr The extruder for which to return the allowed areas. -1 if the areas allowed for all extruders should be returned.
     * \return the Shape representing the usable area of the print bed.
     */
    Shape getMachineBorder(int extruder_nr = -1) const;

    void initializePrimeTower();

private:
    /*!
     * Construct the retraction_wipe_config_per_extruder
     */
    std::vector<RetractionAndWipeConfig> initializeRetractionAndWipeConfigs();
};

} // namespace cura

#endif // SLICE_DATA_STORAGE_H<|MERGE_RESOLUTION|>--- conflicted
+++ resolved
@@ -211,22 +211,11 @@
 public:
     enum class PartsFilter{NoFilter, RegularParts, FractionalParts};
     std::vector<SupportInfillPart> support_infill_parts; //!< a list of support infill parts
-<<<<<<< HEAD
-    Polygons support_bottom; //!< Piece of support below the support and above the model. This must not overlap with any of the support_infill_parts or support_roof.
+    Shape support_bottom; //!< Piece of support below the support and above the model. This must not overlap with any of the support_infill_parts or support_roof.
     std::vector<SupportInfillPart> support_roof; //!< Piece of support above the support and below the model. This must not overlap with any of the support_infill_parts or support_bottom.
-    Polygons support_mesh_drop_down; //!< Areas from support meshes which should be supported by more support
-    Polygons support_mesh; //!< Areas from support meshes which should NOT be supported by more support
-    Polygons anti_overhang; //!< Areas where no overhang should be detected.
-=======
-    Shape support_bottom; //!< Piece of support below the support and above the model. This must not overlap with any of the support_infill_parts or support_roof.
-    Shape support_roof; //!< Piece of support above the support and below the model. This must not overlap with any of the support_infill_parts or support_bottom.
-                        //   NOTE: This is _all_ of the support_roof, and as such, overlaps with support_fractional_roof!
-    Shape support_fractional_roof; //!< If the support distance is not exactly a multiple of the layer height,
-                                   //   the first part of support just underneath the model needs to be printed at a fracional layer height.
     Shape support_mesh_drop_down; //!< Areas from support meshes which should be supported by more support
     Shape support_mesh; //!< Areas from support meshes which should NOT be supported by more support
     Shape anti_overhang; //!< Areas where no overhang should be detected.
->>>>>>> 807eb6a2
 
     Polygons getTotalAreaFromParts(const std::vector<SupportInfillPart>& parts, PartsFilter filter = PartsFilter::NoFilter) const
     {
@@ -250,11 +239,7 @@
      * \param exclude_polygons The polygons to exclude
      * \param exclude_polygons_boundary_box The boundary box for the polygons to exclude
      */
-<<<<<<< HEAD
-    void excludeAreasFromSupportParts(std::vector<SupportInfillPart>& parts, const Polygons& exclude_polygons, const AABB& exclude_polygons_boundary_box);
-=======
-    void excludeAreasFromSupportInfillAreas(const Shape& exclude_polygons, const AABB& exclude_polygons_boundary_box);
->>>>>>> 807eb6a2
+    void excludeAreasFromSupportParts(std::vector<SupportInfillPart>& parts, const Shape& exclude_polygons, const AABB& exclude_polygons_boundary_box);
 
     /* Fill up the infill parts for the support with the given support polygons. The support polygons will be split into parts.
      *
@@ -266,41 +251,7 @@
      * \param custom_line_distance (optional, default to 0) Distance between lines of the infill pattern. custom_line_distance of 0 means use the default instead.
      * \param custom_pattern (optional, default to EFillMethod::NONE) Set if a non default infill pattern should be used
      */
-<<<<<<< HEAD
     void fillInfillParts(const Polygons& area,
-                         const coord_t support_line_width,
-                         const coord_t wall_line_count,
-                         const bool use_fractional_config = false,
-                         const bool unionAll = false,
-                         const coord_t custom_line_distance = 0,
-                         EFillMethod custom_pattern = EFillMethod::NONE)
-=======
-    void fillInfillParts(
-        const Shape& area,
-        const coord_t support_line_width,
-        const coord_t wall_line_count,
-        const bool use_fractional_config = false,
-        const bool unionAll = false,
-        const coord_t custom_line_distance = 0)
->>>>>>> 807eb6a2
-    {
-        for (const SingleShape& island_outline : area.splitIntoParts(unionAll))
-        {
-            support_infill_parts.emplace_back(island_outline, support_line_width, use_fractional_config, wall_line_count, custom_line_distance, custom_pattern);
-        }
-    }
-
-    /* Fill up the roof parts for the support with the given support polygons. The support polygons will be split into parts.
-     *
-     * \param area The support polygon to fill up with infill parts.
-     * \param support_line_width Line width of the support extrusions.
-     * \param wall_line_count Wall-line count around the fill.
-     * \param use_fractional_config (optional, default to false) If the area should be added as fractional support.
-     * \param unionAll (optional, default to false) Wether to 'union all' for the split into parts bit.
-     * \param custom_line_distance (optional, default to 0) Distance between lines of the infill pattern. custom_line_distance of 0 means use the default instead.
-     * \param custom_pattern (optional, default to EFillMethod::NONE) Set if a non default infill pattern should be used
-     */
-    void fillRoofParts(const Polygons& area,
                          const coord_t support_line_width,
                          const coord_t wall_line_count,
                          const bool use_fractional_config = false,
@@ -309,6 +260,30 @@
                          EFillMethod custom_pattern = EFillMethod::NONE)
     {
         for (const PolygonsPart& island_outline : area.splitIntoParts(unionAll))
+        {
+            support_infill_parts.emplace_back(island_outline, support_line_width, use_fractional_config, wall_line_count, custom_line_distance, custom_pattern);
+        }
+    }
+
+    /* Fill up the roof parts for the support with the given support polygons. The support polygons will be split into parts.
+     *
+     * \param area The support polygon to fill up with infill parts.
+     * \param support_line_width Line width of the support extrusions.
+     * \param wall_line_count Wall-line count around the fill.
+     * \param use_fractional_config (optional, default to false) If the area should be added as fractional support.
+     * \param unionAll (optional, default to false) Wether to 'union all' for the split into parts bit.
+     * \param custom_line_distance (optional, default to 0) Distance between lines of the infill pattern. custom_line_distance of 0 means use the default instead.
+     * \param custom_pattern (optional, default to EFillMethod::NONE) Set if a non default infill pattern should be used
+     */
+    void fillRoofParts(const Shape& area,
+                         const coord_t support_line_width,
+                         const coord_t wall_line_count,
+                         const bool use_fractional_config = false,
+                         const bool unionAll = false,
+                         const coord_t custom_line_distance = 0,
+                         EFillMethod custom_pattern = EFillMethod::NONE)
+    {
+        for (const SingleShape& island_outline : area.splitIntoParts(unionAll))
         {
             support_roof.emplace_back(island_outline, support_line_width, use_fractional_config, wall_line_count, custom_line_distance, custom_pattern);
         }
