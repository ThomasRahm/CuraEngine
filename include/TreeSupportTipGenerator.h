// Copyright (c) 2023 UltiMaker
// CuraEngine is released under the terms of the AGPLv3 or higher

#ifndef TREESUPPORTTIPGENERATOR_H
#define TREESUPPORTTIPGENERATOR_H

#include "TreeModelVolumes.h"
#include "TreeSupport.h"
#include "TreeSupportBaseCircle.h"
#include "TreeSupportElement.h"
#include "TreeSupportEnums.h"
#include "TreeSupportSettings.h"
#include "boost/functional/hash.hpp" // For combining hashes
#include "geometry/polygon.h"
#include "polyclipping/clipper.hpp"
#include "settings/EnumSettings.h"
#include "sliceDataStorage.h"
#include "utils/Coord_t.h"

namespace cura
{


class TreeSupportTipGenerator
{
public:
    TreeSupportTipGenerator(const SliceMeshStorage& mesh, TreeModelVolumes& volumes_);

    /*!
     * \brief Generate tips, that will later form branches
     *
     * \param storage[in] Background storage, required for adding roofs.
     * \param mesh[in] The mesh that is currently processed. Contains the overhangs.
     * \param move_bounds[out] The storage for the tips.
     * \param additional_support_areas[out] Areas that should have been roofs, but are now support, as they would not generate any lines as roof. Should already be initialised.
     * \param placed_fake_roof_areas[out] Areas where fake roof has to be placed.
     * \return All lines of the \p polylines object, with information for each point regarding in which avoidance it is currently valid in.
     */
    void generateTips(
        SliceDataStorage& storage,
        const SliceMeshStorage& mesh,
        std::vector<std::set<TreeSupportElement*>>& move_bounds,
<<<<<<< HEAD
        std::vector<Shape>& additional_support_areas,
        std::vector<Shape>& placed_support_lines_support_areas);
=======
        std::vector<Polygons>& additional_support_areas,
        std::vector<std::vector<FakeRoofArea>>& placed_fake_roof_areas);
>>>>>>> 8b1757ec

private:
    enum class LineStatus
    {
        INVALID,
        TO_MODEL,
        TO_MODEL_GRACIOUS,
        TO_MODEL_GRACIOUS_SAFE,
        TO_BP,
        TO_BP_SAFE
    };

    using LineInformation = std::vector<std::pair<Point2LL, TreeSupportTipGenerator::LineStatus>>;

    /*!
     * \brief Converts a Polygons object representing a line into the internal format.
     *
     * \param polylines[in] The Polyline that will be converted.
     * \param layer_idx[in] The current layer.
     * \return All lines of the \p polylines object, with information for each point regarding in which avoidance it is currently valid in.
     */
    std::vector<LineInformation> convertLinesToInternal(const LinesSet<OpenPolyline>& polylines, LayerIndex layer_idx);

    /*!
     * \brief Converts lines in internal format into a Polygons object representing these lines.
     *
     * \param lines[in] The lines that will be converted.
     * \return All lines of the \p lines object as a Polygons object.
     */
    LinesSet<OpenPolyline> convertInternalToLines(std::vector<TreeSupportTipGenerator::LineInformation> lines);

    /*!
     * \brief Returns a function, evaluating if a point has to be added now. Required for a splitLines call in generateInitialAreas.
     *
     * \param current_layer[in] The layer on which the point lies
     * \return A function that can be called to evaluate a point.
     */
    std::function<bool(std::pair<Point2LL, TreeSupportTipGenerator::LineStatus>)> getEvaluatePointForNextLayerFunction(size_t current_layer);

    /*!
     * \brief Evaluates which points of some lines are not valid one layer below and which are. Assumes all points are valid on the current layer. Validity is evaluated using
     * supplied lambda.
     *
     * \param lines[in] The lines that have to be evaluated.
     * \param evaluatePoint[in] The function used to evaluate the points.
     * \return A pair with which points are still valid in the first slot and which are not in the second slot.
     */
    std::pair<std::vector<LineInformation>, std::vector<LineInformation>> splitLines(
        std::vector<LineInformation> lines,
        std::function<bool(std::pair<Point2LL, TreeSupportTipGenerator::LineStatus>)> evaluatePoint); // assumes all Points on the current line are valid

    /*!
     * \brief Ensures that every line segment is about distance in length. The resulting lines may differ from the original but all points are on the original
     *
     * \param input[in] The lines on which evenly spaced points should be placed.
     * \param distance[in] The distance the points should be from each other.
     * \param min_points[in] The amount of points that have to be placed. If not enough can be placed the distance will be reduced to place this many points.
     * \param enforce_distance[in] If points should not be added if they are closer than distance to other points.
     * \return A Polygons object containing the evenly spaced points. Does not represent an area, more a collection of points on lines.
     */
    LinesSet<OpenPolyline> ensureMaximumDistancePolyline(const LinesSet<OpenPolyline>& input, coord_t distance, size_t min_points, bool enforce_distance) const;

    /*!
     * \brief Creates a valid CrossInfillProvider
     * Based on AreaSupport::precomputeCrossInfillTree, but calculates for each mesh separately
     * \param mesh[in] The mesh that is currently processed.
     * \param line_distance[in] The distance between the infill lines of the resulting infill
     * \param line_width[in] What is the width of a line used in the infill.
     * \return A valid CrossInfillProvider. Has to be freed manually to avoid a memory leak.
     */
    std::shared_ptr<SierpinskiFillProvider> generateCrossFillProvider(const SliceMeshStorage& mesh, coord_t line_distance, coord_t line_width) const;


    /*!
     * \brief Drops overhang areas further down until they are valid (at most max_overhang_insert_lag layers)
     * \param mesh[in] The mesh that is currently processed.
     * \param result[out] The dropped overhang ares
     * \param roof[in] Whether the result is for roof generation.
     */
    void dropOverhangAreas(const SliceMeshStorage& mesh, std::vector<Shape>& result, bool roof);

    /*!
     * \brief Calculates which areas should be supported with roof, and saves these in roof support_roof_drawn
     * \param mesh[in] The mesh that is currently processed.
     */
    void calculateRoofAreas(const SliceMeshStorage& mesh);

    /*!
     * \brief Add a point as a tip
     * \param move_bounds[out] The storage for the tips.
     * \param p[in] The point that will be added and its LineStatus.
     * \param dtt[in] The distance to top the added tip will have.
     * \param insert_layer[in] The layer the tip will be on.
     * \param dont_move_until[in] Until which dtt the branch should not move if possible.
     * \param roof[in] Whether the tip supports a roof.
     * \param skip_ovalisation[in] Whether the tip may be ovalized when drawn later.
     */
    void addPointAsInfluenceArea(
        std::vector<std::set<TreeSupportElement*>>& move_bounds,
        std::pair<Point2LL, LineStatus> p,
        size_t dtt,
        LayerIndex insert_layer,
        size_t dont_move_until,
        bool roof,
        bool skip_ovalisation,
        std::vector<Point2LL> additional_ovalization_targets = std::vector<Point2LL>());


    /*!
     * \brief Add all points of a line as a tip
     * \param move_bounds[out] The storage for the tips.
     * \param lines[in] The lines of which points will be added.
     * \param roof_tip_layers[in] Amount of layers the tip should be drawn as roof.
     * \param insert_layer_idx[in] The layer the tip will be on.
     * \param supports_roof[in] Whether the tip supports a roof.
     * \param dont_move_until[in] Until which dtt the branch should not move if possible.
     */
    void addLinesAsInfluenceAreas(
        std::vector<std::set<TreeSupportElement*>>& move_bounds,
        std::vector<TreeSupportTipGenerator::LineInformation> lines,
        size_t roof_tip_layers,
        LayerIndex insert_layer_idx,
        bool supports_roof,
        size_t dont_move_until,
        bool connect_points);

    /*!
     * \brief Remove tips that should not have been added in the first place.
     * \param move_bounds[in,out] The already added tips
     * \param storage[in] Background storage, required for adding roofs.
     * \param additional_support_areas[in] Areas that should have been roofs, but are now support, as they would not generate any lines as roof.
     */
    void removeUselessAddedPoints(std::vector<std::set<TreeSupportElement*>>& move_bounds, SliceDataStorage& storage, std::vector<Shape>& additional_support_areas);

    /*!
     * \brief Contains config settings to avoid loading them in every function. This was done to improve readability of the code.
     */
    TreeSupportSettings config_;

    /*!
     * \brief If large areas should be supported by a roof out of regular support lines.
     */
    bool use_fake_roof_;

    /*!
     * \brief Generator for model collision, avoidance and internal guide volumes.
     */
    TreeModelVolumes& volumes_;

    /*!
     * \brief Minimum area an overhang has to have to be supported.
     */
    const double minimum_support_area_;

    /*!
     * \brief Minimum area an overhang has to have to become a roof.
     */
    const double minimum_roof_area_;

    /*!
     * \brief Amount of layers of roof. Zero if roof is disabled
     */
    const size_t support_roof_layers_;

    /*!
     * \brief Distance between tips, so that the tips form a lime. Is smaller than Tip Diameter.
     */
    const coord_t connect_length_;

    /*!
     * \brief Distance between tips, if the tips support an overhang.
     */
    const coord_t support_tree_branch_distance_;

    /*!
     * \brief Distance between support roof lines. Is required for generating roof patterns.
     */
    const coord_t support_roof_line_distance_;


    /*!
     * \brief Amount of offset to each overhang for support with regular branches (as opposed to roof).
     */
    const coord_t support_outset_;

    /*!
     * \brief Amount of offset to each overhang for support with roof (as opposed to regular branches).
     */
    const coord_t roof_outset_;

    /*!
     * \brief Whether tips should be printed as roof
     */
    const bool force_tip_to_roof_;

    /*!
     * \brief Whether the maximum distance a branch should from a point they support should be limited. Can be violated if required.
     */
    const bool support_tree_limit_branch_reach_;

    /*!
     * \brief Maximum distance a branch should from a point they support (in the xy plane). Can be violated if required.
     */
    const coord_t support_tree_branch_reach_limit_;

    /*!
     * \brief Distance in layers from the overhang to the first layer with support. This is the z distance in layers+1
     */
    const size_t z_distance_delta_;

    /*!
     * \brief Whether the Support Distance Priority is X/Y Overrides Z
     */
    const bool xy_overrides_;

    /*!
     * \brief Amount of layers further down than required an overhang can be supported, when Support Distance Priority is X/Y Overrides Z
     */
    size_t max_overhang_insert_lag_;

    /*!
     * \brief Area of a tip.
     */
    const double tip_roof_size_;

    /*!
     * \brief Whether only support that can rest on a flat surface should be supported.
     */
    const bool only_gracious_ = SUPPORT_TREE_ONLY_GRACIOUS_TO_MODEL;

    /*!
     * \brief Whether minimum_roof_area is a hard limit. If false the roof will be combined with roof above and below, to see if a part of this roof may be part of a valid roof
     * further up/down.
     */
    const bool force_minimum_roof_area_ = SUPPORT_TREE_MINIMUM_ROOF_AREA_HARD_LIMIT;

    /*!
     * \brief Distance between branches when the branches support a support pattern
     */
    coord_t support_supporting_branch_distance_;

    /*!
     * \brief Required to generate cross infill patterns
     */
    std::shared_ptr<SierpinskiFillProvider> cross_fill_provider_;

    /*!
     * \brief Map that saves locations of already inserted tips. Used to prevent tips far to close together from being added.
     */
    std::vector<std::unordered_set<Point2LL>> already_inserted_;

    /*!
     * \brief Areas that will be saved as support roof
     */
    std::vector<Shape> support_roof_drawn_;

    /*!
     * \brief Areas that require fractional roof above it.
     */
    std::vector<Polygons> support_roof_drawn_fractional_;

    /*!
     * \brief Areas that will be saved as support roof, originating from tips being replaced with roof areas.
     */
    std::vector<Shape> roof_tips_drawn_;

    std::mutex critical_move_bounds_;
    std::mutex critical_roof_tips_;
};

} // namespace cura

#endif /* TREESUPPORT_H */<|MERGE_RESOLUTION|>--- conflicted
+++ resolved
@@ -40,13 +40,8 @@
         SliceDataStorage& storage,
         const SliceMeshStorage& mesh,
         std::vector<std::set<TreeSupportElement*>>& move_bounds,
-<<<<<<< HEAD
         std::vector<Shape>& additional_support_areas,
-        std::vector<Shape>& placed_support_lines_support_areas);
-=======
-        std::vector<Polygons>& additional_support_areas,
         std::vector<std::vector<FakeRoofArea>>& placed_fake_roof_areas);
->>>>>>> 8b1757ec
 
 private:
     enum class LineStatus
@@ -306,7 +301,7 @@
     /*!
      * \brief Areas that require fractional roof above it.
      */
-    std::vector<Polygons> support_roof_drawn_fractional_;
+    std::vector<Shape> support_roof_drawn_fractional_;
 
     /*!
      * \brief Areas that will be saved as support roof, originating from tips being replaced with roof areas.
