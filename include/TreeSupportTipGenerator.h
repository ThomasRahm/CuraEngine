--- conflicted
+++ resolved
@@ -37,16 +37,12 @@
      * \param support_free_areas[out] Areas where no support (including roof) of any kind is to be drawn.
      * \return All lines of the \p polylines object, with information for each point regarding in which avoidance it is currently valid in.
      */
-<<<<<<< HEAD
-    void generateTips(SliceDataStorage& storage,const SliceMeshStorage& mesh ,std::vector<std::set<TreeSupportElement*>>& move_bounds, std::vector<Polygons>& additional_support_areas, std::vector<Polygons>& placed_support_lines_support_areas, std::vector<Polygons>& placed_fake_roof_areas, std::vector<Polygons>& support_free_areas);
-=======
     void generateTips(
         SliceDataStorage& storage,
         const SliceMeshStorage& mesh,
         std::vector<std::set<TreeSupportElement*>>& move_bounds,
         std::vector<Polygons>& additional_support_areas,
-        std::vector<Polygons>& placed_support_lines_support_areas);
->>>>>>> bcfd0534
+        std::vector<Polygons>& placed_support_lines_support_areas, std::vector<Polygons>& placed_fake_roof_areas, std::vector<Polygons>& support_free_areas);
 
 private:
     enum class LineStatus
@@ -136,14 +132,14 @@
      * \return A vector containing the areas, how many layers of material they have below them and the idx of each area usable to get the next one layer above.
      */
     std::vector<UnsupportedAreaInformation> getUnsupportedArea(LayerIndex layer_idx, size_t idx_of_area_below);
-    
+
     /*!
      * \brief Provides areas that do not have a connection to the buildplate or any other non support material below it.
      * \param layer_idx The layer said area is on.
      * \return A vector containing the areas, how many layers of material they have below them (always 0) and the idx of each area usable to get the next one layer above.
      */
     std::vector<UnsupportedAreaInformation> getFullyUnsupportedArea(LayerIndex layer_idx);
-    
+
     /*!
      * \brief Calculates which parts of the model to not connect with the buildplate and how many layers of material is below them (height).
      * Results are stored in a cache.
@@ -184,19 +180,10 @@
      * \param skip_ovalisation[in] Whether the tip may be ovalized when drawn later.
      * \param additional_ovalization_targets[in] Additional targets the ovalization should reach.
      */
-<<<<<<< HEAD
-    void addPointAsInfluenceArea(std::vector<std::set<TreeSupportElement *>>& move_bounds, std::pair<Point, TreeSupportTipGenerator::LineStatus> p, size_t dtt, LayerIndex insert_layer, size_t dont_move_until, bool roof, bool cradle, bool skip_ovalisation, std::vector<Point> additional_ovalization_targets = std::vector<Point>());
-=======
     void addPointAsInfluenceArea(
         std::vector<std::set<TreeSupportElement*>>& move_bounds,
-        std::pair<Point, LineStatus> p,
-        size_t dtt,
-        LayerIndex insert_layer,
-        size_t dont_move_until,
-        bool roof,
-        bool skip_ovalisation,
+        std::pair<Point, TreeSupportTipGenerator::LineStatus> p, size_t dtt, LayerIndex insert_layer, size_t dont_move_until, bool roof, bool cradle, bool skip_ovalisation,
         std::vector<Point> additional_ovalization_targets = std::vector<Point>());
->>>>>>> bcfd0534
 
 
     /*!
@@ -209,18 +196,8 @@
      * \param dont_move_until[in] Until which dtt the branch should not move if possible.
      * \param connect_points [in] If the points of said line should be connected by ovalization.
      */
-<<<<<<< HEAD
-    void addLinesAsInfluenceAreas(std::vector<std::set<TreeSupportElement *>>& move_bounds, std::vector<TreeSupportTipGenerator::LineInformation> lines, size_t roof_tip_layers, LayerIndex insert_layer_idx, bool supports_roof, bool supports_cradle, size_t dont_move_until, bool connect_points);
-=======
-    void addLinesAsInfluenceAreas(
-        std::vector<std::set<TreeSupportElement*>>& move_bounds,
-        std::vector<TreeSupportTipGenerator::LineInformation> lines,
-        size_t roof_tip_layers,
-        LayerIndex insert_layer_idx,
-        bool supports_roof,
-        size_t dont_move_until,
+    void addLinesAsInfluenceAreas(std::vector<std::set<TreeSupportElement *>>& move_bounds, std::vector<TreeSupportTipGenerator::LineInformation> lines, size_t roof_tip_layers, LayerIndex insert_layer_idx, bool supports_roof, bool supports_cradle, size_t dont_move_until,
         bool connect_points);
->>>>>>> bcfd0534
 
     /*!
      * \brief Remove tips that should not have been added in the first place.
@@ -245,6 +222,7 @@
      */
     TreeSupportSettings config;
 
+
     /*!
      * \brief Minimum area an overhang has to have to be supported.
      */
@@ -358,7 +336,6 @@
     std::vector<Polygons> roof_tips_drawn;
 
 
-<<<<<<< HEAD
     /*!
      * \brief Areas that will become cradle.
      */
@@ -439,10 +416,6 @@
 
 
 
-=======
-    std::mutex critical_move_bounds;
-    std::mutex critical_roof_tips;
->>>>>>> bcfd0534
 };
 
 } // namespace cura
