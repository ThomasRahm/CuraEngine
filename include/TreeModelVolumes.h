// Copyright (c) 2023 UltiMaker
// CuraEngine is released under the terms of the AGPLv3 or higher

#ifndef TREEMODELVOLUMES_H
#define TREEMODELVOLUMES_H

#include <future>
#include <mutex>
#include <unordered_map>
#include <unordered_set>

#include "TreeSupportSettings.h"
#include "settings/EnumSettings.h" //To store whether X/Y or Z distance gets priority.
#include "settings/types/LayerIndex.h" //Part of the RadiusLayerPair.
#include "sliceDataStorage.h"
#include "utils/Simplify.h"
#include "utils/polygon.h" //For polygon parameters.

namespace cura
{
constexpr coord_t EPSILON = 5;
constexpr coord_t FUDGE_LENGTH = 50;

<<<<<<< HEAD
=======
class SliceDataStorage;
class LayerIndex;
class Settings;

/*!
 * \brief Lazily generates tree guidance volumes.
 *
 */
>>>>>>> 23de6d15
class TreeModelVolumes
{
public:
    TreeModelVolumes() = default;
    TreeModelVolumes
    (
        const SliceDataStorage& storage,
        coord_t max_move,
        coord_t max_move_slow,
        size_t current_mesh_idx,
        double progress_multiplier,
        double progress_offset,
        const std::vector<Polygons>& additional_excluded_areas = std::vector<Polygons>()
    );
    TreeModelVolumes(TreeModelVolumes&&) = default;
    TreeModelVolumes& operator=(TreeModelVolumes&&) = default;

    TreeModelVolumes(const TreeModelVolumes&) = delete;
    TreeModelVolumes& operator=(const TreeModelVolumes&) = delete;

    /*!
     * \brief Precalculate avoidances and collisions up to this layer.
     *
     * This uses knowledge about branch angle to only calculate avoidances and collisions that could actually be needed.
     * Not calling this will cause the class to lazily calculate avoidances and collisions as needed, which will be a lot slower on systems with more then one or two cores!
     *
     */
    void precalculate(coord_t max_layer);

    /*!
     * \brief Provides the areas that have to be avoided by the tree's branches to prevent collision with the model on this layer.
     *
     * The result is a 2D area that would cause nodes of radius \p radius to
     * collide with the model.
     *
     * \param radius The radius of the node of interest
     * \param layer_idx The layer of interest
     * \param min_xy_dist Is the minimum xy distance used.
     * \return Polygons object
     */
    const Polygons& getCollision(coord_t radius, LayerIndex layer_idx, bool min_xy_dist = false);

    /*!
     * \brief Provides the areas that have to be avoided by the tree's branches to prevent collision with the model on this layer. Holes are removed.
     *
     * The result is a 2D area that would cause nodes of given radius to
     * collide with the model or be inside a hole.
     * A Hole is defined as an area, in which a branch with increase_until_radius radius would collide with the wall.
     * \param radius The radius of the node of interest
     * \param layer_idx The layer of interest
     * \param min_xy_dist Is the minimum xy distance used.
     * \return Polygons object
     */
    const Polygons& getCollisionHolefree(coord_t radius, LayerIndex layer_idx, bool min_xy_dist = false);


    /*!
     * \brief Provides the area where there is model/build-plate below (vs support blocker)
     *
     * The result is a 2D area that represents where if support were to be placed in and just dropped down it would not rest on support blocker.
     * \param layer_idx The layer of interest
     * \return Polygons object
     */
    const Polygons& getAccumulatedPlaceable0(LayerIndex layer_idx);

    /*!
     * \brief Provides the areas that have to be avoided by the tree's branches
     * in order to reach the build plate.
     *
     * The result is a 2D area that would cause nodes of radius \p radius to
     * collide with the model or be unable to reach the build platform.
     *
     * The input collision areas are inset by the maximum move distance and
     * propagated upwards.
     *
     * \param radius The radius of the node of interest
     * \param layer_idx The layer of interest
     * \param slow Is the propagation with the maximum move distance slow required.
     * \param to_model Does the avoidance allow good connections with the model.
     * \param min_xy_dist is the minimum xy distance used.
     * \return Polygons object
     */
    const Polygons& getAvoidance(coord_t radius, LayerIndex layer_idx, AvoidanceType type, bool to_model = false, bool min_xy_dist = false);

    /*!
     * \brief Provides the area represents all areas on the model where the branch does completely fit on the given layer.
     * \param radius The radius of the node of interest
     * \param layer_idx The layer of interest
     * \return Polygons object
     */
    const Polygons& getPlaceableAreas(coord_t radius, LayerIndex layer_idx);

    /*!
     * \brief Provides the area that represents the walls, as in the printed area, of the model. This is an abstract representation not equal with the outline. See calculateWallRestrictions for better description.
     * \param radius The radius of the node of interest.
     * \param layer_idx The layer of interest.
     * \param min_xy_dist is the minimum xy distance used.
     * \return Polygons object
     */
    const Polygons& getWallRestriction(coord_t radius, LayerIndex layer_idx, bool min_xy_dist);

    /*!
     * \brief Round \p radius upwards to either a multiple of radius_sample_resolution_ or a exponentially increasing value
     *
     *	It also adds the difference between the minimum xy distance and the regular one.
     *
     * \param radius The radius of the node of interest
     * \param min_xy_dist is the minimum xy distance used.
     * \return The rounded radius
     */
    coord_t ceilRadius(coord_t radius, bool min_xy_dist) const;

    /*!
     * \brief Round \p radius upwards to the maximum that would still round up to the same value as the provided one.
     *
     * \param radius The radius of the node of interest
     * \param min_xy_dist is the minimum xy distance used.
     * \return The maximum radius, resulting in the same rounding.
     */
    coord_t getRadiusNextCeil(coord_t radius, bool min_xy_dist) const;


private:
    /*!
     * \brief Convenience typedef for the keys to the caches
     */
    using RadiusLayerPair = std::pair<coord_t, LayerIndex>;

    /*!
     * \brief Round \p radius upwards to either a multiple of radius_sample_resolution_ or a exponentially increasing value
     *
     * \param radius The radius of the node of interest
     */
    coord_t ceilRadius(coord_t radius) const;

    /*!
     * \brief Extracts the relevant outline from a mesh
     * \param[in] mesh The mesh which outline will be extracted
     * \param layer_idx The layer which should be extracted from the mesh
     * \return Polygons object representing the outline
     */
    Polygons extractOutlineFromMesh(const SliceMeshStorage& mesh, LayerIndex layer_idx) const;


    /*!
     * \brief Creates the areas that have to be avoided by the tree's branches to prevent collision with the model on this layer.
     *
     * The result is a 2D area that would cause nodes of given radius to
     * collide with the model. Result is saved in the cache.
     * \param keys RadiusLayerPairs of all requested areas. Every radius will be calculated up to the provided layer.
     */
    void calculateCollision(const std::deque<RadiusLayerPair>& keys);

    /*!
     * \brief Creates the areas that have to be avoided by the tree's branches to prevent collision with the model on this layer.
     *
     * The result is a 2D area that would cause nodes of given radius to
     * collide with the model. Result is saved in the cache.
     * \param key RadiusLayerPairs the requested areas. The radius will be calculated up to the provided layer.
     */
    void calculateCollision(RadiusLayerPair key)
    {
        calculateCollision(std::deque<RadiusLayerPair>{ RadiusLayerPair(key) });
    }

    /*!
     * \brief Calculates where there is model/build-plate below (vs support blocker).
     *
     * The result is a 2D area that represents where if support were to be placed in and just dropped down it would not rest on support blocker. Result is saved in the cache.
     * \param max_layer The layer up to which the area will be calculated.
     */
    void calculateAccumulatedPlaceable0(const LayerIndex max_layer);

    /*!
     * \brief Creates the areas that have to be avoided by the tree's branches to prevent collision with the model on this layer and not rest on support blocker.
     *
     * The result is a 2D area that would cause nodes of radius \p radius to
     * collide with the model and not rest on support blocker. Result is saved in the cache.
     * \param keys RadiusLayerPairs of all requested areas. Every radius will be calculated up to the provided layer.
     */
    void calculateCollisionAvoidance(const std::deque<RadiusLayerPair>& keys);

    /*!
     * \brief Creates the areas that have to be avoided by the tree's branches to prevent collision with the model on this layer and not rest on support blocker.
     *
     * The result is a 2D area that would cause nodes of radius \p radius to
     * collide with the model and not rest on support blocker. Result is saved in the cache.
     * \param key RadiusLayerPairs the requested areas. The radius will be calculated up to the provided layer.
     */
    void calculateCollisionAvoidance(RadiusLayerPair key)
    {
        calculateCollisionAvoidance(std::deque<RadiusLayerPair>{ RadiusLayerPair(key) });
    }

    /*!
     * \brief Creates the areas that have to be avoided by the tree's branches to prevent collision with the model on this layer. Holes are removed.
     *
     * The result is a 2D area that would cause nodes of given radius to
     * collide with the model or be inside a hole. Result is saved in the cache.
     * A Hole is defined as an area, in which a branch with increase_until_radius radius would collide with the wall.
     * \param keys RadiusLayerPairs of all requested areas. Every radius will be calculated up to the provided layer.
     */
    void calculateCollisionHolefree(const std::deque<RadiusLayerPair>& keys);

    /*!
     * \brief Creates the areas that have to be avoided by the tree's branches to prevent collision with the model on this layer. Holes are removed.
     *
     * The result is a 2D area that would cause nodes of given radius to
     * collide with the model or be inside a hole. Result is saved in the cache.
     * A Hole is defined as an area, in which a branch with increase_until_radius radius would collide with the wall.
     * \param key RadiusLayerPairs the requested areas. The radius will be calculated up to the provided layer.
     */
    void calculateCollisionHolefree(RadiusLayerPair key)
    {
        calculateCollisionHolefree(std::deque<RadiusLayerPair>{ RadiusLayerPair(key) });
    }

    Polygons safeOffset(const Polygons& me, coord_t distance, ClipperLib::JoinType jt, coord_t max_safe_step_distance, const Polygons& collision) const;

    /*!
     * \brief Creates the areas that have to be avoided by the tree's branches to prevent collision with the model.
     *
     * The result is a 2D area that would cause nodes of radius \p radius to
     * collide with the model. Result is saved in the cache.
     * \param keys RadiusLayerPairs of all requested areas. Every radius will be calculated up to the provided layer.
     */
    void calculateAvoidance(const std::deque<RadiusLayerPair>& keys);

    /*!
     * \brief Creates the areas that have to be avoided by the tree's branches to prevent collision with the model.
     *
     * The result is a 2D area that would cause nodes of radius \p radius to
     * collide with the model. Result is saved in the cache.
     * \param key RadiusLayerPair of the requested areas. It will be calculated up to the provided layer.
     */
    void calculateAvoidance(RadiusLayerPair key)
    {
        calculateAvoidance(std::deque<RadiusLayerPair>{ RadiusLayerPair(key) });
    }

    /*!
     * \brief Creates the areas where a branch of a given radius can be place on the model.
     * Result is saved in the cache.
     * \param key RadiusLayerPair of the requested areas. It will be calculated up to the provided layer.
     */
    void calculatePlaceables(RadiusLayerPair key)
    {
        calculatePlaceables(std::deque<RadiusLayerPair>{ key });
    }

    /*!
     * \brief Creates the areas where a branch of a given radius can be placed on the model.
     * Result is saved in the cache.
     * \param keys RadiusLayerPair of the requested areas. The radius will be calculated up to the provided layer.
     *
     */
    void calculatePlaceables(const std::deque<RadiusLayerPair>& keys);

    /*!
     * \brief Creates the areas that have to be avoided by the tree's branches to prevent collision with the model without being able to place a branch with given radius on a single layer.
     *
     * The result is a 2D area that would cause nodes of radius \p radius to
     * collide with the model in a not wanted way. Result is saved in the cache.
     * \param keys RadiusLayerPairs of all requested areas. Every radius will be calculated up to the provided layer.
     *
     */
    void calculateAvoidanceToModel(const std::deque<RadiusLayerPair>& keys);

    /*!
     * \brief Creates the areas that have to be avoided by the tree's branches to prevent collision with the model without being able to place a branch with given radius on a single layer.
     *
     * The result is a 2D area that would cause nodes of radius \p radius to
     * collide with the model in a not wanted way. Result is saved in the cache.
     * \param key RadiusLayerPair of the requested areas. The radius will be calculated up to the provided layer.
     */
    void calculateAvoidanceToModel(RadiusLayerPair key)
    {
        calculateAvoidanceToModel(std::deque<RadiusLayerPair>{ RadiusLayerPair(key) });
    }

    /*!
     * \brief Creates the areas that can not be passed when expanding an area downwards. As such these areas are an somewhat abstract representation of a wall (as in a printed object).
     *
     * These areas are at least xy_min_dist wide. When calculating it is always assumed that every wall is printed on top of another (as in has an overlap with the wall a layer below). Result is saved in the corresponding cache.
     *
     * \param keys RadiusLayerPairs of all requested areas. Every radius will be calculated up to the provided layer.
     *
     * \return A future that has to be waited on
     */
    void calculateWallRestrictions(const std::deque<RadiusLayerPair>& keys);

    /*!
     * \brief Creates the areas that can not be passed when expanding an area downwards. As such these areas are an somewhat abstract representation of a wall (as in a printed object).
     * These areas are at least xy_min_dist wide. When calculating it is always assumed that every wall is printed on top of another (as in has an overlap with the wall a layer below). Result is saved in the corresponding cache.
     * \param key RadiusLayerPair of the requested area. It well be will be calculated up to the provided layer.
     */
    void calculateWallRestrictions(RadiusLayerPair key)
    {
        calculateWallRestrictions(std::deque<RadiusLayerPair>{ RadiusLayerPair(key) });
    }

    /*!
     * \brief Checks a cache for a given RadiusLayerPair and returns it if it is found
     * \param key RadiusLayerPair of the requested areas. The radius will be calculated up to the provided layer.
     * \return A wrapped optional reference of the requested area (if it was found, an empty optional if nothing was found)
     */
    template <typename KEY>
    const std::optional<std::reference_wrapper<const Polygons>> getArea(const std::unordered_map<KEY, Polygons>& cache, const KEY key) const;

    bool checkSettingsEquality(const Settings& me, const Settings& other) const;

    /*!
     * \brief Get the highest already calculated layer in the cache.
     * \param radius The radius for which the highest already calculated layer has to be found.
     * \param map The cache in which the lookup is performed.
     *
     * \return A wrapped optional reference of the requested area (if it was found, an empty optional if nothing was found)
     */
    LayerIndex getMaxCalculatedLayer(coord_t radius, const std::unordered_map<RadiusLayerPair, Polygons>& map) const;

    static Polygons calculateMachineBorderCollision(const Polygons&& machine_border);

    /*!
     * \brief The maximum distance that the center point of a tree branch may move in consecutive layers if it has to avoid the model.
     */
    coord_t max_move_;

    /*!
     * \brief The maximum distance that the centre-point of a tree branch may
     * move in consecutive layers if it does not have to avoid the model
     */
    coord_t max_move_slow_;

    /*!
     * \brief Whether the precalculate was called, meaning every required value should be cached.
     */
    bool precalculated = false;

    /*!
     * \brief Whether the precalculate was called and finished, meaning every required value should be cached.
     */
    bool precalculationFinished = false;

    /*!
     * \brief The index to access the outline corresponding with the currently processing mesh
     */
    size_t current_outline_idx;

    /*!
     * \brief The minimum required clearance between the model and the tree branches
     */
    coord_t current_min_xy_dist;

    /*!
     * \brief The difference between the minimum required clearance between the model and the tree branches and the regular one.
     */
    coord_t current_min_xy_dist_delta;

    /*!
     * \brief The top most layer where there is no anti_overhang on any layer below
     */
    LayerIndex max_layer_idx_without_blocker;

    /*!
     * \brief Does at least one mesh allow support to rest on a model.
     */
    bool support_rests_on_model;

    /*!
     * \brief The progress of the precalculate function for communicating it to the progress bar.
     */
    coord_t precalculation_progress = 0;

    /*!
     * \brief The progress multiplier of all values added progress bar.
     * Required for the progress bar the behave as expected when areas have to be calculated multiple times
     */
    double progress_multiplier;

    /*!
     * \brief The progress offset added to all values communicated to the progress bar.
     * Required for the progress bar the behave as expected when areas have to be calculated multiple times
     */
    double progress_offset;

    /*!
     * \brief Increase radius in the resulting drawn branches, even if the avoidance does not allow it. Will be cut later to still fit.
     */
    coord_t increase_until_radius;

    /*!
     * \brief Polygons representing the limits of the printable area of the
     * machine
     */
    Polygons machine_border_;

    /*!
     * \brief Polygons representing the printable area of the machine
     */
    Polygons machine_area_;

    /*!
     * \brief Storage for layer outlines and the corresponding settings of the meshes grouped by meshes with identical setting.
     */
    std::vector<std::pair<Settings, std::vector<Polygons>>> layer_outlines_;

    /*!
     * \brief Storage for areas that should be avoided, like support blocker or previous generated trees.
     */
    std::vector<Polygons> anti_overhang_;

    /*!
     * \brief Radii that can be ignored by ceilRadius as they will never be requested.
     */
    std::unordered_set<coord_t> ignorable_radii_;

    /*!
     * \brief Smallest radius a branch can have. This is the radius of a SupportElement with DTT=0.
     */
    coord_t radius_0;

    /*!
     * \brief Does the main model require regular avoidance, or only avoidance to model.
     */
    RestPreference support_rest_preference;

    /*!
     * \brief Caches for the collision, avoidance and areas on the model where support can be placed safely
     * at given radius and layer indices.
     *
     * These are mutable to allow modification from const function. This is
     * generally considered OK as the functions are still logically const
     * (ie there is no difference in behaviour for the user between
     * calculating the values each time vs caching the results).
     */
    mutable std::unordered_map<RadiusLayerPair, Polygons> collision_cache_;
    std::unique_ptr<std::mutex> critical_collision_cache_ = std::make_unique<std::mutex>();

    mutable std::unordered_map<RadiusLayerPair, Polygons> collision_cache_holefree_;
    std::unique_ptr<std::mutex> critical_collision_cache_holefree_ = std::make_unique<std::mutex>();

    mutable std::unordered_map<LayerIndex, Polygons> accumulated_placeables_cache_radius_0_;
    std::unique_ptr<std::mutex> critical_accumulated_placeables_cache_radius_0_ = std::make_unique<std::mutex>();

    mutable std::unordered_map<RadiusLayerPair, Polygons> avoidance_cache_collision_;
    std::unique_ptr<std::mutex> critical_avoidance_cache_collision_ = std::make_unique<std::mutex>();

    mutable std::unordered_map<RadiusLayerPair, Polygons> avoidance_cache_;
    std::unique_ptr<std::mutex> critical_avoidance_cache_ = std::make_unique<std::mutex>();

    mutable std::unordered_map<RadiusLayerPair, Polygons> avoidance_cache_slow_;
    std::unique_ptr<std::mutex> critical_avoidance_cache_slow_ = std::make_unique<std::mutex>();

    mutable std::unordered_map<RadiusLayerPair, Polygons> avoidance_cache_to_model_;
    std::unique_ptr<std::mutex> critical_avoidance_cache_to_model_ = std::make_unique<std::mutex>();

    mutable std::unordered_map<RadiusLayerPair, Polygons> avoidance_cache_to_model_slow_;
    std::unique_ptr<std::mutex> critical_avoidance_cache_to_model_slow_ = std::make_unique<std::mutex>();

    mutable std::unordered_map<RadiusLayerPair, Polygons> placeable_areas_cache_;
    std::unique_ptr<std::mutex> critical_placeable_areas_cache_ = std::make_unique<std::mutex>();

    /*!
     * \brief Caches to avoid holes smaller than the radius until which the radius is always increased, as they are free of holes. Also called safe avoidances, as they are safe regarding not running into holes.
     */
    mutable std::unordered_map<RadiusLayerPair, Polygons> avoidance_cache_hole_;
    std::unique_ptr<std::mutex> critical_avoidance_cache_holefree_ = std::make_unique<std::mutex>();

    mutable std::unordered_map<RadiusLayerPair, Polygons> avoidance_cache_hole_to_model_;
    std::unique_ptr<std::mutex> critical_avoidance_cache_holefree_to_model_ = std::make_unique<std::mutex>();

    /*!
     * \brief Caches to represent walls not allowed to be passed over.
     */
    mutable std::unordered_map<RadiusLayerPair, Polygons> wall_restrictions_cache_;
    std::unique_ptr<std::mutex> critical_wall_restrictions_cache_ = std::make_unique<std::mutex>();

    // A different cache for min_xy_dist as the maximal safe distance an influence area can be increased(guaranteed overlap of two walls in consecutive layer) is much smaller when min_xy_dist is used. This causes the area of the wall restriction to be thinner and as such just using the min_xy_dist wall restriction would be slower.
    mutable std::unordered_map<RadiusLayerPair, Polygons> wall_restrictions_cache_min_;
    std::unique_ptr<std::mutex> critical_wall_restrictions_cache_min_ = std::make_unique<std::mutex>();

    std::unique_ptr<std::mutex> critical_progress = std::make_unique<std::mutex>();

    Simplify simplifier = Simplify(0, 0, 0); // a simplifier to simplify polygons. Will be properly initialised in the constructor.
};

}

#endif //TREEMODELVOLUMES_H<|MERGE_RESOLUTION|>--- conflicted
+++ resolved
@@ -21,8 +21,6 @@
 constexpr coord_t EPSILON = 5;
 constexpr coord_t FUDGE_LENGTH = 50;
 
-<<<<<<< HEAD
-=======
 class SliceDataStorage;
 class LayerIndex;
 class Settings;
@@ -31,7 +29,6 @@
  * \brief Lazily generates tree guidance volumes.
  *
  */
->>>>>>> 23de6d15
 class TreeModelVolumes
 {
 public:
